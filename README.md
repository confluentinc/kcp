--- conflicted
+++ resolved
@@ -44,1033 +44,7 @@
 
 ## Documentation
 
-<<<<<<< HEAD
-You can download kcp from GitHub under the [releases tab](https://github.com/confluentinc/kcp/releases/latest). We provide support for Linux and Darwin arm64/amd64 systems respectively.
-
-Once downloaded, make sure to set the binary permissions to executable by running `chmod +x <binary name>`.
-
-If you wish to run the downloaded kcp binary from anywhere on your system, you may run the following (requires sudo permissions):
-
-```shell
-# Update the binary suffix to your respective architecture.
-sudo mv ./kcp_<ARCH> /usr/local/bin/kcp
-```
-
-## Authentication
-
-Ensure that your terminal session is authenticated with AWS. The kcp CLI uses the standard AWS credential chain and supports multiple authentication methods:
-
-**Authentication options:**
-
-- **Environment variables**: Export `AWS_ACCESS_KEY_ID`, `AWS_SECRET_ACCESS_KEY`, and optionally `AWS_SESSION_TOKEN`
-- **AWS credentials file**: Configure with `aws configure` (requires AWS CLI)
-- **AWS SSO/Identity Center**: Use `aws sso login` (requires AWS CLI)
-- **IAM Roles**: Assume roles or use instance profiles
-- **Other tools**: Any tool that sets AWS credentials in the standard locations such as `granted`.
-
-**Verify your authentication:**
-The easiest way to test authentication is to run a kcp command that requires AWS access such as `kcp scan region`, or if you have AWS CLI installed:
-
-```bash
-aws sts get-caller-identity
-```
-
-# Getting Started
-
-> [!NOTE]
-> Currently, only migrations from AWS MSK are supported. Therefore, until later Apache Kafka migrations are supported, AWS MSK will be the reference point for the source of a migration.
-
-## Workflow steps
-
-The migration process follows these general steps:
-
-1. **Initialize the environment**: Set up the CLI and configure your environment.
-2. **Scan clusters**: Discover and analyze your Kafka deployment.
-3. **Generate reports**: Produce reports on the cost and metrics of the MSK cluster.
-4. **Generate migration assets**: Create the necessary infrastructure and scripts.
-5. **Execute migration**: Perform the actual migration process.
-
-## Make Key Infrastructure Decisions
-
-Before starting the migration process, you need to make some key decisions about your infrastructure:
-
-1. Is your MSK cluster accessible from the internet or within a private network?
-2. If your MSK cluster is within a private network, do you require a bastion host or do you already have a way to access the cluster?
-3. What authentication methods are enabled on the MSK cluster at the moment and what method will you use for establishing the cluster link.
-   - Depending on the accessibility and authentication methods, only certain cluster link configurations may be possible.
-
-### Bastion Host Requirements
-
-**For MSK clusters with public endpoints:** You can run the CLI commands directly from your local machine without a bastion host server.
-
-**For MSK clusters with private endpoints:** The CLI commands must be run from within the same VPC as the MSK cluster. In this case, you must use a a bastion host or jump server that resides in the same VPC as your existing MSK cluster.
-
-**Important**: This ensures proper network connectivity for scanning and migration operations. When a bastion host is required, you can either:
-
-1. **Create a new bastion host**: If you don't have a bastion host, you can create one using the `kcp create-asset bastion-host` command, [this step is outlined during the CLI deployment steps](#deploying-the-cli-to-a-bastion-host-only-required-for-msk-with-private-endpoints).
-
-2. **Use an existing bastion host**: If you already have a bastion host, you need to deploy the CLI onto that server to scan your clusters.
-
-> [!NOTE]
-> If your MSK cluster is in a private network (not accessible from the internet), you'll need to transfer the kcp CLI to a bastion host within the same VPC before continuing.
-
-## kcp Commands
-
----
-
-### `kcp discover`
-
-The kcp discover command performs a full discovery of all MSK clusters in an AWS account across multiple regions, together with their associated resources, costs and metrics.
-
-**Example Usage**
-
-`kcp discover --region us-east-1 --region eu-west-3`
-
-or
-
-`kcp discover --region us-east-1,eu-west-3`
-
-The command will produce a cluster-credentials.yaml and a kcp-state.json file
-
-
-This command requires the following permissions:
-
-```json
-{
-  "Version": "2012-10-17",
-  "Statement": [
-    {
-      "Sid": "MSKScanPermissions",
-      "Effect": "Allow",
-      "Action": [
-        "kafka:ListClustersV2",
-        "kafka:ListReplicators",
-        "kafka:ListVpcConnections",
-        "kafka:GetCompatibleKafkaVersions",
-        "kafka:GetBootstrapBrokers",
-        "kafka:ListConfigurations",
-        "kafka:DescribeClusterV2",
-        "kafka:ListKafkaVersions",
-        "kafka:ListNodes",
-        "kafka:ListClusterOperationsV2",
-        "kafka:ListScramSecrets",
-        "kafka:ListClientVpcConnections",
-        "kafka:GetClusterPolicy",
-        "kafka:DescribeConfigurationRevision",
-        "kafka:DescribeReplicator",
-        "kafkaconnect:ListConnectors",
-        "kafkaconnect:DescribeConnector"
-      ],
-      "Resource": "*"
-    },
-    {
-      "Sid": "CostMetricsScanPermissions",
-      "Effect": "Allow",
-      "Action": [
-        "cloudwatch:GetMetricData",
-        "ce:GetCostAndUsage",
-        "cloudwatch:GetMetricStatistics",
-        "cloudwatch:ListMetrics"
-      ],
-      "Resource": "*"
-    },
-    {
-      "Sid": "MSKNetworkingScanPermission",
-      "Effect": "Allow",
-      "Action": ["ec2:DescribeSubnets"],
-      "Resource": "*"
-    }
-  ]
-}
-```
-
-### `kcp scan`
-
-The `kcp scan` commands perform various different scans on MSK clusters, scanning clusters to get additional broker level information or scanning Kafka broker logs to identify potential clients.
-
-The `kcp scan` command includes the following sub-commands:
-
-- `clusters`
-- `client-inventory`
-
-The sub-commands require the following minimum AWS IAM permissions:
-
-`clusters`:
-
-```json
-{
-  "Version": "2012-10-17",
-  "Statement": [
-    {
-      "Sid": "MSKClusterKafkaAccess",
-      "Effect": "Allow",
-      "Action": [
-        "kafka-cluster:Connect",
-        "kafka-cluster:DescribeCluster",
-        "kafka-cluster:DescribeClusterDynamicConfiguration",
-        "kafka-cluster:DescribeTopic"
-      ],
-      "Resource": [
-        "arn:aws:kafka:<AWS REGION>:<AWS ACCOUNT ID>:topic/<MSK CLUSTER NAME>/<MSK CLUSTER ID>/*",
-        "arn:aws:kafka:<AWS REGION>:<AWS ACCOUNT ID>:cluster/<MSK CLUSTER NAME>/<MSK CLUSTER ID>"
-      ]
-    }
-  ]
-}
-```
-
-`client-inventory`:
-
-```json
-{
-  "Version": "2012-10-17",
-  "Statement": [
-    {
-      "Effect": "Allow",
-      "Action": ["s3:GetObject", "s3:ListBucket"],
-      "Resource": [
-        "arn:aws:s3:::<BROKER_LOGS_BUCKET>",
-        "arn:aws:s3:::<BROKER_LOGS_BUCKET>/*"
-      ]
-    }
-  ]
-}
-```
-
----
-
-#### `kcp scan clusters`
-
-Scan multiple MSK clusters at the Kafka level using the generated assets of the `kcp discover` command to drive it.
-
-**Example Usage**
-
-```shell
-kcp scan clusters \
-  --state-file kcp-state.json \
-  --credentials-file cluster-credentials.yaml
-```
-
-**Output:**
-The command appends the gathered list of ACLs, topics and the Kafka cluster ID to each cluster's entries in the kcp-state.json file.
-
-
----
-
-#### `kcp scan client-inventory`
-
-This command scans a hour window folder in s3 to identify as many clients as possible in the cluster.
-
-**Prerequisites**
-
-- Enable trace logging for `kafka.server.KafkaApis=TRACE` for each broker
-- Enable s3 broker log delivery for the cluster
-
-**Example Usage**
-
-```shell
-kcp scan client-inventory \
---region us-east-1 \
---s3-uri  s3://my-cluster-logs-bucket/AWSLogs/000123456789/KafkaBrokerLogs/us-east-1/msk-cluster-1a2345b6-bf9f-4670-b13b-710985f5645d-5/2025-08-13-14/
-```
-
-**Output:**
-The command generates a csv file - `broker_logs_scan_results.csv` containing:
-
-- All the unique clients it could identify based on a combination of values:
-  - i.e. clientID + topic + role + auth + principal
-
-example output
-
-```csv
-Client ID,Role,Topic,Auth,Principal,Timestamp
-consumer1,Consumer,test-topic-1,SASL_SCRAM,User:kafka-user-2,2025-08-18 10:15:16
-default-producer-id,Producer,test-topic-1,SASL_SCRAM,User:kafka-user-2,2025-08-18 10:15:18
-consumer2,Consumer,test-topic-1,UNAUTHENTICATED,User:ANONYMOUS,2025-08-18 10:18:22
-default-producer-id,Producer,test-topic-1,UNAUTHENTICATED,User:ANONYMOUS,2025-08-18 10:18:24
-```
-
-Alternatively, the following environment variables need to be set:
-
-```shell
-export REGION=<aws-region>
-export S3_URI=<folder-in-s3>
-```
-
----
-
-### `kcp report`
-
-This command uses the state file to generate a report that summarizes the information about each region and its clusters.
-
-**Example Usage**
-
-```shell
-kcp report --state-file kcp-state.json
-```
-
-**Output:**
-The command generates a `report.md` file - summarizing information about each region and its clusters.
-
-
----
-
-### `kcp create-asset`
-
-The `kcp create-asset` command includes the following sub-commands:
-
-- `bastion-host`
-- `migrate-acls`
-- `migration-infra`
-- `migration-scripts`
-- `reverse-proxy`
-
-The sub-commands require the following minimum AWS IAM permissions:
-
-`bastion-host`:
-
-```json
-{
-  "Version": "2012-10-17",
-  "Statement": [
-    {
-      "Sid": "EC2ReadOnlyAccess",
-      "Effect": "Allow",
-      "Action": [
-        "ec2:DescribeImages",
-        "ec2:DescribeAvailabilityZones",
-        "ec2:DescribeKeyPairs",
-        "ec2:DescribeInternetGateways",
-        "ec2:DescribeSubnets",
-        "ec2:DescribeSecurityGroups",
-        "ec2:DescribeNetworkInterfaces",
-        "ec2:DescribeRouteTables",
-        "ec2:DescribeInstances",
-        "ec2:DescribeInstanceTypes",
-        "ec2:DescribeTags",
-        "ec2:DescribeVolumes",
-        "ec2:DescribeInstanceCreditSpecifications"
-      ],
-      "Resource": "*"
-    },
-    {
-      "Sid": "MigrationKeyPairManagement",
-      "Effect": "Allow",
-      "Action": [
-        "ec2:ImportKeyPair",
-        "ec2:DescribeKeyPairs",
-        "ec2:DeleteKeyPair",
-        "ec2:RunInstances"
-      ],
-      "Resource": "arn:aws:ec2:<AWS REGION>:<AWS ACCOUNT ID>:key-pair/migration-ssh-key"
-    },
-    {
-      "Sid": "InternetGatewayManagement",
-      "Effect": "Allow",
-      "Action": [
-        "ec2:CreateInternetGateway",
-        "ec2:CreateTags",
-        "ec2:AttachInternetGateway",
-        "ec2:DeleteInternetGateway"
-      ],
-      "Resource": "arn:aws:ec2:<AWS REGION>:<AWS ACCOUNT ID>:internet-gateway/*"
-    },
-    {
-      "Sid": "VPCResourceCreation",
-      "Effect": "Allow",
-      "Action": [
-        "ec2:CreateSubnet",
-        "ec2:CreateSecurityGroup",
-        "ec2:AttachInternetGateway",
-        "ec2:CreateRouteTable"
-      ],
-      "Resource": "arn:aws:ec2:<AWS REGION>:<AWS ACCOUNT ID>:vpc/*"
-    },
-    {
-      "Sid": "SubnetManagement",
-      "Effect": "Allow",
-      "Action": [
-        "ec2:CreateSubnet",
-        "ec2:CreateTags",
-        "ec2:DeleteSubnet",
-        "ec2:ModifySubnetAttribute",
-        "ec2:AssociateRouteTable",
-        "ec2:RunInstances",
-        "ec2:DisassociateRouteTable"
-      ],
-      "Resource": "arn:aws:ec2:<AWS REGION>:<AWS ACCOUNT ID>:subnet/*"
-    },
-    {
-      "Sid": "SecurityGroupManagement",
-      "Effect": "Allow",
-      "Action": [
-        "ec2:CreateSecurityGroup",
-        "ec2:CreateTags",
-        "ec2:DeleteSecurityGroup",
-        "ec2:RevokeSecurityGroupEgress",
-        "ec2:AuthorizeSecurityGroupIngress",
-        "ec2:AuthorizeSecurityGroupEgress",
-        "ec2:RunInstances"
-      ],
-      "Resource": "arn:aws:ec2:<AWS REGION>:<AWS ACCOUNT ID>:security-group/*"
-    },
-    {
-      "Sid": "RouteTableManagement",
-      "Effect": "Allow",
-      "Action": [
-        "ec2:CreateRouteTable",
-        "ec2:CreateTags",
-        "ec2:DeleteRouteTable",
-        "ec2:CreateRoute",
-        "ec2:AssociateRouteTable",
-        "ec2:DisassociateRouteTable"
-      ],
-      "Resource": "arn:aws:ec2:<AWS REGION>:<AWS ACCOUNT ID>:route-table/*"
-    },
-    {
-      "Sid": "InstanceLifecycleManagement",
-      "Effect": "Allow",
-      "Action": [
-        "ec2:RunInstances",
-        "ec2:CreateTags",
-        "ec2:DescribeInstanceAttribute",
-        "ec2:TerminateInstances"
-      ],
-      "Resource": "arn:aws:ec2:<AWS REGION>:<AWS ACCOUNT ID>:instance/*"
-    },
-    {
-      "Sid": "InstanceLaunchNetworkInterface",
-      "Effect": "Allow",
-      "Action": ["ec2:RunInstances"],
-      "Resource": "arn:aws:ec2:<AWS REGION>:<AWS ACCOUNT ID>:network-interface/*"
-    },
-    {
-      "Sid": "InstanceLaunchVolume",
-      "Effect": "Allow",
-      "Action": ["ec2:RunInstances"],
-      "Resource": "arn:aws:ec2:<AWS REGION>:<AWS ACCOUNT ID>:volume/*"
-    },
-    {
-      "Sid": "InstanceLaunchAMI",
-      "Effect": "Allow",
-      "Action": ["ec2:RunInstances"],
-      "Resource": "arn:aws:ec2:<AWS REGION>::image/*"
-    }
-  ]
-}
-```
-
-`migrate-acls`:
-
-```json
-{
-  "Version": "2012-10-17",
-  "Statement": [
-    {
-      "Sid": "ParseRolesForACLs",
-      "Effect": "Allow",
-      "Action": [
-        "iam:GetRolePolicy",
-        "iam:ListAttachedRolePolicies",
-        "iam:ListRolePolicies"
-      ],
-      "Resource": ["*"]
-    },
-    {
-      "Sid": "ParseUsersForACLs",
-      "Effect": "Allow",
-      "Action": [
-        "iam:GetUserPolicy",
-        "iam:ListAttachedUserPolicies",
-        "iam:ListUserPolicies"
-      ],
-      "Resource": ["*"]
-    }
-  ]
-}
-```
-
-`migration-infra`:
-
-```json
-{
-  "Version": "2012-10-17",
-  "Statement": [
-    {
-      "Sid": "EC2ReadOnlyAccess",
-      "Effect": "Allow",
-      "Action": [
-        "ec2:DescribeImages",
-        "ec2:DescribeInternetGateways",
-        "ec2:DescribeAvailabilityZones",
-        "ec2:DescribeKeyPairs",
-        "ec2:DescribeAddresses",
-        "ec2:DescribeRouteTables",
-        "ec2:DescribeVpcs",
-        "ec2:DescribeAddressesAttribute",
-        "ec2:DescribeSecurityGroups",
-        "ec2:DescribeNetworkInterfaces",
-        "ec2:DescribeSubnets",
-        "ec2:DescribeNatGateways",
-        "ec2:DescribeVpcEndpoints",
-        "ec2:DescribePrefixLists",
-        "ec2:DescribeInstances",
-        "ec2:DescribeInstanceTypes",
-        "ec2:DescribeTags",
-        "ec2:DescribeVolumes",
-        "ec2:DescribeInstanceCreditSpecifications",
-        "ec2:DescribeInstanceAttribute"
-      ],
-      "Resource": "*"
-    },
-    {
-      "Sid": "Route53Management",
-      "Effect": "Allow",
-      "Action": [
-        "route53:CreateHostedZone",
-        "route53:GetChange",
-        "route53:GetHostedZone",
-        "route53:ListResourceRecordSets",
-        "route53:ListTagsForResource",
-        "route53:DeleteHostedZone",
-        "route53:ChangeTagsForResource",
-        "route53:ChangeResourceRecordSets",
-        "ec2:CreateRoute",
-        "ec2:DisassociateAddress"
-      ],
-      "Resource": "*"
-    },
-    {
-      "Sid": "VPCResourceCreation",
-      "Effect": "Allow",
-      "Action": [
-        "ec2:CreateSecurityGroup",
-        "ec2:CreateRouteTable",
-        "ec2:CreateSubnet",
-        "ec2:CreateVpcEndpoint"
-      ],
-      "Resource": "arn:aws:ec2:<AWS REGION>:<AWS ACCOUNT ID>:vpc/*"
-    },
-    {
-      "Sid": "SecurityGroupManagement",
-      "Effect": "Allow",
-      "Action": [
-        "ec2:CreateSecurityGroup",
-        "ec2:CreateTags",
-        "ec2:DeleteSecurityGroup",
-        "ec2:RevokeSecurityGroupEgress",
-        "ec2:AuthorizeSecurityGroupIngress",
-        "ec2:AuthorizeSecurityGroupEgress",
-        "ec2:RunInstances",
-        "ec2:CreateVpcEndpoint"
-      ],
-      "Resource": "arn:aws:ec2:<AWS REGION>:<AWS ACCOUNT ID>:security-group/*"
-    },
-    {
-      "Sid": "SubnetManagement",
-      "Effect": "Allow",
-      "Action": [
-        "ec2:CreateSubnet",
-        "ec2:CreateTags",
-        "ec2:DeleteSubnet",
-        "ec2:ModifySubnetAttribute",
-        "ec2:AssociateRouteTable",
-        "ec2:DisassociateRouteTable",
-        "ec2:CreateNatGateway",
-        "ec2:CreateVpcEndpoint",
-        "ec2:RunInstances"
-      ],
-      "Resource": "arn:aws:ec2:<AWS REGION>:<AWS ACCOUNT ID>:subnet/*"
-    },
-    {
-      "Sid": "RouteTableManagement",
-      "Effect": "Allow",
-      "Action": [
-        "ec2:CreateRouteTable",
-        "ec2:DeleteRouteTable",
-        "ec2:CreateRoute",
-        "ec2:AssociateRouteTable",
-        "ec2:CreateTags",
-        "ec2:DisassociateRouteTable"
-      ],
-      "Resource": "arn:aws:ec2:<AWS REGION>:<AWS ACCOUNT ID>:route-table/*"
-    },
-    {
-      "Sid": "ElasticIPManagement",
-      "Effect": "Allow",
-      "Action": [
-        "ec2:AllocateAddress",
-        "ec2:CreateTags",
-        "ec2:DeleteTags",
-        "ec2:ReleaseAddress",
-        "ec2:DisassociateAddress",
-        "ec2:CreateNatGateway",
-        "ec2:DeleteNatGateway"
-      ],
-      "Resource": "arn:aws:ec2:<AWS REGION>:<AWS ACCOUNT ID>:elastic-ip/*"
-    },
-    {
-      "Sid": "NATGatewayManagement",
-      "Effect": "Allow",
-      "Action": [
-        "ec2:CreateNatGateway",
-        "ec2:CreateTags",
-        "ec2:DeleteNatGateway"
-      ],
-      "Resource": "arn:aws:ec2:<AWS REGION>:<AWS ACCOUNT ID>:natgateway/*"
-    },
-    {
-      "Sid": "VPCEndpointManagement",
-      "Effect": "Allow",
-      "Action": [
-        "ec2:CreateVpcEndpoint",
-        "ec2:CreateTags",
-        "ec2:DeleteVpcEndpoints"
-      ],
-      "Resource": "arn:aws:ec2:<AWS REGION>:<AWS ACCOUNT ID>:vpc-endpoint/*"
-    },
-    {
-      "Sid": "MigrationKeyPairManagement",
-      "Effect": "Allow",
-      "Action": ["ec2:ImportKeyPair", "ec2:DeleteKeyPair", "ec2:RunInstances"],
-      "Resource": "arn:aws:ec2:<AWS REGION>:<AWS ACCOUNT ID>:key-pair/*"
-    },
-    {
-      "Sid": "InstanceLifecycleManagement",
-      "Effect": "Allow",
-      "Action": [
-        "ec2:RunInstances",
-        "ec2:CreateTags",
-        "ec2:TerminateInstances"
-      ],
-      "Resource": "arn:aws:ec2:<AWS REGION>:<AWS ACCOUNT ID>:instance/*"
-    },
-    {
-      "Sid": "InstanceLaunchNetworkInterface",
-      "Effect": "Allow",
-      "Action": ["ec2:RunInstances"],
-      "Resource": "arn:aws:ec2:<AWS REGION>:<AWS ACCOUNT ID>:network-interface/*"
-    },
-    {
-      "Sid": "InstanceLaunchVolume",
-      "Effect": "Allow",
-      "Action": ["ec2:RunInstances"],
-      "Resource": "arn:aws:ec2:<AWS REGION>:<AWS ACCOUNT ID>:volume/*"
-    },
-    {
-      "Sid": "InstanceLaunchAMI",
-      "Effect": "Allow",
-      "Action": ["ec2:RunInstances"],
-      "Resource": "arn:aws:ec2:<AWS REGION>::image/*"
-    }
-  ]
-}
-```
-
-> [!Note]
-> The below IAM permissions are only required if you are using IAM to establish a cluster link between MSK and the jump cluster (Type 1). These will need to be applied to the EC2 Instance Profile role `jump-cluster-broker-iam-role-name`.
-
-```json
-{
-  "Version": "2012-10-17",
-  "Statement": [
-    {
-      "Effect": "Allow",
-      "Action": [
-        "kafka-cluster:Connect",
-        "kafka-cluster:DescribeClusterDynamicConfiguration"
-      ],
-      "Resource": "arn:aws:kafka:<AWS REGION>:<AWS ACCOUNT ID>:cluster/<MSK CLUSTER NAME>/<MSK CLUSTER ID>"
-    },
-    {
-      "Effect": "Allow",
-      "Action": [
-        "kafka-cluster:DescribeTopic",
-        "kafka-cluster:ReadData",
-        "kafka-cluster:AlterTopicDynamicConfiguration",
-        "kafka-cluster:DescribeTopicDynamicConfiguration",
-        "kafka-cluster:AlterTopic"
-      ],
-      "Resource": "arn:aws:kafka:<AWS REGION>:<AWS ACCOUNT ID>:topic/<MSK CLUSTER NAME>/<MSK CLUSTER ID>/*"
-    },
-    {
-      "Effect": "Allow",
-      "Action": ["kafka-cluster:DescribeGroup"],
-      "Resource": "arn:aws:kafka:<AWS REGION>:<AWS ACCOUNT ID>:group/<MSK CLUSTER NAME>/<MSK CLUSTER ID>/*"
-    }
-  ]
-}
-```
-
-> [!TIP]
-> The MSK cluster ID is the final UUID in the MSK cluster's ARN. If your MSK cluster ARN is `arn:aws:kafka:us-east-1:XXX:cluster/XXX/1a2345b6-bf9f-4670-b13b-710985f5645d-5`, the cluster ID would be `1a2345b6-bf9f-4670-b13b-710985f5645d-5`.
-
-`reverse-proxy`:
-
-```json
-{
-  "Version": "2012-10-17",
-  "Statement": [
-    {
-      "Sid": "EC2ReadOnlyAccess",
-      "Effect": "Allow",
-      "Action": [
-        "ec2:DescribeKeyPairs",
-        "ec2:DescribeInternetGateways",
-        "ec2:DescribeSecurityGroups",
-        "ec2:DescribeAvailabilityZones",
-        "ec2:DescribeRouteTables",
-        "ec2:DescribeSubnets",
-        "ec2:DescribeImages",
-        "ec2:DescribeNetworkInterfaces",
-        "ec2:DescribeInstances",
-        "ec2:DescribeInstanceTypes",
-        "ec2:DescribeTags",
-        "ec2:DescribeVolumes",
-        "ec2:DescribeInstanceCreditSpecifications"
-      ],
-      "Resource": "*"
-    },
-    {
-      "Sid": "ReverseProxyKeyPairManagement",
-      "Effect": "Allow",
-      "Action": ["ec2:ImportKeyPair", "ec2:DeleteKeyPair"],
-      "Resource": [
-        "arn:aws:ec2:<AWS REGION>:<AWS ACCOUNT ID>:key-pair/reverse-proxy-ssh-key",
-        "arn:aws:ec2:<AWS REGION>:<AWS ACCOUNT ID>:key-pair/reverse-proxy-ssh-key-*"
-      ]
-    },
-    {
-      "Sid": "VPCResourceCreation",
-      "Effect": "Allow",
-      "Action": [
-        "ec2:CreateSecurityGroup",
-        "ec2:CreateRouteTable",
-        "ec2:CreateSubnet"
-      ],
-      "Resource": "arn:aws:ec2:<AWS REGION>:<AWS ACCOUNT ID>:vpc/<MSK VPC ID>"
-    },
-    {
-      "Sid": "SecurityGroupManagement",
-      "Effect": "Allow",
-      "Action": [
-        "ec2:CreateSecurityGroup",
-        "ec2:CreateTags",
-        "ec2:RevokeSecurityGroupEgress",
-        "ec2:DeleteSecurityGroup",
-        "ec2:AuthorizeSecurityGroupIngress",
-        "ec2:AuthorizeSecurityGroupEgress"
-      ],
-      "Resource": "arn:aws:ec2:<AWS REGION>:<AWS ACCOUNT ID>:security-group/*"
-    },
-    {
-      "Sid": "RouteTableManagement",
-      "Effect": "Allow",
-      "Action": [
-        "ec2:CreateRouteTable",
-        "ec2:CreateTags",
-        "ec2:CreateRoute",
-        "ec2:DeleteRouteTable",
-        "ec2:AssociateRouteTable",
-        "ec2:DisassociateRouteTable"
-      ],
-      "Resource": "arn:aws:ec2:<AWS REGION>:<AWS ACCOUNT ID>:route-table/*"
-    },
-    {
-      "Sid": "SubnetManagement",
-      "Effect": "Allow",
-      "Action": [
-        "ec2:CreateSubnet",
-        "ec2:CreateTags",
-        "ec2:ModifySubnetAttribute",
-        "ec2:DeleteSubnet",
-        "ec2:AssociateRouteTable",
-        "ec2:DisassociateRouteTable"
-      ],
-      "Resource": "arn:aws:ec2:<AWS REGION>:<AWS ACCOUNT ID>:subnet/*"
-    },
-    {
-      "Sid": "InstanceLaunchAndManagement",
-      "Effect": "Allow",
-      "Action": [
-        "ec2:RunInstances",
-        "ec2:CreateTags",
-        "ec2:DescribeInstanceAttribute",
-        "ec2:TerminateInstances"
-      ],
-      "Resource": [
-        "arn:aws:ec2:<AWS REGION>:<AWS ACCOUNT ID>:instance/*",
-        "arn:aws:ec2:<AWS REGION>:<AWS ACCOUNT ID>:network-interface/*",
-        "arn:aws:ec2:<AWS REGION>:<AWS ACCOUNT ID>:volume/*",
-        "arn:aws:ec2:<AWS REGION>:<AWS ACCOUNT ID>:subnet/*",
-        "arn:aws:ec2:<AWS REGION>:<AWS ACCOUNT ID>:security-group/*",
-        "arn:aws:ec2:<AWS REGION>:<AWS ACCOUNT ID>:key-pair/reverse-proxy-ssh-key*",
-        "arn:aws:ec2:<AWS REGION>::image/*"
-      ]
-    }
-  ]
-}
-```
-
----
-
-#### `kcp create-asset bastion-host`
-
-This command generates Terraform configurations to provision a new bastion host in your specified VPC.
-
-> [!NOTE]
-> If your MSK cluster is reachable from your local machine or already have a bastion host/jump server provisioned, you may skip this command.
-
-**Required Arguments**:
-
-- `--region`: The region where the bastion host will be provisioned in
-- `--bastion-host-cidr`: The CIDR of the public subnet associated with the bastion host
-- `--vpc-id`: The VPC ID of the VPC that the **MSK cluster is deployed in**
-
-**Optional Arguments**:
-
-- `--create-igw`: When set, Terraform will create a new internet gateway in the VPC. If an Internet Gateway is not required, do not set this flag.
-- `--security-group-ids`: When set, Terraform will use this security group for the bastion host.
-
-**Example Usage**
-
-```shell
-kcp create-asset bastion-host \
-  --region us-east-1 \
-  --bastion-host-cidr 10.0.XXX.0/24 \
-  --vpc-id vpc-xxxxxxxxx \
-  --security-group-ids sg-xxxxxxxxxx
-```
-
-**Output:**
-The command creates a `bastion_host` directory containing Terraform configurations that provision:
-
-- **EC2 instance** (t2.medium running Amazon Linux 2023)
-  - Public IP for remote access
-  - SSH access on port 22
-  - Pre-configured with migration tools
-- **Public subnet** in the specified VPC
-- **Security group** allowing SSH access. Created when `--security-group-ids` parameter is not provided.
-- **SSH key pair** for secure access
-- **Route table** for internet connectivity
-
-#### New Bastion Host Architecture
-
-This diagram illustrates how the kcp generated bastion host in AWS connects to an MSK cluster for the migration operations.
-
-```
-┌──────────────────────────────────────────────────────────────────┐
-│                     User's Local Machine                         │
-│                                                                  │
-│  ┌─────────────────┐          ┌────────────────────┐             │
-│  │  migration CLI  │ ───────► │ Bastion Host Asset │             │
-│  └─────────────────┘          └─────────┬──────────┘             │
-└─────────────────────────────────────────┼────────────────────────┘
-                                          |
-                                          | Internet
-                                          |
-┌─────────────────────────────────────────┼────────────────────────┐
-│                           AWS VPC       |                        │
-│                                         ▼                        │
-│  ┌─────────────────┐    ┌──────────────────┐    ┌─────────────┐  │
-│  │   MSK Cluster   │    │  New Jump        │    │   Internet  │  │
-│  │                 │    │  Server          │    │   Gateway   │  │
-│  │  ┌───────────┐  │    │                  │    │             │  │
-│  │  │  Broker 1 │  │    │  ┌─────────────┐ │    │             │  │
-│  │  └───────────┘  │    │  │  Deployed   │ │    │             │  │
-│  │  ┌───────────┐  │    │  │migration CLI│ │    │             │  │
-│  │  │  Broker 2 │  │◄──►│  └─────────────┘ │    │             │  │
-│  │  └───────────┘  │    │                  │    │             │  │
-│  │  ┌───────────┐  │    │                  │    │             │  │
-│  │  │  Broker 3 │  │    │                  │    │             │  │
-│  │  └───────────┘  │    │                  │    │             │  │
-│  └─────────────────┘    └──────────────────┘    └─────────────┘  │
-│                                                                  │
-└──────────────────────────────────────────────────────────────────┘
-```
-
-#### Existing Bastion Host Architecture
-
-When using an existing bastion host, simply move the CLI to that server:
-
-```bash
-# 1. SSH into your existing bastion host.
-
-# 2. Deploy the CLI on the bastion host.
-
-# 2a. (Optional) Re-run `kcp discover` to regenerate
-#     the kcp-state file or copy it across from the previous run.
-
-# 4. Run CLI commands from your bastion host.
-```
-
-This diagram illustrates how kcp expects the bastion host setup to successfully connect to MSK and begin the migration operations. The bastion host serves as a secure jump point within the MSK VPC to access the MSK Kafka cluster.
-
-```
-┌─────────────────────────────────────────────────────────────────────┐
-│                           AWS VPC                                   │
-│                                                                     │
-│  ┌─────────────────┐    ┌──────────────────────┐    ┌─────────────┐ │
-│  │   MSK Cluster   │    │ Existing Bastion     │    │   Internet  │ │
-│  │                 │    │ Host                 │    │   Gateway   │ │
-│  │  ┌───────────┐  │    │                      │    │             │ │
-│  │  │  Broker 1 │  │    │  ┌───────────────┐   │    │             │ │
-│  │  └───────────┘  │    │  │    Deployed   │   │    │             │ │
-│  │  ┌───────────┐  │    │  │ migration CLI │   │    │             │ │
-│  │  │  Broker 2 │  │◄──►│  └───────────────┘   │    │             │ │
-│  │  └───────────┘  │    │                      │    │             │ │
-│  │  ┌───────────┐  │    │                      │    │             │ │
-│  │  │  Broker 3 │  │    │                      │    │             │ │
-│  │  └───────────┘  │    │                      │    │             │ │
-│  └─────────────────┘    └──────────────────────┘    └─────────────┘ │
-│                                                                     │
-└─────────────────────────────────────────────────────────────────────┘
-```
-
----
-
-#### `kcp create-asset migration-infra`
-
-This command generates the required Terraform to provision your migration environment. The `--type` flag will determine how the Confluent Platform jump cluster with authenticate with MSK - using either IAM or SASL/SCRAM.
-
-**Required Arguments**:
-
-- `--state-file`: Path to kcp-state.json file
-- `--cluster-arn`: The cluster-arn to target
-- `--vpc-id`: The VPC ID of the VPC that the **MSK cluster is deployed in**
-- `--type`: The type of authentication to use to establish the cluster link between AWS MSK and Confluent Platform jump cluster
-- `--cc-env-name`: The Confluent Cloud environment name where data will be migrated to
-- `--cc-cluster-name`: The Confluent Cloud cluster name where data will be migrated to
-- `--cc-cluster-type`: The Confluent Cloud cluster type - Dedicated or Enterprise
-
-**Optional Arguments**:
-
-- `--security-group-ids`: When set, Terraform will use this security group for the ansible host and CP jump cluster.
-
-**Type Options** (choose one):
-
-- 1: MSK private cluster w/ SASL_IAM authentication to Confluent Cloud private cluster.
-- 2: MSK private cluster w/ SASL_SCRAM authentication to Confluent Cloud private cluster.
-- 3: MSK public cluster w/ SASL_SCRAM authentication to Confluent Cloud public cluster.
-
-**Example Usage**
-
-> [!NOTE]
-> The example below uses `--type 2` which indicates that SASL/SCRAM will be used to establish a connection between AWS MSK and the Confluent Platform jump clusters. Moreover, some values like the VPC ID and Confluent Cloud environment/cluster name have been inferred from `--cluster-file`, though can be overwritten by their respective flags.
-
-```bash
-kcp create-asset migration-infra \
-  --state-file path/to/kcp-state.json \
-  -- cluster-arn arn:aws:kafka:us-east-3:635910096382:cluster/my-cluster/7340266e-2cff-4480-b9b2-f60572a4c94c-2 \
-  --type 2 \
-  --cluster-link-sasl-scram-username my-cluster-link-user \
-  --cluster-link-sasl-scram-password pa55word \
-  --cc-cluster-type enterprise \
-  --ansible-control-node-subnet-cidr 10.0.XXX.0/24 \
-  --jump-cluster-broker-subnet-config us-east-1a:10.0.XXX.0/24,us-east-1b:10.0.XXX.0/24,us-east-1c:10.0.XXX.0/24 \
-  --security-group-ids sg-xxxxxxxxxx
-```
-
-**Output:**
-The command creates a `migration-infra` directory containing Terraform configurations that provision:
-
-- **EC2 Instance** - Ansible Control Node that will provision the Confluent Platform jump cluster.
-- **3x EC2 Instances** - Confluent Platform jump clusters made up of 3 brokers.
-- **Networking** - NAT gateway, Elastic IPs, subnets, security groups, route tables & associations. Security Groups are created when `--security-group-ids` parameter is not provided.
-- **Confluent Cloud** - Environment, Cluster, Schema Registry, Service Accounts, API keys.
-- **Private Link** - Establish VPC connectivity between the MSK VPC and Confluent Cloud cluster.
-
----
-
-#### `kcp create-asset migration-scripts`
-
-This command generates migration scripts that mirror topics from MSK to Confluent Platform jump clusters and then finally to Confluent Cloud.
-
-**Example Usage**:
-
-```shell
-kcp create-asset migration-scripts \
-  --state-file kcp-state.json \
-  --cluster-arn arn:aws:kafka:us-east-3:635910096382:cluster/my-cluster/7340266e-2cff-4480-b9b2-f60572a4c94c-2 \
-  --migration-infra-folder migration_infra
-```
-
-> [!NOTE]
-> This command does not require AWS IAM permissions as it generates local scripts and configuration files. The mirror topics piggyback off the authentication link established in the cluster link.
-
-**Output:**
-The command creates a `migration_scripts` directory containing shell scripts:
-
-- `msk-to-cp-mirror-topics.sh` - Individual `kafka-mirror` commands per topic to move data from MSK to the Confluent Platform jump cluster.
-- `destination-cluster-properties` - Kafka client configuration file.
-- `cp-to-cc-mirror-topics.sh` - Individual cURL requests to the Confluent Cloud API per topic move data from the Confluent Platform jump cluster to Confluent Cloud.
-
-> [!NOTE]
-> A `README.md` is generated in the `migration_scripts` directory to further assist in migrating the data from MSK to Confluent Cloud.
-
----
-
-#### `kcp create-asset reverse-proxy`
-
-Create reverse proxy infrastructure assets to allow observability into migrated data in Confluent Cloud.
-
-**Required Arguments**:
-
-- `--region`: The region where the reverse proxy EC2 instance will be provisioned in
-- `--vpc-id`: The VPC ID of the VPC that the **MSK cluster is deployed in**
-- `--migration-infra-folder`: Path to migration infrastructure folder that was previously generated
-- `--reverse-proxy-cidr`: The CIDR of the subnet associated with the reverse proxy
-
-**Optional Arguments**:
-
-- `--security-group-ids`: When set, Terraform will use this security group for the bastion host.
-
-**Example Usage**
-
-```shell
-kcp create-asset reverse-proxy \
-  --region us-east-1 \
-  --vpc-id vpc-xxxxxxxxx \
-  --migration-infra-folder migration-infra \
-  --reverse-proxy-cidr 10.0.XXX.0/24 \
-  --security-group-ids sg-xxxxxxxxxx
-```
-
-**Output**
-The command creates a `reverse-proxy` directory containing Terraform configurations that provision:
-
-- **EC2 Instance** - The reverse-proxy bridge between the local machine and the VPC that MSK and Confluent Cloud are connected to.
-- **Networking** - Security groups, subnet, route tables & associations. Security Groups are created when `--security-group-ids` parameter is not provided.
-- **Confluent Cloud** - Environment, Cluster, Schema Registry, Service Accounts, API keys.
-- **`generate_dns_entries.sh`** - Script that creates DNS entries mapping the reverse proxy's IP to Confluent Cloud broker hostnames for local /etc/hosts configuration.
-
-> [!NOTE]
-> A `README.md` is generated in the `reverse-proxy` directory to further assist in setting up the reverse proxy on your local machine to view the private networked Confluent Cloud cluster.
-
----
-
-### `kcp update`
-
-This command will update the kcp binary to the latest version by downloading latest release from GitHub and installing it.
-
-**Example Usage**
-
-```shell
-kcp update
-```
-
-**Optional Arguments**:
-
-- `--force`: Force update without user confirmation
-- `--check-only`: Only check for updates, don't install
-
->[!NOTE]
-> This will require sudo to update the binary.
-
----
-=======
 The docs for the latest release are available [here](https://github.com/confluentinc/kcp/tree/latest/docs)
->>>>>>> 89eb0819
 
 ## Development
 

# KCP CLI

[![FOSSA Status](https://app.fossa.com/api/projects/custom%2B65%2Fgithub.com%2Fconfluentinc%2Fkcp.svg?type=shield&issueType=license)](https://app.fossa.com/projects/custom%2B65%2Fgithub.com%2Fconfluentinc%2Fkcp?ref=badge_shield&issueType=license) [![FOSSA Status](https://app.fossa.com/api/projects/custom%2B65%2Fgithub.com%2Fconfluentinc%2Fkcp.svg?type=shield&issueType=security)](https://app.fossa.com/projects/custom%2B65%2Fgithub.com%2Fconfluentinc%2Fkcp?ref=badge_shield&issueType=security)

This repository is part of the Confluent organization on GitHub.
It is public and open to contributions from the community.

Please see the LICENSE file for contribution terms.
Please see the CHANGELOG.md for details of recent updates.

---

<div align="center">

**A comprehensive command-line tool for planning and executing Kafka migrations to Confluent Cloud.**

</div>

---

## Table of Contents

- [Overview](#overview)
  - [Installation](#installation)
  - [Authentication](#authentication)
- [Getting Started](#getting-started)
  - [kcp Commands](#kcp-commands)
    - [`kcp init`](#kcp-init)
    - [`kcp discover`](#kcp-discover)
    - [`kcp scan`](#kcp-scan)
    - [`kcp report`](#kcp-report)
    - [`kcp create-asset`](#kcp-create-asset)
- [Development](#development)

## Overview

**Mission**: Simplify and streamline your Kafka migration journey to Confluent Cloud!

kcp helps you migrate your Kafka setups to Confluent Cloud by providing tools to:

- **Scan** scan and identify resources in existing Kafka deployments.
- **Create** reports for migration planning and cost analysis.
- **Generate** migration assets and infrastructure configurations.

### Key Features

| Feature                     | Description                                                                             |
| --------------------------- | --------------------------------------------------------------------------------------- |
| **Multiple Auth Methods**   | Support for SASL-IAM, SASL-SCRAM, TLS, and unauthenticated.                             |
| **Comprehensive Reporting** | Detailed migration planning and cost analysis.                                          |
| **Infrastructure as Code**  | Generate Terraform and Ansible configurations to seamlessly migrate to Confluent Cloud. |
| **Private VPC Deployments** | Migrate to Confluent Cloud from private networks and isolated environments.             |

## Installation

### Build/Install from Source

> [!TIP]
> Make sure you have Go 1.24+ installed before building from source

```bash
# Clone the repository
git clone https://github.com/confluentinc/kcp.git
cd kcp

# Install to system path (requires sudo)
make install
```

#### Installing from GitHub Releases

You can also download kcp from GitHub under the [releases tab](https://github.com/confluentinc/kcp/releases/latest). We provide support for Linux and Darwin arm64/amd64 systems respectively.

Once downloaded, make sure to set the binary permissions to executable by running `chmod +x <binary name>`.

If you wish to run the downloaded kcp binary from anywhere on your system, you may run the following (requires sudo permissions):

```shell
# Update the binary suffix to your respective architecture.
sudo mv ./kcp_<ARCH> /usr/local/bin/kcp
```

## Authentication

Ensure that your terminal session is authenticated with AWS. The kcp CLI uses the standard AWS credential chain and supports multiple authentication methods:

**Authentication options:**

- **Environment variables**: Export `AWS_ACCESS_KEY_ID`, `AWS_SECRET_ACCESS_KEY`, and optionally `AWS_SESSION_TOKEN`
- **AWS credentials file**: Configure with `aws configure` (requires AWS CLI)
- **AWS SSO/Identity Center**: Use `aws sso login` (requires AWS CLI)
- **IAM Roles**: Assume roles or use instance profiles
- **Other tools**: Any tool that sets AWS credentials in the standard locations such as `granted`.

**Verify your authentication:**
The easiest way to test authentication is to run a kcp command that requires AWS access such as `kcp scan region`, or if you have AWS CLI installed:

```bash
aws sts get-caller-identity
```

# Getting Started

> [!NOTE]
> Currently, only migrations from AWS MSK are supported. Therefore, until later Apache Kafka migrations are supported, AWS MSK will be the reference point for the source of a migration.

## Workflow steps

The migration process follows these general steps:

1. **Initialize the environment**: Set up the CLI and configure your environment.
2. **Scan clusters**: Discover and analyze your Kafka deployment.
3. **Generate reports**: Produce reports on the cost and metrics of the MSK cluster.
4. **Generate migration assets**: Create the necessary infrastructure and scripts.
5. **Execute migration**: Perform the actual migration process.

## Make Key Infrastructure Decisions

Before starting the migration process, you need to make some key decisions about your infrastructure:

1. Is your MSK cluster accessible from the internet or within a private network?
2. If your MSK cluster is within a private network, do you require a bastion host or do you already have a way to access the cluster?
3. What authentication methods are enabled on the MSK cluster at the moment and what method will you use for establishing the cluster link.
   - Depending on the accessibility and authentication methods, only certain cluster link configurations may be possible.

### Bastion Host Requirements

**For MSK clusters with public endpoints:** You can run the CLI commands directly from your local machine without a bastion host server.

**For MSK clusters with private endpoints:** The CLI commands must be run from within the same VPC as the MSK cluster. In this case, you must use a a bastion host or jump server that resides in the same VPC as your existing MSK cluster.

**Important**: This ensures proper network connectivity for scanning and migration operations. When a bastion host is required, you can either:

1. **Create a new bastion host**: If you don't have a bastion host, you can create one using the `kcp create-asset bastion-host` command, [this step is outlined during the CLI deployment steps](#deploying-the-cli-to-a-bastion-host-only-required-for-msk-with-private-endpoints).

2. **Use an existing bastion host**: If you already have a bastion host, you need to deploy the CLI onto that server to scan your clusters.

> [!NOTE]
> If your MSK cluster is in a private network (not accessible from the internet), you'll need to transfer the kcp CLI to a bastion host within the same VPC before continuing.

## kcp Commands

### `kcp init`

Initializes an optional environment setup script requiring the configuration migration variables once instead of using CLI flags.

The `kcp init` command creates a `set_migration_env_vars.sh` shell script that can be configured to export environment variables for common CLI options used across kcp commands. Setting environment variables is optional but may be preferred especially when passing secrets to a kcp command.

To set the environment variables from the script, run `source set_migration_env_vars.sh`.

You can also set environment variables individually if you opt not to use the script. All environment variables map to their respective flags but in uppercase and with underscores replacing dashes. For example, `--vpc-id vpc-xxxxxxxxx` becomes `VPC_ID=vpc-xxxxxxxxx`, and `--cluster-arn arn:aws:...` becomes `CLUSTER_ARN=arn:aws:...`.

> [!NOTE]
> The environment setup script is completely optional if you wish to instead run each command with flags. Command flags will **always** take precedence over environment variables.
>
> However, they can be mixed and matched, for example if you are only planning to run commands within the region `us-east-1`, setting the environment variable `REGION` will avoid having to set the flag on all commands that need it.

---

### `kcp discover`

The kcp discover command performs a full discovery of all MSK clusters in an AWS account across multiple regions, together with their associated resources, costs and metrics.

**Example Usage**

`kcp discover --region us-east-1 --region eu-west-3`

or

`kcp discover --region us-east-1,eu-west-3`

The command will produce a creds.yaml, region msk, cost, metrics and cluster output files in a nested structure as follows:

```
.
└── kcp-scan
    ├── creds.yaml
    ├── eu-west-3
    │   ├── eu-west-3-cost-report.json
    │   ├── eu-west-3-cost-report.md
    │   ├── eu-west-3-region-scan.json
    │   ├── eu-west-3-region-scan.md
    │   └── cluster-1
    │       ├── cluster-1-metrics.json
    │       ├── cluster-1-metrics.md
    │       ├── cluster-1.json
    │       └── cluster-1.md
    └── us-east-1
        ├── cluster-2
        │   ├── cluster-2-metrics.json
        │   ├── cluster-2-metrics.md
        │   ├── cluster-2.json
        │   └── cluster-2.md
        ├── us-east-1-cost-report.json
        ├── us-east-1-cost-report.md
        ├── us-east-1-region-scan.json
        └── us-east-1-region-scan.md

```

This command requires the following permissions:

```json
{
  "Version": "2012-10-17",
  "Statement": [
    {
      "Sid": "ScanAllPermissions",
      "Effect": "Allow",
      "Action": [
        "kafka:ListClustersV2",
        "kafka:ListReplicators",
        "kafka:ListVpcConnections",
        "kafka:GetCompatibleKafkaVersions",
        "cloudwatch:GetMetricData",
        "kafka:ListKafkaVersions",
        "ce:GetCostAndUsage",
        "kafka:GetBootstrapBrokers",
        "kafka:ListConfigurations",
        "cloudwatch:GetMetricStatistics",
        "cloudwatch:ListMetrics",
        "kafka:DescribeClusterV2",
        "kafka:ListNodes",
        "kafka:ListClusterOperationsV2",
        "kafka:ListScramSecrets",
        "kafka:ListClientVpcConnections",
        "kafka:GetClusterPolicy",
        "kafka:DescribeConfigurationRevision",
        "kafka:DescribeReplicator"
      ],
      "Resource": "*"
    }
  ]
}
```

### `kcp scan`

The `kcp scan` commands perform various different scans on MSK clusters, from individual and multi-cluster scans, entire region scans and scanning Kafka broker logs to identify potential clients.

The `kcp scan` command includes the following sub-commands:

- `cluster`
- `clusters`
- `region`
- `client-inventory`

The sub-commands require the following minimum AWS IAM permissions:

`cluster`:

```json
{
  "Version": "2012-10-17",
  "Statement": [
    {
      "Sid": "MSKClusterManagementAccess",
      "Effect": "Allow",
      "Action": [
        "kafka:DescribeClusterV2",
        "kafka:GetClusterPolicy",
        "kafka:ListClientVpcConnections",
        "kafka:ListClusterOperationsV2",
        "kafka:ListNodes",
        "kafka:ListScramSecrets"
      ],
      "Resource": "arn:aws:kafka:<AWS REGION>:<AWS ACCOUNT ID>:cluster/<MSK CLUSTER NAME>/<MSK CLUSTER ID>"
    },
    {
      "Sid": "MSKClusterKafkaAccess",
      "Effect": "Allow",
      "Action": [
        "kafka-cluster:Connect",
        "kafka-cluster:DescribeCluster",
        "kafka-cluster:DescribeClusterDynamicConfiguration",
        "kafka-cluster:DescribeTopic"
      ],
      "Resource": [
        "arn:aws:kafka:<AWS REGION>:<AWS ACCOUNT ID>:topic/<MSK CLUSTER NAME>/<MSK CLUSTER ID>/*",
        "arn:aws:kafka:<AWS REGION>:<AWS ACCOUNT ID>:cluster/<MSK CLUSTER NAME>/<MSK CLUSTER ID>"
      ]
    },
    {
      "Sid": "RegionLevelMSKAccess",
      "Effect": "Allow",
      "Action": [
        "kafka:GetBootstrapBrokers",
        "kafka:GetCompatibleKafkaVersions",
        "kafka:ListKafkaVersions",
        "kafka:ListClustersV2",
        "kafka:ListConfigurations",
        "kafka:ListReplicators",
        "kafka:ListVpcConnections"
      ],
      "Resource": ["arn:aws:kafka:<AWS REGION>:<AWS ACCOUNT ID>:*"]
    },
    {
      "Sid": "MSKClusterNetworkingAccess",
      "Effect": "Allow",
      "Action": ["ec2:DescribeSubnets"],
      "Resource": ["*"]
    }
  ]
}
```

`clusters`:

```json
{
  "Version": "2012-10-17",
  "Statement": [
    {
      "Sid": "MSKClusterKafkaAccess",
      "Effect": "Allow",
      "Action": [
        "kafka-cluster:Connect",
        "kafka-cluster:DescribeCluster",
        "kafka-cluster:DescribeClusterDynamicConfiguration",
        "kafka-cluster:DescribeTopic"
      ],
      "Resource": [
        "arn:aws:kafka:<AWS REGION>:<AWS ACCOUNT ID>:topic/<MSK CLUSTER NAME>/<MSK CLUSTER ID>/*",
        "arn:aws:kafka:<AWS REGION>:<AWS ACCOUNT ID>:cluster/<MSK CLUSTER NAME>/<MSK CLUSTER ID>"
      ]
    }
  ]
}
```

`region`:

```json
{
  "Version": "2012-10-17",
  "Statement": [
    {
      "Sid": "RegionLevelMSKAccess",
      "Effect": "Allow",
      "Action": [
        "kafka:DescribeConfiguration",
        "kafka:DescribeConfigurationRevision",
        "kafka:GetBootstrapBrokers",
        "kafka:GetCompatibleKafkaVersions",
        "kafka:ListClustersV2",
        "kafka:ListConfigurations",
        "kafka:ListKafkaVersions",
        "kafka:ListReplicators",
        "kafka:ListVpcConnections"
      ],
      "Resource": ["arn:aws:kafka:<AWS REGION>:<AWS ACCOUNT ID>:*"]
    }
  ]
}
```

`client-inventory`:

```json
{
  "Version": "2012-10-17",
  "Statement": [
    {
      "Effect": "Allow",
      "Action": ["s3:GetObject", "s3:ListBucket"],
      "Resource": [
        "arn:aws:s3:::<BROKER_LOGS_BUCKET>",
        "arn:aws:s3:::<BROKER_LOGS_BUCKET>/*"
      ]
    }
  ]
}
```

---

#### `kcp scan cluster`

Scan a specific MSK cluster for detailed information including both at the AWS and Kafka level.

**Example Usage**

```shell
kcp scan cluster \
  --cluster-arn arn:aws:kafka:us-east-1:XXX:cluster/XXX/1a2345b6-bf9f-4670-b13b-710985f5645d-5 \
  --use-sasl-scram \
  --sasl-scram-username username \
  --sasl-scram-password pa55word
```

**Output:**
The command generates two files - `cluster_scan_<cluster-name>.md` and `cluster_scan_<cluster-name>.json` file containing:

- Detailed cluster configuration
- Broker information
- Topic metadata
- Consumer group details
- Cluster metrics

---

#### `kcp scan clusters`

Scan multiple MSK clusters at the Kafka level using the generated assets of the `kcp discover` command to drive it.

**Example Usage**

```shell
kcp scan clusters \
  --discover-dir kcp-scan \
  --credentials-yaml kcp-scan/creds.yaml
```

**Output:**
The command appends the gathered list of ACLs, topics and the Kafka cluster ID to each cluster's respective scan JSON and markdown files.

---

#### `kcp scan region`

This command discovers all MSK clusters in a specified AWS region and generates a comprehensive report.

**Example Usage**

```shell
kcp scan region --region us-east-1
```

**Output:**
The command generates two files - `region_scan_<region>.md` and `region_scan_<region>.json` file containing:

- List of all MSK clusters in the region
- MSK cluster status & type
- Cluster authentication methods
- Public access configuration
- VPC connections
- MSK Kafka cluster configurations
- Available Kafka versions
- Replicators

Alternatively, the following environment variables need to be set:

```shell
export REGION=<aws-region>
```

---

#### `kcp scan client-inventory`

This command scans a hour window folder in s3 to identify as many clients as possible in the cluster.

**Prerequisites**

- Enable trace logging for `kafka.server.KafkaApis=TRACE` for each broker
- Enable s3 broker log delivery for the cluster

**Example Usage**

```shell
kcp scan client-inventory \
--region us-east-1 \
--s3-uri  s3://my-cluster-logs-bucket/AWSLogs/000123456789/KafkaBrokerLogs/us-east-1/msk-cluster-1a2345b6-bf9f-4670-b13b-710985f5645d-5/2025-08-13-14/
```

**Output:**
The command generates a csv file - `broker_logs_scan_results.csv` containing:

- All the unique clients it could identify based on a combination of values:
  - i.e. clientID + topic + role + auth + principal

example output

```csv
Client ID,Role,Topic,Auth,Principal,Timestamp
consumer1,Consumer,test-topic-1,SASL_SCRAM,User:kafka-user-2,2025-08-18 10:15:16
default-producer-id,Producer,test-topic-1,SASL_SCRAM,User:kafka-user-2,2025-08-18 10:15:18
consumer2,Consumer,test-topic-1,UNAUTHENTICATED,User:ANONYMOUS,2025-08-18 10:18:22
default-producer-id,Producer,test-topic-1,UNAUTHENTICATED,User:ANONYMOUS,2025-08-18 10:18:24
```

Alternatively, the following environment variables need to be set:

```shell
export REGION=<aws-region>
export S3_URI=<folder-in-s3>
```

---

### `kcp report`

The `kcp report` command includes the following sub-commands:

- `region`
- `cluster`

The `kcp report region` command includes the following sub-command:

- `costs`

The sub-command requires the following minimum AWS IAM permissions:

`costs`:

```json
{
  "Version": "2012-10-17",
  "Statement": [
    {
      "Effect": "Allow",
      "Action": ["ce:GetCostAndUsage"],
      "Resource": ["*"]
    }
  ]
}
```

The `kcp report cluster` command includes the following sub-command:

- `metrics`

The sub-command requires the following minimum AWS IAM permissions:

`metrics`:

```json
{
  "Version": "2012-10-17",
  "Statement": [
    {
      "Effect": "Allow",
      "Action": ["cloudwatch:GetMetricStatistics", "cloudwatch:GetMetricData"],
      "Resource": ["*"]
    },
    {
      "Effect": "Allow",
      "Action": ["kafka:DescribeClusterV2", "kafka:GetBootstrapBrokers"],
      "Resource": [
        "arn:aws:kafka:<AWS REGION>:<AWS ACCOUNT ID>:cluster/<MSK CLUSTER NAME>/<MSK CLUSTER ID>"
      ]
    },
    {
      "Effect": "Allow",
      "Action": ["kafka:DescribeConfigurationRevision"],
      "Resource": [
        "arn:aws:kafka:<AWS REGION>:<AWS ACCOUNT ID>:configuration/<MSK CLUSTER CONFIG NAME>/<MSK CLUSTER CONFIG ID>"
      ]
    }
  ]
}
```

#### `kcp report region costs`

This command discovers all MSK clusters in a specified AWS region and generates a comprehensive report.

**Example Usage**

```shell
kcp report region costs \
--monthly \
--start 2025-07-01 \
--end 2025-08-01 \
--region us-east-1 \
--tag Environment=Staging \
--tag Owner=kcp-team
```

**Output:**
The command generates a `cost_report` directory, splitting reports by region which contain three files - `cost_report-<aws-region>.csv`, `cost_report-<aws-region>.md` and `cost_report-<aws-region>.json` file containing:

- Total cost of MSK based on the time granularity specified.
- Itemised cost of each usage type.

---

#### `kcp report cluster metrics`

This command collates important MSK Kafka metrics for a cluster and generates a comprehensive report using AWS CloudWatch.

**Example Usage**

```shell
kcp report cluster metrics \
--start 2025-07-01 \
--end 2025-08-01 \
--cluster-arn arn:aws:kafka:us-east-1:000123456789:cluster/msk-cluster/1a2345b6-bf9f-4670-b13b-710985f5645d-5 \
```

**Output:**
The command generates two files - `<aws-cluster>-metrics.md` and `<aws-cluster>-metrics.json` file containing:

- Broker details
- Metrics summary - average ingress/egress throughput, total partitions
- Easy-to-copy metrics values for a TCO calculator

---

### `kcp create-asset`

The `kcp create-asset` command includes the following sub-commands:

- `bastion-host`
- `migrate-acls`
- `migration-infra`
- `migration-scripts`
- `reverse-proxy`

The sub-commands require the following minimum AWS IAM permissions:

`bastion-host`:

```json
{
  "Version": "2012-10-17",
  "Statement": [
    {
      "Sid": "EC2ReadOnlyAccess",
      "Effect": "Allow",
      "Action": [
        "ec2:DescribeImages",
        "ec2:DescribeAvailabilityZones",
        "ec2:DescribeKeyPairs",
        "ec2:DescribeInternetGateways",
        "ec2:DescribeSubnets",
        "ec2:DescribeSecurityGroups",
        "ec2:DescribeNetworkInterfaces",
        "ec2:DescribeRouteTables",
        "ec2:DescribeInstances",
        "ec2:DescribeInstanceTypes",
        "ec2:DescribeTags",
        "ec2:DescribeVolumes",
        "ec2:DescribeInstanceCreditSpecifications"
      ],
      "Resource": "*"
    },
    {
      "Sid": "MigrationKeyPairManagement",
      "Effect": "Allow",
      "Action": [
        "ec2:ImportKeyPair",
        "ec2:DescribeKeyPairs",
        "ec2:DeleteKeyPair",
        "ec2:RunInstances"
      ],
      "Resource": "arn:aws:ec2:<AWS REGION>:<AWS ACCOUNT ID>:key-pair/migration-ssh-key"
    },
    {
      "Sid": "InternetGatewayManagement",
      "Effect": "Allow",
      "Action": [
        "ec2:CreateInternetGateway",
        "ec2:CreateTags",
        "ec2:AttachInternetGateway",
        "ec2:DeleteInternetGateway"
      ],
      "Resource": "arn:aws:ec2:<AWS REGION>:<AWS ACCOUNT ID>:internet-gateway/*"
    },
    {
      "Sid": "VPCResourceCreation",
      "Effect": "Allow",
      "Action": [
        "ec2:CreateSubnet",
        "ec2:CreateSecurityGroup",
        "ec2:AttachInternetGateway",
        "ec2:CreateRouteTable"
      ],
      "Resource": "arn:aws:ec2:<AWS REGION>:<AWS ACCOUNT ID>:vpc/*"
    },
    {
      "Sid": "SubnetManagement",
      "Effect": "Allow",
      "Action": [
        "ec2:CreateSubnet",
        "ec2:CreateTags",
        "ec2:DeleteSubnet",
        "ec2:ModifySubnetAttribute",
        "ec2:AssociateRouteTable",
        "ec2:RunInstances",
        "ec2:DisassociateRouteTable"
      ],
      "Resource": "arn:aws:ec2:<AWS REGION>:<AWS ACCOUNT ID>:subnet/*"
    },
    {
      "Sid": "SecurityGroupManagement",
      "Effect": "Allow",
      "Action": [
        "ec2:CreateSecurityGroup",
        "ec2:CreateTags",
        "ec2:DeleteSecurityGroup",
        "ec2:RevokeSecurityGroupEgress",
        "ec2:AuthorizeSecurityGroupIngress",
        "ec2:AuthorizeSecurityGroupEgress",
        "ec2:RunInstances"
      ],
      "Resource": "arn:aws:ec2:<AWS REGION>:<AWS ACCOUNT ID>:security-group/*"
    },
    {
      "Sid": "RouteTableManagement",
      "Effect": "Allow",
      "Action": [
        "ec2:CreateRouteTable",
        "ec2:CreateTags",
        "ec2:DeleteRouteTable",
        "ec2:CreateRoute",
        "ec2:AssociateRouteTable",
        "ec2:DisassociateRouteTable"
      ],
      "Resource": "arn:aws:ec2:<AWS REGION>:<AWS ACCOUNT ID>:route-table/*"
    },
    {
      "Sid": "InstanceLifecycleManagement",
      "Effect": "Allow",
      "Action": [
        "ec2:RunInstances",
        "ec2:CreateTags",
        "ec2:DescribeInstanceAttribute",
        "ec2:TerminateInstances"
      ],
      "Resource": "arn:aws:ec2:<AWS REGION>:<AWS ACCOUNT ID>:instance/*"
    },
    {
      "Sid": "InstanceLaunchNetworkInterface",
      "Effect": "Allow",
      "Action": ["ec2:RunInstances"],
      "Resource": "arn:aws:ec2:<AWS REGION>:<AWS ACCOUNT ID>:network-interface/*"
    },
    {
      "Sid": "InstanceLaunchVolume",
      "Effect": "Allow",
      "Action": ["ec2:RunInstances"],
      "Resource": "arn:aws:ec2:<AWS REGION>:<AWS ACCOUNT ID>:volume/*"
    },
    {
      "Sid": "InstanceLaunchAMI",
      "Effect": "Allow",
      "Action": ["ec2:RunInstances"],
      "Resource": "arn:aws:ec2:<AWS REGION>::image/*"
    }
  ]
}
```

`migrate-acls`:

```json
{
  "Version": "2012-10-17",
  "Statement": [
    {
      "Sid": "ParseRolesForACLs",
      "Effect": "Allow",
      "Action": [
        "iam:GetRolePolicy",
        "iam:ListAttachedRolePolicies",
        "iam:ListRolePolicies"
      ],
      "Resource": ["*"]
    },
    {
      "Sid": "ParseUsersForACLs",
      "Effect": "Allow",
      "Action": [
        "iam:GetUserPolicy",
        "iam:ListAttachedUserPolicies",
        "iam:ListUserPolicies"
      ],
      "Resource": ["*"]
    }
  ]
}
```

`migration-infra`:

```json
{
  "Version": "2012-10-17",
  "Statement": [
    {
      "Sid": "EC2ReadOnlyAccess",
      "Effect": "Allow",
      "Action": [
        "ec2:DescribeImages",
        "ec2:DescribeInternetGateways",
        "ec2:DescribeAvailabilityZones",
        "ec2:DescribeKeyPairs",
        "ec2:DescribeAddresses",
        "ec2:DescribeRouteTables",
        "ec2:DescribeVpcs",
        "ec2:DescribeAddressesAttribute",
        "ec2:DescribeSecurityGroups",
        "ec2:DescribeNetworkInterfaces",
        "ec2:DescribeSubnets",
        "ec2:DescribeNatGateways",
        "ec2:DescribeVpcEndpoints",
        "ec2:DescribePrefixLists",
        "ec2:DescribeInstances",
        "ec2:DescribeInstanceTypes",
        "ec2:DescribeTags",
        "ec2:DescribeVolumes",
        "ec2:DescribeInstanceCreditSpecifications",
        "ec2:DescribeInstanceAttribute"
      ],
      "Resource": "*"
    },
    {
      "Sid": "Route53Management",
      "Effect": "Allow",
      "Action": [
        "route53:CreateHostedZone",
        "route53:GetChange",
        "route53:GetHostedZone",
        "route53:ListResourceRecordSets",
        "route53:ListTagsForResource",
        "route53:DeleteHostedZone",
        "route53:ChangeTagsForResource",
        "route53:ChangeResourceRecordSets",
        "ec2:CreateRoute",
        "ec2:DisassociateAddress"
      ],
      "Resource": "*"
    },
    {
      "Sid": "VPCResourceCreation",
      "Effect": "Allow",
      "Action": [
        "ec2:CreateSecurityGroup",
        "ec2:CreateRouteTable",
        "ec2:CreateSubnet",
        "ec2:CreateVpcEndpoint"
      ],
      "Resource": "arn:aws:ec2:<AWS REGION>:<AWS ACCOUNT ID>:vpc/*"
    },
    {
      "Sid": "SecurityGroupManagement",
      "Effect": "Allow",
      "Action": [
        "ec2:CreateSecurityGroup",
        "ec2:CreateTags",
        "ec2:DeleteSecurityGroup",
        "ec2:RevokeSecurityGroupEgress",
        "ec2:AuthorizeSecurityGroupIngress",
        "ec2:AuthorizeSecurityGroupEgress",
        "ec2:RunInstances",
        "ec2:CreateVpcEndpoint"
      ],
      "Resource": "arn:aws:ec2:<AWS REGION>:<AWS ACCOUNT ID>:security-group/*"
    },
    {
      "Sid": "SubnetManagement",
      "Effect": "Allow",
      "Action": [
        "ec2:CreateSubnet",
        "ec2:CreateTags",
        "ec2:DeleteSubnet",
        "ec2:ModifySubnetAttribute",
        "ec2:AssociateRouteTable",
        "ec2:DisassociateRouteTable",
        "ec2:CreateNatGateway",
        "ec2:CreateVpcEndpoint",
        "ec2:RunInstances"
      ],
      "Resource": "arn:aws:ec2:<AWS REGION>:<AWS ACCOUNT ID>:subnet/*"
    },
    {
      "Sid": "RouteTableManagement",
      "Effect": "Allow",
      "Action": [
        "ec2:CreateRouteTable",
        "ec2:DeleteRouteTable",
        "ec2:CreateRoute",
        "ec2:AssociateRouteTable",
        "ec2:CreateTags",
        "ec2:DisassociateRouteTable"
      ],
      "Resource": "arn:aws:ec2:<AWS REGION>:<AWS ACCOUNT ID>:route-table/*"
    },
    {
      "Sid": "ElasticIPManagement",
      "Effect": "Allow",
      "Action": [
        "ec2:AllocateAddress",
        "ec2:CreateTags",
        "ec2:DeleteTags",
        "ec2:ReleaseAddress",
        "ec2:DisassociateAddress",
        "ec2:CreateNatGateway",
        "ec2:DeleteNatGateway"
      ],
      "Resource": "arn:aws:ec2:<AWS REGION>:<AWS ACCOUNT ID>:elastic-ip/*"
    },
    {
      "Sid": "NATGatewayManagement",
      "Effect": "Allow",
      "Action": [
        "ec2:CreateNatGateway",
        "ec2:CreateTags",
        "ec2:DeleteNatGateway"
      ],
      "Resource": "arn:aws:ec2:<AWS REGION>:<AWS ACCOUNT ID>:natgateway/*"
    },
    {
      "Sid": "VPCEndpointManagement",
      "Effect": "Allow",
      "Action": [
        "ec2:CreateVpcEndpoint",
        "ec2:CreateTags",
        "ec2:DeleteVpcEndpoints"
      ],
      "Resource": "arn:aws:ec2:<AWS REGION>:<AWS ACCOUNT ID>:vpc-endpoint/*"
    },
    {
      "Sid": "MigrationKeyPairManagement",
      "Effect": "Allow",
      "Action": ["ec2:ImportKeyPair", "ec2:DeleteKeyPair", "ec2:RunInstances"],
      "Resource": "arn:aws:ec2:<AWS REGION>:<AWS ACCOUNT ID>:key-pair/*"
    },
    {
      "Sid": "InstanceLifecycleManagement",
      "Effect": "Allow",
      "Action": [
        "ec2:RunInstances",
        "ec2:CreateTags",
        "ec2:TerminateInstances"
      ],
      "Resource": "arn:aws:ec2:<AWS REGION>:<AWS ACCOUNT ID>:instance/*"
    },
    {
      "Sid": "InstanceLaunchNetworkInterface",
      "Effect": "Allow",
      "Action": ["ec2:RunInstances"],
      "Resource": "arn:aws:ec2:<AWS REGION>:<AWS ACCOUNT ID>:network-interface/*"
    },
    {
      "Sid": "InstanceLaunchVolume",
      "Effect": "Allow",
      "Action": ["ec2:RunInstances"],
      "Resource": "arn:aws:ec2:<AWS REGION>:<AWS ACCOUNT ID>:volume/*"
    },
    {
      "Sid": "InstanceLaunchAMI",
      "Effect": "Allow",
      "Action": ["ec2:RunInstances"],
      "Resource": "arn:aws:ec2:<AWS REGION>::image/*"
    }
  ]
}
```

> [!Note]
> The below IAM permissions are only required if you are using IAM to establish a cluster link between MSK and the jump cluster (Type 1). These will need to be applied to the EC2 Instance Profile role `jump-cluster-broker-iam-role-name`.

```json
{
  "Version": "2012-10-17",
  "Statement": [
    {
      "Effect": "Allow",
      "Action": [
        "kafka-cluster:Connect",
        "kafka-cluster:DescribeClusterDynamicConfiguration"
      ],
      "Resource": "arn:aws:kafka:<AWS REGION>:<AWS ACCOUNT ID>:cluster/<MSK CLUSTER NAME>/<MSK CLUSTER ID>"
    },
    {
      "Effect": "Allow",
      "Action": [
        "kafka-cluster:DescribeTopic",
        "kafka-cluster:ReadData",
        "kafka-cluster:AlterTopicDynamicConfiguration",
        "kafka-cluster:DescribeTopicDynamicConfiguration",
        "kafka-cluster:AlterTopic"
      ],
      "Resource": "arn:aws:kafka:<AWS REGION>:<AWS ACCOUNT ID>:topic/<MSK CLUSTER NAME>/<MSK CLUSTER ID>/*"
    },
    {
      "Effect": "Allow",
      "Action": ["kafka-cluster:DescribeGroup"],
      "Resource": "arn:aws:kafka:<AWS REGION>:<AWS ACCOUNT ID>:group/<MSK CLUSTER NAME>/<MSK CLUSTER ID>/*"
    }
  ]
}
```

> [!TIP]
> The MSK cluster ID is the final UUID in the MSK cluster's ARN. If your MSK cluster ARN is `arn:aws:kafka:us-east-1:XXX:cluster/XXX/1a2345b6-bf9f-4670-b13b-710985f5645d-5`, the cluster ID would be `1a2345b6-bf9f-4670-b13b-710985f5645d-5`.

`reverse-proxy`:

```json
{
  "Version": "2012-10-17",
  "Statement": [
    {
      "Sid": "EC2ReadOnlyAccess",
      "Effect": "Allow",
      "Action": [
        "ec2:DescribeKeyPairs",
        "ec2:DescribeInternetGateways",
        "ec2:DescribeSecurityGroups",
        "ec2:DescribeAvailabilityZones",
        "ec2:DescribeRouteTables",
        "ec2:DescribeSubnets",
        "ec2:DescribeImages",
        "ec2:DescribeNetworkInterfaces",
        "ec2:DescribeInstances",
        "ec2:DescribeInstanceTypes",
        "ec2:DescribeTags",
        "ec2:DescribeVolumes",
        "ec2:DescribeInstanceCreditSpecifications"
      ],
      "Resource": "*"
    },
    {
      "Sid": "ReverseProxyKeyPairManagement",
      "Effect": "Allow",
      "Action": ["ec2:ImportKeyPair", "ec2:DeleteKeyPair"],
      "Resource": [
        "arn:aws:ec2:<AWS REGION>:<AWS ACCOUNT ID>:key-pair/reverse-proxy-ssh-key",
        "arn:aws:ec2:<AWS REGION>:<AWS ACCOUNT ID>:key-pair/reverse-proxy-ssh-key-*"
      ]
    },
    {
      "Sid": "VPCResourceCreation",
      "Effect": "Allow",
      "Action": [
        "ec2:CreateSecurityGroup",
        "ec2:CreateRouteTable",
        "ec2:CreateSubnet"
      ],
      "Resource": "arn:aws:ec2:<AWS REGION>:<AWS ACCOUNT ID>:vpc/<MSK VPC ID>"
    },
    {
      "Sid": "SecurityGroupManagement",
      "Effect": "Allow",
      "Action": [
        "ec2:CreateSecurityGroup",
        "ec2:CreateTags",
        "ec2:RevokeSecurityGroupEgress",
        "ec2:DeleteSecurityGroup",
        "ec2:AuthorizeSecurityGroupIngress",
        "ec2:AuthorizeSecurityGroupEgress"
      ],
      "Resource": "arn:aws:ec2:<AWS REGION>:<AWS ACCOUNT ID>:security-group/*"
    },
    {
      "Sid": "RouteTableManagement",
      "Effect": "Allow",
      "Action": [
        "ec2:CreateRouteTable",
        "ec2:CreateTags",
        "ec2:CreateRoute",
        "ec2:DeleteRouteTable",
        "ec2:AssociateRouteTable",
        "ec2:DisassociateRouteTable"
      ],
      "Resource": "arn:aws:ec2:<AWS REGION>:<AWS ACCOUNT ID>:route-table/*"
    },
    {
      "Sid": "SubnetManagement",
      "Effect": "Allow",
      "Action": [
        "ec2:CreateSubnet",
        "ec2:CreateTags",
        "ec2:ModifySubnetAttribute",
        "ec2:DeleteSubnet",
        "ec2:AssociateRouteTable",
        "ec2:DisassociateRouteTable"
      ],
      "Resource": "arn:aws:ec2:<AWS REGION>:<AWS ACCOUNT ID>:subnet/*"
    },
    {
      "Sid": "InstanceLaunchAndManagement",
      "Effect": "Allow",
      "Action": [
        "ec2:RunInstances",
        "ec2:CreateTags",
        "ec2:DescribeInstanceAttribute",
        "ec2:TerminateInstances"
      ],
      "Resource": [
        "arn:aws:ec2:<AWS REGION>:<AWS ACCOUNT ID>:instance/*",
        "arn:aws:ec2:<AWS REGION>:<AWS ACCOUNT ID>:network-interface/*",
        "arn:aws:ec2:<AWS REGION>:<AWS ACCOUNT ID>:volume/*",
        "arn:aws:ec2:<AWS REGION>:<AWS ACCOUNT ID>:subnet/*",
        "arn:aws:ec2:<AWS REGION>:<AWS ACCOUNT ID>:security-group/*",
        "arn:aws:ec2:<AWS REGION>:<AWS ACCOUNT ID>:key-pair/reverse-proxy-ssh-key*",
        "arn:aws:ec2:<AWS REGION>::image/*"
      ]
    }
  ]
}
```

---

#### `kcp create-asset bastion-host`

This command generates Terraform configurations to provision a new bastion host in your specified VPC.

> [!NOTE]
> If your MSK cluster is reachable from your local machine or already have a bastion host/jump server provisioned, you may skip this command.

<<<<<<< HEAD
**Required Arguments**:

- `--region`: The region where the bastion host will be provisioned in
- `--bastion-host-cidr`: The CIDR of the public subnet associated with the bastion host
- `--vpc-id`: The VPC ID of the VPC that the **MSK cluster is deployed in**

**Optional Arguments**:

- `--create-igw`: When set, Terraform will create a new internet gateway in the VPC. If an Internet Gateway is not required, do not set this flag.
- `--security-group-ids`: When set, Terraform will use this security group for the bastion host.

=======
>>>>>>> 194f097a
**Example Usage**

```shell
kcp create-asset bastion-host \
  --region us-east-1 \
  --bastion-host-cidr 10.0.XXX.0/24 \
  --vpc-id vpc-xxxxxxxxx \
  --security-group-ids sg-xxxxxxxxxx
```

**Output:**
The command creates a `bastion_host` directory containing Terraform configurations that provision:

- **EC2 instance** (t2.medium running Amazon Linux 2023)
  - Public IP for remote access
  - SSH access on port 22
  - Pre-configured with migration tools
- **Public subnet** in the specified VPC
- **Security group** allowing SSH access. Created when `--security-group-ids` parameter is not provided.
- **SSH key pair** for secure access
- **Route table** for internet connectivity

#### New Bastion Host Architecture

This diagram illustrates how the kcp generated bastion host in AWS connects to an MSK cluster for the migration operations.

```
┌──────────────────────────────────────────────────────────────────┐
│                     User's Local Machine                         │
│                                                                  │
│  ┌─────────────────┐          ┌────────────────────┐             │
│  │  migration CLI  │ ───────► │ Bastion Host Asset │             │
│  └─────────────────┘          └─────────┬──────────┘             │
└─────────────────────────────────────────┼────────────────────────┘
                                          |
                                          | Internet
                                          |
┌─────────────────────────────────────────┼────────────────────────┐
│                           AWS VPC       |                        │
│                                         ▼                        │
│  ┌─────────────────┐    ┌──────────────────┐    ┌─────────────┐  │
│  │   MSK Cluster   │    │  New Jump        │    │   Internet  │  │
│  │                 │    │  Server          │    │   Gateway   │  │
│  │  ┌───────────┐  │    │                  │    │             │  │
│  │  │  Broker 1 │  │    │  ┌─────────────┐ │    │             │  │
│  │  └───────────┘  │    │  │  Deployed   │ │    │             │  │
│  │  ┌───────────┐  │    │  │migration CLI│ │    │             │  │
│  │  │  Broker 2 │  │◄──►│  └─────────────┘ │    │             │  │
│  │  └───────────┘  │    │                  │    │             │  │
│  │  ┌───────────┐  │    │                  │    │             │  │
│  │  │  Broker 3 │  │    │                  │    │             │  │
│  │  └───────────┘  │    │                  │    │             │  │
│  └─────────────────┘    └──────────────────┘    └─────────────┘  │
│                                                                  │
└──────────────────────────────────────────────────────────────────┘
```

#### Existing Bastion Host Architecture

When using an existing bastion host, simply move the CLI to that server:

```bash
# 1. SSH into your existing bastion host.

# 2. Deploy the CLI on the bastion host.

# 2a. (Optional) Re-run `kcp init` and re-set all
#      environment variables.

# 2b. (Optional) Re-run `kcp scan cluster` to regenerate
#     the cluster file or copy it across from the previous run.

# 4. Run CLI commands from your bastion host.
```

This diagram illustrates how kcp expects the bastion host setup to successfully connect to MSK and begin the migration operations. The bastion host serves as a secure jump point within the MSK VPC to access the MSK Kafka cluster.

```
┌─────────────────────────────────────────────────────────────────────┐
│                           AWS VPC                                   │
│                                                                     │
│  ┌─────────────────┐    ┌──────────────────────┐    ┌─────────────┐ │
│  │   MSK Cluster   │    │ Existing Bastion     │    │   Internet  │ │
│  │                 │    │ Host                 │    │   Gateway   │ │
│  │  ┌───────────┐  │    │                      │    │             │ │
│  │  │  Broker 1 │  │    │  ┌───────────────┐   │    │             │ │
│  │  └───────────┘  │    │  │    Deployed   │   │    │             │ │
│  │  ┌───────────┐  │    │  │ migration CLI │   │    │             │ │
│  │  │  Broker 2 │  │◄──►│  └───────────────┘   │    │             │ │
│  │  └───────────┘  │    │                      │    │             │ │
│  │  ┌───────────┐  │    │                      │    │             │ │
│  │  │  Broker 3 │  │    │                      │    │             │ │
│  │  └───────────┘  │    │                      │    │             │ │
│  └─────────────────┘    └──────────────────────┘    └─────────────┘ │
│                                                                     │
└─────────────────────────────────────────────────────────────────────┘
```

---

#### `kcp create-asset migration-infra`

This command generates the required Terraform to provision your migration environment. The `--type` flag will determine how the Confluent Platform jump cluster with authenticate with MSK - using either IAM or SASL/SCRAM.

<<<<<<< HEAD
**Required Arguments**:

- `--cluster-file`: Path to cluster configuration file
- `--region`: The region in which the ansible control node & jump clusters will be hosted in
- `--vpc-id`: The VPC ID of the VPC that the **MSK cluster is deployed in**
- `--type`: The type of authentication to use to establish the cluster link between AWS MSK and Confluent Platform jump cluster
- `--cc-env-name`: The Confluent Cloud environment name where data will be migrated to
- `--cc-cluster-name`: The Confluent Cloud cluster name where data will be migrated to
- `--cc-cluster-type`: The Confluent Cloud cluster type - Dedicated or Enterprise

**Optional Arguments**:

- `--security-group-ids`: When set, Terraform will use this security group for the ansible host and CP jump cluster.

=======
>>>>>>> 194f097a
**Type Options** (choose one):

- 1: MSK private cluster w/ SASL_IAM authentication to Confluent Cloud private cluster.
- 2: MSK private cluster w/ SASL_SCRAM authentication to Confluent Cloud private cluster.
- 3: MSK public cluster w/ SASL_SCRAM authentication to Confluent Cloud public cluster.

**Example Usage**

> [!NOTE]
> The example below uses `--type 2` which indicates that SASL/SCRAM will be used to establish a connection between AWS MSK and the Confluent Platform jump clusters. Moreover, some values like the VPC ID and Confluent Cloud environment/cluster name have been inferred from `--cluster-file`, though can be overwritten by their respective flags.

```bash
kcp create-asset migration-infra \
  --region us-east-1 \
  --cluster-file path/to/clusterfile.json \
  --type 2 \
  --cluster-link-sasl-scram-username my-cluster-link-user \
  --cluster-link-sasl-scram-password pa55word \
  --cc-cluster-type enterprise \
  --ansible-control-node-subnet-cidr 10.0.XXX.0/24 \
  --jump-cluster-broker-subnet-config us-east-1a:10.0.XXX.0/24,us-east-1b:10.0.XXX.0/24,us-east-1c:10.0.XXX.0/24 \
  --security-group-ids sg-xxxxxxxxxx
```

**Output:**
The command creates a `migration-infra` directory containing Terraform configurations that provision:

- **EC2 Instance** - Ansible Control Node that will provision the Confluent Platform jump cluster.
- **3x EC2 Instances** - Confluent Platform jump clusters made up of 3 brokers.
- **Networking** - NAT gateway, Elastic IPs, subnets, security groups, route tables & associations. Security Groups are created when `--security-group-ids` parameter is not provided.
- **Confluent Cloud** - Environment, Cluster, Schema Registry, Service Accounts, API keys.
- **Private Link** - Establish VPC connectivity between the MSK VPC and Confluent Cloud cluster.

---

#### `kcp create-asset migration-scripts`

This command generates migration scripts that mirror topics from MSK to Confluent Platform jump clusters and then finally to Confluent Cloud.

**Example Usage**:

```shell
kcp create-asset migration-scripts \
  --cluster-file cluster_scan_kcp-msk-cluster.json \
  --migration-infra-folder migration_infra
```

> [!NOTE]
> This command does not require AWS IAM permissions as it generates local scripts and configuration files. The mirror topics piggyback off the authentication link established in the cluster link.

**Output:**
The command creates a `migration_scripts` directory containing shell scripts:

- `msk-to-cp-mirror-topics.sh` - Individual `kafka-mirror` commands per topic to move data from MSK to the Confluent Platform jump cluster.
- `destination-cluster-properties` - Kafka client configuration file.
- `cp-to-cc-mirror-topics.sh` - Individual cURL requests to the Confluent Cloud API per topic move data from the Confluent Platform jump cluster to Confluent Cloud.

> [!NOTE]
> A `README.md` is generated in the `migration_scripts` directory to further assist in migrating the data from MSK to Confluent Cloud.

---

#### `kcp create-asset reverse-proxy`

Create reverse proxy infrastructure assets to allow observability into migrated data in Confluent Cloud.

<<<<<<< HEAD
**Required Arguments**:

- `--region`: The region where the reverse proxy EC2 instance will be provisioned in
- `--vpc-id`: The VPC ID of the VPC that the **MSK cluster is deployed in**
- `--migration-infra-folder`: Path to migration infrastructure folder that was previously generated
- `--reverse-proxy-cidr`: The CIDR of the subnet associated with the reverse proxy

**Optional Arguments**:

- `--security-group-ids`: When set, Terraform will use this security group for the bastion host.

=======
>>>>>>> 194f097a
**Example Usage**

```shell
kcp create-asset reverse-proxy \
  --region us-east-1 \
  --vpc-id vpc-xxxxxxxxx \
  --migration-infra-folder migration-infra \
  --reverse-proxy-cidr 10.0.XXX.0/24 \
  --security-group-ids sg-xxxxxxxxxx
```

**Output**
The command creates a `reverse-proxy` directory containing Terraform configurations that provision:

- **EC2 Instance** - The reverse-proxy bridge between the local machine and the VPC that MSK and Confluent Cloud are connected to.
- **Networking** - Security groups, subnet, route tables & associations. Security Groups are created when `--security-group-ids` parameter is not provided.
- **Confluent Cloud** - Environment, Cluster, Schema Registry, Service Accounts, API keys.
- **`generate_dns_entries.sh`** - Script that creates DNS entries mapping the reverse proxy's IP to Confluent Cloud broker hostnames for local /etc/hosts configuration.

> [!NOTE]
> A `README.md` is generated in the `reverse-proxy` directory to further assist in setting up the reverse proxy on your local machine to view the private networked Confluent Cloud cluster.

## Development

### Prerequisites

- Go 1.24+
- Make

### Build Commands

```bash
# Build for current platform
make build

# Build for Linux
make build-linux

# Build for all platforms
make build-all

# Clean build artifacts
make clean
```

### Testing & Quality

```bash
# Format go code
make fmt

# Run tests
make test

# Run tests with coverage
make test-cov

# Run tests with coverage and open UI coverage browser
make test-cov-ui
```<|MERGE_RESOLUTION|>--- conflicted
+++ resolved
@@ -1103,7 +1103,6 @@
 > [!NOTE]
 > If your MSK cluster is reachable from your local machine or already have a bastion host/jump server provisioned, you may skip this command.
 
-<<<<<<< HEAD
 **Required Arguments**:
 
 - `--region`: The region where the bastion host will be provisioned in
@@ -1115,8 +1114,6 @@
 - `--create-igw`: When set, Terraform will create a new internet gateway in the VPC. If an Internet Gateway is not required, do not set this flag.
 - `--security-group-ids`: When set, Terraform will use this security group for the bastion host.
 
-=======
->>>>>>> 194f097a
 **Example Usage**
 
 ```shell
@@ -1221,7 +1218,6 @@
 
 This command generates the required Terraform to provision your migration environment. The `--type` flag will determine how the Confluent Platform jump cluster with authenticate with MSK - using either IAM or SASL/SCRAM.
 
-<<<<<<< HEAD
 **Required Arguments**:
 
 - `--cluster-file`: Path to cluster configuration file
@@ -1236,8 +1232,6 @@
 
 - `--security-group-ids`: When set, Terraform will use this security group for the ansible host and CP jump cluster.
 
-=======
->>>>>>> 194f097a
 **Type Options** (choose one):
 
 - 1: MSK private cluster w/ SASL_IAM authentication to Confluent Cloud private cluster.
@@ -1304,7 +1298,6 @@
 
 Create reverse proxy infrastructure assets to allow observability into migrated data in Confluent Cloud.
 
-<<<<<<< HEAD
 **Required Arguments**:
 
 - `--region`: The region where the reverse proxy EC2 instance will be provisioned in
@@ -1316,8 +1309,6 @@
 
 - `--security-group-ids`: When set, Terraform will use this security group for the bastion host.
 
-=======
->>>>>>> 194f097a
 **Example Usage**
 
 ```shell

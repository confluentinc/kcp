--- conflicted
+++ resolved
@@ -95,17 +95,10 @@
 	go.yaml.in/yaml/v3 v3.0.4 // indirect
 	golang.org/x/crypto v0.42.0 // indirect
 	golang.org/x/exp v0.0.0-20231006140011-7918f672742d // indirect
-<<<<<<< HEAD
-	golang.org/x/net v0.43.0 // indirect
-	golang.org/x/sys v0.35.0 // indirect
-	golang.org/x/term v0.34.0 // indirect
-	golang.org/x/text v0.28.0 // indirect
-	gopkg.in/natefinch/lumberjack.v2 v2.2.1 // indirect
-=======
 	golang.org/x/net v0.44.0 // indirect
 	golang.org/x/sys v0.36.0 // indirect
 	golang.org/x/term v0.35.0 // indirect
 	golang.org/x/text v0.29.0 // indirect
->>>>>>> 95cc187b
+	gopkg.in/natefinch/lumberjack.v2 v2.2.1
 	gopkg.in/yaml.v3 v3.0.1 // indirect
 )
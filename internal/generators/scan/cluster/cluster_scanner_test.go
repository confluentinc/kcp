package cluster

import (
	"context"
	"encoding/json"
	"errors"
	"fmt"
	"os"
	"path/filepath"
	"strings"
	"testing"
	"time"

	"github.com/IBM/sarama"
	"github.com/aws/aws-sdk-go-v2/aws"
	"github.com/aws/aws-sdk-go-v2/service/ec2"
	ec2types "github.com/aws/aws-sdk-go-v2/service/ec2/types"
	"github.com/aws/aws-sdk-go-v2/service/kafka"
	kafkatypes "github.com/aws/aws-sdk-go-v2/service/kafka/types"
	"github.com/confluentinc/kcp/internal/client"
	"github.com/confluentinc/kcp/internal/mocks"
	"github.com/confluentinc/kcp/internal/types"
	"github.com/stretchr/testify/assert"
	"github.com/stretchr/testify/require"
)

const (
	defaultRegion = "us-west-2"
)

// Helper function to create a default mock EC2Service for tests
func newMockEC2Service() *mocks.MockEC2Service {
	return &mocks.MockEC2Service{
		DescribeSubnetsFunc: func(ctx context.Context, subnetIds []string) (*ec2.DescribeSubnetsOutput, error) {
			// Return mock subnet data
			return &ec2.DescribeSubnetsOutput{
				Subnets: []ec2types.Subnet{
					{
						SubnetId:         aws.String("subnet-123"),
						VpcId:            aws.String("vpc-123"),
						AvailabilityZone: aws.String("us-west-2a"),
						CidrBlock:        aws.String("10.0.1.0/24"),
					},
					{
						SubnetId:         aws.String("subnet-456"),
						VpcId:            aws.String("vpc-123"),
						AvailabilityZone: aws.String("us-west-2b"),
						CidrBlock:        aws.String("10.0.2.0/24"),
					},
				},
			}, nil
		},
	}
}

// Helper function for tests to create ClusterScanner with the new parameter style
func newTestClusterScanner(clusterArn, region string, mskService MSKService, ec2Service EC2Service, adminFactory KafkaAdminFactory, skipKafka bool) *ClusterScanner {
	return NewClusterScanner(mskService, ec2Service, adminFactory, ClusterScannerOpts{
		Region:     region,
		ClusterArn: clusterArn,
		SkipKafka:  skipKafka,
		AuthType:   types.AuthTypeIAM, // Default for tests
	})
}

// MockMSKService is now imported from the mocks package

func TestClusterScanner_ParseBrokerAddresses(t *testing.T) {
	tests := []struct {
		name        string
		brokers     kafka.GetBootstrapBrokersOutput
		wantBrokers []string
		wantError   string
	}{
		{
			name: "returns Public SASL/IAM brokers when available (preferred)",
			brokers: kafka.GetBootstrapBrokersOutput{
				BootstrapBrokerStringPublicSaslIam: aws.String("public-broker1:9098,public-broker2:9098"),
				BootstrapBrokerStringSaslIam:       aws.String("private-broker1:9098,private-broker2:9098"),
			},
			wantBrokers: []string{"public-broker1:9098", "public-broker2:9098"},
		},
		{
			name: "falls back to private SASL/IAM brokers when public not available",
			brokers: kafka.GetBootstrapBrokersOutput{
				BootstrapBrokerStringSaslIam: aws.String("private-broker1:9098,private-broker2:9098"),
			},
			wantBrokers: []string{"private-broker1:9098", "private-broker2:9098"},
		},
		{
			name: "returns public brokers even when private are also available",
			brokers: kafka.GetBootstrapBrokersOutput{
				BootstrapBrokerStringPublicSaslIam: aws.String("public-broker1:9098"),
				BootstrapBrokerStringSaslIam:       aws.String("private-broker1:9098,private-broker2:9098"),
			},
			wantBrokers: []string{"public-broker1:9098"},
		},
		{
			name: "returns error when no SASL/IAM brokers available",
			brokers: kafka.GetBootstrapBrokersOutput{
				BootstrapBrokerString: aws.String("broker1:9092"),
			},
			wantError: "❌ No SASL/IAM brokers found in the cluster",
		},
		{
			name: "returns error when both broker types are empty strings",
			brokers: kafka.GetBootstrapBrokersOutput{
				BootstrapBrokerStringPublicSaslIam: aws.String(""),
				BootstrapBrokerStringSaslIam:       aws.String(""),
			},
			wantError: "❌ No SASL/IAM brokers found in the cluster",
		},
	}

	for _, tt := range tests {
		t.Run(tt.name, func(t *testing.T) {
			mockMSKService := &mocks.MockMSKService{
				ParseBrokerAddressesFunc: func(brokers kafka.GetBootstrapBrokersOutput, authType types.AuthType) ([]string, error) {
					// This test is specifically testing the parseBrokerAddresses logic
					// so we'll implement it inline to match the expected behavior
					var brokerList string
					if authType == types.AuthTypeIAM {
						brokerList = aws.ToString(brokers.BootstrapBrokerStringPublicSaslIam)
						if brokerList == "" {
							brokerList = aws.ToString(brokers.BootstrapBrokerStringSaslIam)
						}
						if brokerList == "" {
							return nil, fmt.Errorf("❌ No SASL/IAM brokers found in the cluster")
						}
					}

					// Split by comma and trim whitespace
					rawAddresses := strings.Split(brokerList, ",")
					addresses := make([]string, 0, len(rawAddresses))
					for _, addr := range rawAddresses {
						trimmedAddr := strings.TrimSpace(addr)
						if trimmedAddr != "" {
							addresses = append(addresses, trimmedAddr)
						}
					}
					return addresses, nil
				},
			}

			discoverer := newTestClusterScanner(
				"test-cluster",
				defaultRegion,
				mockMSKService,
				newMockEC2Service(),
				nil,   // admin factory not needed for this test
				false, // skipKafka
			)

			brokers, err := discoverer.mskService.ParseBrokerAddresses(tt.brokers, types.AuthTypeIAM)

			if tt.wantError != "" {
				require.Error(t, err)
				assert.Contains(t, err.Error(), tt.wantError)
				return
			}

			require.NoError(t, err)
			assert.Equal(t, tt.wantBrokers, brokers)
		})
	}
}

func TestClusterScanner_ScanClusterTopics(t *testing.T) {
	tests := []struct {
		name       string
		topics     map[string]sarama.TopicDetail
		mockError  error
		wantTopics []string
		wantError  string
	}{
		{
			name: "returns topics successfully",
			topics: map[string]sarama.TopicDetail{
				"topic1": {},
				"topic2": {},
			},
			wantTopics: []string{"topic1", "topic2"},
		},
		{
			name:       "handles empty topic list",
			topics:     map[string]sarama.TopicDetail{},
			wantTopics: []string{},
		},
		{
			name:      "handles topic listing error",
			mockError: errors.New("kafka error"),
			wantError: "❌ Failed to list topics",
		},
	}

	for _, tt := range tests {
		t.Run(tt.name, func(t *testing.T) {
			mockAdmin := &mocks.MockKafkaAdmin{
				ListTopicsFunc: func() (map[string]sarama.TopicDetail, error) {
					return tt.topics, tt.mockError
				},
				GetClusterKafkaMetadataFunc: func() (*client.ClusterKafkaMetadata, error) {
					return &client.ClusterKafkaMetadata{
						Brokers:      []*sarama.Broker{},
						ControllerID: 1,
						ClusterID:    "test-cluster-id",
					}, nil
				},
				ListAclsFunc: func() ([]sarama.ResourceAcls, error) {
					return []sarama.ResourceAcls{}, nil
				},
				CloseFunc: func() error { return nil },
			}

			clusterScanner := newTestClusterScanner("test-cluster-arn", defaultRegion, nil, newMockEC2Service(), nil, false)
			result, err := clusterScanner.scanClusterTopics(mockAdmin)

			if tt.wantError != "" {
				require.Error(t, err)
				assert.Contains(t, err.Error(), tt.wantError)
				return
			}

			require.NoError(t, err)
			assert.ElementsMatch(t, tt.wantTopics, result)
		})
	}
}

func TestClusterScanner_ScanAWSResources(t *testing.T) {
	tests := []struct {
		name                        string
		mockDescribeClusterError    error
		mockVpcConnectionsError     error
		mockOperationsError         error
		mockNodesError              error
		mockScramSecretsError       error
		mockPolicyError             error
		mockCompatibleVersionsError error
		wantError                   string
	}{
		{
			name: "successful AWS resources scan",
			// All mocks return successful responses
		},
		{
			name:                     "handles DescribeClusterV2 error",
			mockDescribeClusterError: errors.New("describe cluster failed"),
			wantError:                "❌ Failed to describe cluster: describe cluster failed",
		},
		{
			name:                    "handles VPC connections scanning error",
			mockVpcConnectionsError: errors.New("vpc connections failed"),
			wantError:               "❌ Failed listing client vpc connections: vpc connections failed",
		},
		{
			name:                "handles operations scanning error",
			mockOperationsError: errors.New("operations failed"),
			wantError:           "❌ Failed listing operations: operations failed",
		},
		{
			name:           "handles nodes scanning error",
			mockNodesError: errors.New("nodes failed"),
			wantError:      "❌ Failed listing nodes: nodes failed",
		},
		{
			name:                  "handles SCRAM secrets scanning error",
			mockScramSecretsError: errors.New("scram secrets failed"),
			wantError:             "❌ Failed listing secrets: scram secrets failed",
		},
		{
			name: "handles GetClusterPolicy NotFound error gracefully",
			mockPolicyError: &kafkatypes.NotFoundException{
				Message: aws.String("Policy not found"),
			},
			// Should not error - NotFoundException is expected and handled
		},
		{
			name:                        "handles GetCompatibleKafkaVersions error",
			mockCompatibleVersionsError: errors.New("versions API error"),
			wantError:                   "❌ Failed to get compatible versions: versions API error",
		},
		{
			name:                        "handles MSK Serverless compatible versions error gracefully",
			mockCompatibleVersionsError: errors.New("This operation cannot be performed on serverless clusters."),
			// Should not error - MSK Serverless compatible versions error is handled gracefully
		},
		{
			name:                    "handles MSK Serverless VPC connectivity error gracefully",
			mockVpcConnectionsError: errors.New("This Region doesn't currently support VPC connectivity with Amazon MSK Serverless clusters. Make the request in a Region where VPC connectivity is supported for MSK Serverless clusters."),
			// Should not error - VPC connectivity error for MSK Serverless is handled gracefully
		},
	}

	for _, tt := range tests {
		t.Run(tt.name, func(t *testing.T) {
			mockMSKService := &mocks.MockMSKService{
				GetBootstrapBrokersFunc: func(ctx context.Context, clusterArn *string) (*kafka.GetBootstrapBrokersOutput, error) {
					return &kafka.GetBootstrapBrokersOutput{
						BootstrapBrokerStringSaslIam: aws.String("broker1:9098"),
					}, nil
				},
				DescribeClusterV2Func: func(ctx context.Context, clusterArn *string) (*kafka.DescribeClusterV2Output, error) {
					if tt.mockDescribeClusterError != nil {
						return nil, tt.mockDescribeClusterError
					}
					return &kafka.DescribeClusterV2Output{
						ClusterInfo: &kafkatypes.Cluster{
							ClusterName: aws.String("test-cluster"),
							ClusterArn:  aws.String("test-cluster-arn"),
							ClusterType: kafkatypes.ClusterTypeProvisioned,
							Provisioned: &kafkatypes.Provisioned{
								ClientAuthentication: &kafkatypes.ClientAuthentication{
									Sasl: &kafkatypes.Sasl{
										Iam: &kafkatypes.Iam{
											Enabled: aws.Bool(true),
										},
									},
								},
								EncryptionInfo: &kafkatypes.EncryptionInfo{
									EncryptionInTransit: &kafkatypes.EncryptionInTransit{
										ClientBroker: kafkatypes.ClientBrokerTls,
									},
								},
<<<<<<< HEAD
								BrokerNodeGroupInfo: &kafkatypes.BrokerNodeGroupInfo{
									ClientSubnets:  []string{"subnet-123", "subnet-456"},
									SecurityGroups: []string{"sg-123", "sg-456"},
								},
								NumberOfBrokerNodes: aws.Int32(3),
=======
								CurrentBrokerSoftwareInfo: &kafkatypes.BrokerSoftwareInfo{
									KafkaVersion: aws.String("4.0.x.kraft"),
								},
>>>>>>> 66e4ceca
							},
						},
					}, nil
				},
				ListClientVpcConnectionsFunc: func(ctx context.Context, clusterArn *string) ([]kafkatypes.ClientVpcConnection, error) {
					if tt.mockVpcConnectionsError != nil {
						return nil, tt.mockVpcConnectionsError
					}
					return []kafkatypes.ClientVpcConnection{
						{VpcConnectionArn: aws.String("vpc-conn-1")},
					}, nil
				},
				ListClusterOperationsV2Func: func(ctx context.Context, clusterArn *string) ([]kafkatypes.ClusterOperationV2Summary, error) {
					if tt.mockOperationsError != nil {
						return nil, tt.mockOperationsError
					}
					return []kafkatypes.ClusterOperationV2Summary{
						{OperationArn: aws.String("operation-1")},
					}, nil
				},
				ListNodesFunc: func(ctx context.Context, clusterArn *string) ([]kafkatypes.NodeInfo, error) {
					if tt.mockNodesError != nil {
						return nil, tt.mockNodesError
					}
					return []kafkatypes.NodeInfo{
						{NodeARN: aws.String("node-1")},
					}, nil
				},
				ListScramSecretsFunc: func(ctx context.Context, clusterArn *string) ([]string, error) {
					if tt.mockScramSecretsError != nil {
						return nil, tt.mockScramSecretsError
					}
					return []string{"secret-1"}, nil
				},
				GetClusterPolicyFunc: func(ctx context.Context, clusterArn *string) (*kafka.GetClusterPolicyOutput, error) {
					if tt.mockPolicyError != nil {
						// Check if it's a NotFoundException
						var notFoundErr *kafkatypes.NotFoundException
						if errors.As(tt.mockPolicyError, &notFoundErr) {
							return nil, tt.mockPolicyError
						}
						// For non-NotFound errors, return a valid policy to avoid nil pointer panic
						// since the current implementation doesn't handle non-NotFound errors correctly
						return &kafka.GetClusterPolicyOutput{
							CurrentVersion: aws.String("v1"),
							Policy:         aws.String("test-policy"),
						}, nil
					}
					return &kafka.GetClusterPolicyOutput{
						CurrentVersion: aws.String("v1"),
						Policy:         aws.String("test-policy"),
					}, nil
				},
				GetCompatibleKafkaVersionsFunc: func(ctx context.Context, clusterArn *string) (*kafka.GetCompatibleKafkaVersionsOutput, error) {
					if tt.mockCompatibleVersionsError != nil {
						return nil, tt.mockCompatibleVersionsError
					}
					return &kafka.GetCompatibleKafkaVersionsOutput{
						CompatibleKafkaVersions: []kafkatypes.CompatibleKafkaVersion{
							{
								SourceVersion:  aws.String("2.8.0"),
								TargetVersions: []string{"2.8.1", "2.8.2"},
							},
						},
					}, nil
				},
			}

			clusterScanner := newTestClusterScanner("test-cluster-arn", defaultRegion, mockMSKService, newMockEC2Service(), nil, false)

			// Create a ClusterInformation struct to pass to scanAWSResources
			clusterInfo := &types.ClusterInformation{
				Timestamp: time.Now(),
				Region:    defaultRegion,
			}

			// Test the scanAWSResources function
			err := clusterScanner.scanAWSResources(context.Background(), clusterInfo)

			if tt.wantError != "" {
				require.Error(t, err)
				assert.Contains(t, err.Error(), tt.wantError)
				return
			}

			// Successful case assertions
			require.NoError(t, err)

			// Verify ClusterInformation is properly populated
			assert.Equal(t, "test-cluster", *clusterInfo.Cluster.ClusterName)
			assert.Equal(t, "test-cluster-arn", *clusterInfo.Cluster.ClusterArn)

			// Handle VPC connections based on error type
			if tt.mockVpcConnectionsError != nil && strings.Contains(tt.mockVpcConnectionsError.Error(), "This Region doesn't currently support VPC connectivity with Amazon MSK Serverless clusters") {
				// For MSK Serverless VPC connectivity error, expect empty list
				assert.Len(t, clusterInfo.ClientVpcConnections, 0)
			} else {
				// For successful cases or other errors, expect 1 VPC connection
				assert.Len(t, clusterInfo.ClientVpcConnections, 1)
				assert.Equal(t, "vpc-conn-1", *clusterInfo.ClientVpcConnections[0].VpcConnectionArn)
			}

			assert.Len(t, clusterInfo.ClusterOperations, 1)
			assert.Equal(t, "operation-1", *clusterInfo.ClusterOperations[0].OperationArn)
			assert.Len(t, clusterInfo.Nodes, 1)
			assert.Equal(t, "node-1", *clusterInfo.Nodes[0].NodeARN)
			assert.Len(t, clusterInfo.ScramSecrets, 1)
			assert.Equal(t, "secret-1", clusterInfo.ScramSecrets[0])

			// Policy should be set for successful cases (unless it's a NotFoundException test)
			if tt.mockPolicyError == nil {
				assert.Equal(t, "v1", *clusterInfo.Policy.CurrentVersion)
				assert.Equal(t, "test-policy", *clusterInfo.Policy.Policy)
			} else {
				// For NotFoundException, the policy should remain empty/unset
				var notFoundErr *kafkatypes.NotFoundException
				if errors.As(tt.mockPolicyError, &notFoundErr) {
					// This is expected, policy should not be set
				}
			}

			// Compatible versions should always be set for successful cases
			if tt.mockCompatibleVersionsError != nil && strings.Contains(tt.mockCompatibleVersionsError.Error(), "This operation cannot be performed on serverless clusters.") {
				// For MSK Serverless compatible versions error, expect empty list
				assert.Len(t, clusterInfo.CompatibleVersions.CompatibleKafkaVersions, 0)
			} else {
				// For successful cases or other errors, expect 1 compatible version
				assert.Len(t, clusterInfo.CompatibleVersions.CompatibleKafkaVersions, 1)
				assert.Equal(t, "2.8.0", *clusterInfo.CompatibleVersions.CompatibleKafkaVersions[0].SourceVersion)
				assert.Equal(t, []string{"2.8.1", "2.8.2"}, clusterInfo.CompatibleVersions.CompatibleKafkaVersions[0].TargetVersions)
			}
		})
	}
}

func TestClusterScanner_ScanKafkaResources(t *testing.T) {
	tests := []struct {
		name       string
		mockTopics map[string]sarama.TopicDetail
		mockError  error
		wantError  string
		wantTopics []string
	}{
		{
			name: "successful Kafka resources scan",
			mockTopics: map[string]sarama.TopicDetail{
				"topic1": {},
				"topic2": {},
				"topic3": {},
			},
			wantTopics: []string{"topic1", "topic2", "topic3"},
		},
		{
			name:       "handles empty topics list",
			mockTopics: map[string]sarama.TopicDetail{},
			wantTopics: []string{},
		},
		{
			name:      "handles topic listing error",
			mockError: errors.New("kafka admin error"),
			wantError: "❌ Failed to setup admin client: kafka admin error",
		},
		{
			name: "handles large number of topics",
			mockTopics: map[string]sarama.TopicDetail{
				"topic1":  {},
				"topic2":  {},
				"topic3":  {},
				"topic4":  {},
				"topic5":  {},
				"topic6":  {},
				"topic7":  {},
				"topic8":  {},
				"topic9":  {},
				"topic10": {},
			},
			wantTopics: []string{"topic1", "topic2", "topic3", "topic4", "topic5", "topic6", "topic7", "topic8", "topic9", "topic10"},
		},
	}

	for _, tt := range tests {
		t.Run(tt.name, func(t *testing.T) {
			mockAdmin := &mocks.MockKafkaAdmin{
				ListTopicsFunc: func() (map[string]sarama.TopicDetail, error) {
					return tt.mockTopics, tt.mockError
				},
				GetClusterKafkaMetadataFunc: func() (*client.ClusterKafkaMetadata, error) {
					return &client.ClusterKafkaMetadata{
						Brokers:      []*sarama.Broker{},
						ControllerID: 1,
						ClusterID:    "test-cluster-id",
					}, nil
				},
				ListAclsFunc: func() ([]sarama.ResourceAcls, error) {
					return []sarama.ResourceAcls{}, nil
				},
				CloseFunc: func() error { return nil },
			}

			// Set up admin factory for scanKafkaResources to use internally
			adminFactory := func(brokerAddresses []string, clientBrokerEncryptionInTransit kafkatypes.ClientBroker, kafkaVersion string) (client.KafkaAdmin, error) {
				if tt.mockError != nil {
					return nil, tt.mockError
				}
				return mockAdmin, nil
			}

			mockMSKService := &mocks.MockMSKService{
				ParseBrokerAddressesFunc: func(brokers kafka.GetBootstrapBrokersOutput, authType types.AuthType) ([]string, error) {
					// For this test, we just need to parse the broker addresses
					brokerList := aws.ToString(brokers.BootstrapBrokerStringSaslIam)
					if brokerList == "" {
						return nil, fmt.Errorf("❌ No SASL/IAM brokers found in the cluster")
					}

					// Split by comma and trim whitespace
					rawAddresses := strings.Split(brokerList, ",")
					addresses := make([]string, 0, len(rawAddresses))
					for _, addr := range rawAddresses {
						trimmedAddr := strings.TrimSpace(addr)
						if trimmedAddr != "" {
							addresses = append(addresses, trimmedAddr)
						}
					}
					return addresses, nil
				},
			}

			clusterScanner := newTestClusterScanner("test-cluster-arn", defaultRegion, mockMSKService, newMockEC2Service(), adminFactory, false)

			// Create a ClusterInformation struct to pass to scanKafkaResources
			clusterInfo := &types.ClusterInformation{
				Timestamp: time.Now(),
				Region:    defaultRegion,
				BootstrapBrokers: kafka.GetBootstrapBrokersOutput{
					BootstrapBrokerStringSaslIam: aws.String("broker1:9098,broker2:9098"),
				},
			}

			// Test the scanKafkaResources function
			err := clusterScanner.scanKafkaResources(clusterInfo)

			if tt.wantError != "" {
				require.Error(t, err)
				assert.Contains(t, err.Error(), tt.wantError)
				// Verify topics are not set on error
				assert.Nil(t, clusterInfo.Topics)
				return
			}

			// Successful case assertions
			require.NoError(t, err)

			// Verify topics are properly populated
			assert.ElementsMatch(t, tt.wantTopics, clusterInfo.Topics, "Topics should match expected list")
			assert.Len(t, clusterInfo.Topics, len(tt.wantTopics), "Topic count should match")

			// Verify other fields are unchanged
			assert.Equal(t, defaultRegion, clusterInfo.Region)
			assert.NotZero(t, clusterInfo.Timestamp)
		})
	}
}

func TestClusterScanner_ScanCluster(t *testing.T) {
	tests := []struct {
		name                        string
		mockBootstrapBrokersOutput  *kafka.GetBootstrapBrokersOutput
		mockBootstrapBrokersError   error
		mockDescribeClusterOutput   *kafka.DescribeClusterV2Output
		mockDescribeClusterError    error
		mockTopics                  map[string]sarama.TopicDetail
		mockTopicsError             error
		mockAdminError              error
		mockPolicyError             error
		mockCompatibleVersionsError error
		wantError                   string
		adminFactory                KafkaAdminFactory
	}{
		{
			name: "successful full cluster scan",
			mockBootstrapBrokersOutput: &kafka.GetBootstrapBrokersOutput{
				BootstrapBrokerStringSaslIam: aws.String("broker1:9098,broker2:9098"),
			},
			mockDescribeClusterOutput: &kafka.DescribeClusterV2Output{
				ClusterInfo: &kafkatypes.Cluster{
					ClusterName: aws.String("test-cluster"),
					ClusterArn:  aws.String("test-cluster-arn"),
					ClusterType: kafkatypes.ClusterTypeProvisioned,
					Provisioned: &kafkatypes.Provisioned{
						ClientAuthentication: &kafkatypes.ClientAuthentication{
							Sasl: &kafkatypes.Sasl{
								Iam: &kafkatypes.Iam{
									Enabled: aws.Bool(true),
								},
							},
						},
						EncryptionInfo: &kafkatypes.EncryptionInfo{
							EncryptionInTransit: &kafkatypes.EncryptionInTransit{
								ClientBroker: kafkatypes.ClientBrokerTls,
							},
						},
<<<<<<< HEAD
						BrokerNodeGroupInfo: &kafkatypes.BrokerNodeGroupInfo{
							ClientSubnets:  []string{"subnet-123", "subnet-456"},
							SecurityGroups: []string{"sg-123", "sg-456"},
=======
						CurrentBrokerSoftwareInfo: &kafkatypes.BrokerSoftwareInfo{
							KafkaVersion: aws.String("4.0.x.kraft"),
>>>>>>> 66e4ceca
						},
					},
				},
			},
			mockTopics: map[string]sarama.TopicDetail{
				"topic1": {},
				"topic2": {},
			},
		},
		{
			name:                      "handles GetBootstrapBrokers error",
			mockBootstrapBrokersError: errors.New("bootstrap brokers API error"),
			mockDescribeClusterOutput: &kafka.DescribeClusterV2Output{
				ClusterInfo: &kafkatypes.Cluster{
					ClusterName: aws.String("test-cluster"),
					ClusterArn:  aws.String("test-cluster-arn"),
					ClusterType: kafkatypes.ClusterTypeProvisioned,
					Provisioned: &kafkatypes.Provisioned{
						ClientAuthentication: &kafkatypes.ClientAuthentication{
							Sasl: &kafkatypes.Sasl{
								Iam: &kafkatypes.Iam{
									Enabled: aws.Bool(true),
								},
							},
						},
						EncryptionInfo: &kafkatypes.EncryptionInfo{
							EncryptionInTransit: &kafkatypes.EncryptionInTransit{
								ClientBroker: kafkatypes.ClientBrokerTls,
							},
						},
<<<<<<< HEAD
						BrokerNodeGroupInfo: &kafkatypes.BrokerNodeGroupInfo{
							ClientSubnets:  []string{"subnet-123", "subnet-456"},
							SecurityGroups: []string{"sg-123", "sg-456"},
=======
						CurrentBrokerSoftwareInfo: &kafkatypes.BrokerSoftwareInfo{
							KafkaVersion: aws.String("4.0.x.kraft"),
>>>>>>> 66e4ceca
						},
					},
				},
			},
			wantError: "❌ Failed to scan brokers: bootstrap brokers API error",
		},
		{
			name: "handles admin factory error",
			mockBootstrapBrokersOutput: &kafka.GetBootstrapBrokersOutput{
				BootstrapBrokerStringSaslIam: aws.String("broker1:9098"),
			},
			mockDescribeClusterOutput: &kafka.DescribeClusterV2Output{
				ClusterInfo: &kafkatypes.Cluster{
					ClusterName: aws.String("test-cluster"),
					ClusterArn:  aws.String("test-cluster-arn"),
					ClusterType: kafkatypes.ClusterTypeProvisioned,
					Provisioned: &kafkatypes.Provisioned{
						ClientAuthentication: &kafkatypes.ClientAuthentication{
							Sasl: &kafkatypes.Sasl{
								Iam: &kafkatypes.Iam{
									Enabled: aws.Bool(true),
								},
							},
						},
						EncryptionInfo: &kafkatypes.EncryptionInfo{
							EncryptionInTransit: &kafkatypes.EncryptionInTransit{
								ClientBroker: kafkatypes.ClientBrokerTls,
							},
						},
<<<<<<< HEAD
						BrokerNodeGroupInfo: &kafkatypes.BrokerNodeGroupInfo{
							ClientSubnets:  []string{"subnet-123", "subnet-456"},
							SecurityGroups: []string{"sg-123", "sg-456"},
=======
						CurrentBrokerSoftwareInfo: &kafkatypes.BrokerSoftwareInfo{
							KafkaVersion: aws.String("4.0.x.kraft"),
>>>>>>> 66e4ceca
						},
					},
				},
			},
			mockAdminError: errors.New("failed to create admin client"),
			wantError:      "failed to create admin client",
		},
		{
			name: "handles DescribeClusterV2 error",
			mockBootstrapBrokersOutput: &kafka.GetBootstrapBrokersOutput{
				BootstrapBrokerStringSaslIam: aws.String("broker1:9098"),
			},
			mockDescribeClusterError: errors.New("describe cluster failed"),
			wantError:                "❌ Failed to describe cluster: describe cluster failed",
		},
		{
			name: "handles topics scanning error",
			mockBootstrapBrokersOutput: &kafka.GetBootstrapBrokersOutput{
				BootstrapBrokerStringSaslIam: aws.String("broker1:9098"),
			},
			mockDescribeClusterOutput: &kafka.DescribeClusterV2Output{
				ClusterInfo: &kafkatypes.Cluster{
					ClusterName: aws.String("test-cluster"),
					ClusterArn:  aws.String("test-cluster-arn"),
					ClusterType: kafkatypes.ClusterTypeProvisioned,
					Provisioned: &kafkatypes.Provisioned{
						ClientAuthentication: &kafkatypes.ClientAuthentication{
							Sasl: &kafkatypes.Sasl{
								Iam: &kafkatypes.Iam{
									Enabled: aws.Bool(true),
								},
							},
						},
						EncryptionInfo: &kafkatypes.EncryptionInfo{
							EncryptionInTransit: &kafkatypes.EncryptionInTransit{
								ClientBroker: kafkatypes.ClientBrokerTls,
							},
						},
<<<<<<< HEAD
						BrokerNodeGroupInfo: &kafkatypes.BrokerNodeGroupInfo{
							ClientSubnets:  []string{"subnet-123", "subnet-456"},
							SecurityGroups: []string{"sg-123", "sg-456"},
=======
						CurrentBrokerSoftwareInfo: &kafkatypes.BrokerSoftwareInfo{
							KafkaVersion: aws.String("4.0.x.kraft"),
>>>>>>> 66e4ceca
						},
					},
				},
			},
			mockTopicsError: errors.New("topics listing failed"),
			wantError:       "❌ Failed to list topics",
		},
		{
			name: "handles GetClusterPolicy NotFound error gracefully",
			mockBootstrapBrokersOutput: &kafka.GetBootstrapBrokersOutput{
				BootstrapBrokerStringSaslIam: aws.String("broker1:9098"),
			},
			mockDescribeClusterOutput: &kafka.DescribeClusterV2Output{
				ClusterInfo: &kafkatypes.Cluster{
					ClusterName: aws.String("test-cluster"),
					ClusterArn:  aws.String("test-cluster-arn"),
					ClusterType: kafkatypes.ClusterTypeProvisioned,
					Provisioned: &kafkatypes.Provisioned{
						ClientAuthentication: &kafkatypes.ClientAuthentication{
							Sasl: &kafkatypes.Sasl{
								Iam: &kafkatypes.Iam{
									Enabled: aws.Bool(true),
								},
							},
						},
						EncryptionInfo: &kafkatypes.EncryptionInfo{
							EncryptionInTransit: &kafkatypes.EncryptionInTransit{
								ClientBroker: kafkatypes.ClientBrokerTls,
							},
						},
<<<<<<< HEAD
						BrokerNodeGroupInfo: &kafkatypes.BrokerNodeGroupInfo{
							ClientSubnets:  []string{"subnet-123", "subnet-456"},
							SecurityGroups: []string{"sg-123", "sg-456"},
=======
						CurrentBrokerSoftwareInfo: &kafkatypes.BrokerSoftwareInfo{
							KafkaVersion: aws.String("4.0.x.kraft"),
>>>>>>> 66e4ceca
						},
					},
				},
			},
			mockTopics: map[string]sarama.TopicDetail{},
			mockPolicyError: &kafkatypes.NotFoundException{
				Message: aws.String("Policy not found"),
			},
			// Should not error - NotFoundException is expected and handled
		},
		{
			name: "handles GetCompatibleKafkaVersions error",
			mockBootstrapBrokersOutput: &kafka.GetBootstrapBrokersOutput{
				BootstrapBrokerStringSaslIam: aws.String("broker1:9098"),
			},
			mockDescribeClusterOutput: &kafka.DescribeClusterV2Output{
				ClusterInfo: &kafkatypes.Cluster{
					ClusterName: aws.String("test-cluster"),
					ClusterArn:  aws.String("test-cluster-arn"),
					ClusterType: kafkatypes.ClusterTypeProvisioned,
					Provisioned: &kafkatypes.Provisioned{
						ClientAuthentication: &kafkatypes.ClientAuthentication{
							Sasl: &kafkatypes.Sasl{
								Iam: &kafkatypes.Iam{
									Enabled: aws.Bool(true),
								},
							},
						},
						EncryptionInfo: &kafkatypes.EncryptionInfo{
							EncryptionInTransit: &kafkatypes.EncryptionInTransit{
								ClientBroker: kafkatypes.ClientBrokerTls,
							},
						},
<<<<<<< HEAD
						BrokerNodeGroupInfo: &kafkatypes.BrokerNodeGroupInfo{
							ClientSubnets:  []string{"subnet-123", "subnet-456"},
							SecurityGroups: []string{"sg-123", "sg-456"},
=======
						CurrentBrokerSoftwareInfo: &kafkatypes.BrokerSoftwareInfo{
							KafkaVersion: aws.String("4.0.x.kraft"),
>>>>>>> 66e4ceca
						},
					},
				},
			},
			mockTopics:                  map[string]sarama.TopicDetail{},
			mockCompatibleVersionsError: errors.New("versions API error"),
			wantError:                   "❌ Failed to get compatible versions: versions API error",
		},
	}

	for _, tt := range tests {
		t.Run(tt.name, func(t *testing.T) {
			adminClosed := false

			var adminFactory KafkaAdminFactory
			if tt.name == "successful full cluster scan" {
				adminFactory = func(brokerAddresses []string, clientBrokerEncryptionInTransit kafkatypes.ClientBroker, kafkaVersion string) (client.KafkaAdmin, error) {
					return &mocks.MockKafkaAdmin{
						ListTopicsFunc: func() (map[string]sarama.TopicDetail, error) {
							return tt.mockTopics, nil
						},
						GetClusterKafkaMetadataFunc: func() (*client.ClusterKafkaMetadata, error) {
							return &client.ClusterKafkaMetadata{
								ClusterID: "test-cluster-id",
							}, nil
						},
						ListAclsFunc: func() ([]sarama.ResourceAcls, error) {
							return []sarama.ResourceAcls{}, nil
						},
						CloseFunc: func() error {
							adminClosed = true
							return nil
						},
					}, nil
				}
			} else if tt.adminFactory != nil {
				adminFactory = tt.adminFactory
			} else {
				// Provide a default admin factory for test cases that don't specify one
				adminFactory = func(brokerAddresses []string, clientBrokerEncryptionInTransit kafkatypes.ClientBroker, kafkaVersion string) (client.KafkaAdmin, error) {
					if tt.mockAdminError != nil {
						return nil, tt.mockAdminError
					}
					return &mocks.MockKafkaAdmin{
						ListTopicsFunc: func() (map[string]sarama.TopicDetail, error) {
							return tt.mockTopics, tt.mockTopicsError
						},
						GetClusterKafkaMetadataFunc: func() (*client.ClusterKafkaMetadata, error) {
							return &client.ClusterKafkaMetadata{
								ClusterID: "test-cluster-id",
							}, nil
						},
						ListAclsFunc: func() ([]sarama.ResourceAcls, error) {
							return []sarama.ResourceAcls{}, nil
						},
						CloseFunc: func() error {
							adminClosed = true
							return nil
						},
					}, nil
				}
			}

			mockMSKService := &mocks.MockMSKService{
				GetBootstrapBrokersFunc: func(ctx context.Context, clusterArn *string) (*kafka.GetBootstrapBrokersOutput, error) {
					return tt.mockBootstrapBrokersOutput, tt.mockBootstrapBrokersError
				},
				ParseBrokerAddressesFunc: func(brokers kafka.GetBootstrapBrokersOutput, authType types.AuthType) ([]string, error) {
					// For this test, we just need to parse the broker addresses
					brokerList := aws.ToString(brokers.BootstrapBrokerStringSaslIam)
					if brokerList == "" {
						return nil, fmt.Errorf("❌ No SASL/IAM brokers found in the cluster")
					}

					// Split by comma and trim whitespace
					rawAddresses := strings.Split(brokerList, ",")
					addresses := make([]string, 0, len(rawAddresses))
					for _, addr := range rawAddresses {
						trimmedAddr := strings.TrimSpace(addr)
						if trimmedAddr != "" {
							addresses = append(addresses, trimmedAddr)
						}
					}
					return addresses, nil
				},
				DescribeClusterV2Func: func(ctx context.Context, clusterArn *string) (*kafka.DescribeClusterV2Output, error) {
					return tt.mockDescribeClusterOutput, tt.mockDescribeClusterError
				},
				ListClientVpcConnectionsFunc: func(ctx context.Context, clusterArn *string) ([]kafkatypes.ClientVpcConnection, error) {
					return []kafkatypes.ClientVpcConnection{}, nil
				},
				ListClusterOperationsV2Func: func(ctx context.Context, clusterArn *string) ([]kafkatypes.ClusterOperationV2Summary, error) {
					return []kafkatypes.ClusterOperationV2Summary{}, nil
				},
				ListNodesFunc: func(ctx context.Context, clusterArn *string) ([]kafkatypes.NodeInfo, error) {
					return []kafkatypes.NodeInfo{}, nil
				},
				ListScramSecretsFunc: func(ctx context.Context, clusterArn *string) ([]string, error) {
					return []string{}, nil
				},
				GetClusterPolicyFunc: func(ctx context.Context, clusterArn *string) (*kafka.GetClusterPolicyOutput, error) {
					if tt.mockPolicyError != nil {
						// Check if it's a NotFoundException
						var notFoundErr *kafkatypes.NotFoundException
						if errors.As(tt.mockPolicyError, &notFoundErr) {
							return nil, tt.mockPolicyError
						}
						// For non-NotFound errors, return a valid policy to avoid nil pointer panic
						// since the current implementation doesn't handle non-NotFound errors correctly
						return &kafka.GetClusterPolicyOutput{
							CurrentVersion: aws.String("v1"),
							Policy:         aws.String("test-policy"),
						}, nil
					}
					return &kafka.GetClusterPolicyOutput{}, nil
				},
				GetCompatibleKafkaVersionsFunc: func(ctx context.Context, clusterArn *string) (*kafka.GetCompatibleKafkaVersionsOutput, error) {
					if tt.mockCompatibleVersionsError != nil {
						return nil, tt.mockCompatibleVersionsError
					}
					return &kafka.GetCompatibleKafkaVersionsOutput{}, nil
				},
			}

			clusterScanner := newTestClusterScanner("test-cluster-arn", defaultRegion, mockMSKService, newMockEC2Service(), adminFactory, false)
			result, err := clusterScanner.scanCluster(context.Background())

			if tt.wantError != "" {
				require.Error(t, err)
				assert.Contains(t, err.Error(), tt.wantError)
				assert.Nil(t, result)
				// Admin client should still be closed on error (if it was created)
				// Admin is only created if we successfully complete scanAWSResources AND parse broker addresses
				if tt.mockAdminError == nil && tt.mockBootstrapBrokersError == nil &&
					tt.mockBootstrapBrokersOutput != nil && tt.mockBootstrapBrokersOutput.BootstrapBrokerStringSaslIam != nil &&
					tt.mockDescribeClusterError == nil && tt.mockCompatibleVersionsError == nil {
					assert.True(t, adminClosed, "Admin client should be closed even on error")
				}
				return
			}

			require.NoError(t, err)
			require.NotNil(t, result)

			// Verify result structure
			assert.Equal(t, defaultRegion, result.Region)
			assert.NotZero(t, result.Timestamp)

			if tt.mockDescribeClusterOutput != nil {
				assert.Equal(t, *tt.mockDescribeClusterOutput.ClusterInfo, result.Cluster)
			}

			if tt.mockTopics != nil {
				expectedTopics := make([]string, 0, len(tt.mockTopics))
				for topic := range tt.mockTopics {
					expectedTopics = append(expectedTopics, topic)
				}
				assert.ElementsMatch(t, expectedTopics, result.Topics)
			}

			// Verify admin client was closed
			assert.True(t, adminClosed, "Admin client should be closed")
		})
	}
}

func TestClusterScanner_Run(t *testing.T) {
	// Create a read-only directory for testing file write errors
	readOnlyDir := filepath.Join(os.TempDir(), "readonly_test_dir")
	err := os.MkdirAll(readOnlyDir, 0400)
	require.NoError(t, err)
	defer os.RemoveAll(readOnlyDir)

	tests := []struct {
		name            string
		clusterArn      string
		mockMSKOutput   *kafka.ListClustersV2Output
		mockMSKError    error
		mockTopics      map[string]sarama.TopicDetail
		mockTopicsError error
		wantError       string
	}{
		{
			name:       "successful end-to-end discovery and file write",
			clusterArn: "test-arn",
			mockMSKOutput: &kafka.ListClustersV2Output{
				ClusterInfoList: []kafkatypes.Cluster{
					{
						ClusterName: aws.String("test-cluster"),
						ClusterArn:  aws.String("test-arn"),
						ClusterType: kafkatypes.ClusterTypeProvisioned,
						Provisioned: &kafkatypes.Provisioned{
							ClientAuthentication: &kafkatypes.ClientAuthentication{
								Sasl: &kafkatypes.Sasl{
									Iam: &kafkatypes.Iam{
										Enabled: aws.Bool(true),
									},
								},
							},
							EncryptionInfo: &kafkatypes.EncryptionInfo{
								EncryptionInTransit: &kafkatypes.EncryptionInTransit{
									ClientBroker: kafkatypes.ClientBrokerTls,
								},
							},
						},
					},
				},
			},
			mockTopics: map[string]sarama.TopicDetail{
				"topic1": {},
				"topic2": {},
			},
		},
		{
			name:         "handles AWS API error",
			clusterArn:   "test-arn",
			mockMSKError: errors.New("AWS API error"),
			wantError:    "❌ Failed to scan brokers: AWS API error",
		},
		{
			name:       "handles topic listing error",
			clusterArn: "test-arn",
			mockMSKOutput: &kafka.ListClustersV2Output{
				ClusterInfoList: []kafkatypes.Cluster{
					{
						ClusterName: aws.String("test-cluster"),
						ClusterArn:  aws.String("test-arn"),
						ClusterType: kafkatypes.ClusterTypeProvisioned,
						Provisioned: &kafkatypes.Provisioned{
							ClientAuthentication: &kafkatypes.ClientAuthentication{
								Sasl: &kafkatypes.Sasl{
									Iam: &kafkatypes.Iam{
										Enabled: aws.Bool(true),
									},
								},
							},
							EncryptionInfo: &kafkatypes.EncryptionInfo{
								EncryptionInTransit: &kafkatypes.EncryptionInTransit{
									ClientBroker: kafkatypes.ClientBrokerTls,
								},
							},
						},
					},
				},
			},
			mockTopicsError: errors.New("kafka error"),
			wantError:       "❌ Failed to list topics",
		},
		{
			name:       "handles invalid file path",
			clusterArn: filepath.Join(readOnlyDir, "test-arn"),
			mockMSKOutput: &kafka.ListClustersV2Output{
				ClusterInfoList: []kafkatypes.Cluster{
					{
						ClusterName: aws.String(filepath.Join(readOnlyDir, "test-cluster")),
						ClusterArn:  aws.String("test-arn"),
						ClusterType: kafkatypes.ClusterTypeProvisioned,
						Provisioned: &kafkatypes.Provisioned{
							ClientAuthentication: &kafkatypes.ClientAuthentication{
								Sasl: &kafkatypes.Sasl{
									Iam: &kafkatypes.Iam{
										Enabled: aws.Bool(true),
									},
								},
							},
							EncryptionInfo: &kafkatypes.EncryptionInfo{
								EncryptionInTransit: &kafkatypes.EncryptionInTransit{
									ClientBroker: kafkatypes.ClientBrokerTls,
								},
							},
						},
					},
				},
			},
			mockTopics: map[string]sarama.TopicDetail{
				"topic1": {},
			},
			wantError: "❌ Failed to write file",
		},
	}

	for _, tt := range tests {
		t.Run(tt.name, func(t *testing.T) {
			mockMSKService := &mocks.MockMSKService{
				GetBootstrapBrokersFunc: func(ctx context.Context, clusterArn *string) (*kafka.GetBootstrapBrokersOutput, error) {
					if tt.mockMSKError != nil {
						return nil, tt.mockMSKError
					}
					return &kafka.GetBootstrapBrokersOutput{
						BootstrapBrokerStringSaslIam: aws.String("broker1:9098"),
					}, nil
				},
				ParseBrokerAddressesFunc: func(brokers kafka.GetBootstrapBrokersOutput, authType types.AuthType) ([]string, error) {
					// For this test, we just need to parse the broker addresses
					brokerList := aws.ToString(brokers.BootstrapBrokerStringSaslIam)
					if brokerList == "" {
						return nil, fmt.Errorf("❌ No SASL/IAM brokers found in the cluster")
					}

					// Split by comma and trim whitespace
					rawAddresses := strings.Split(brokerList, ",")
					addresses := make([]string, 0, len(rawAddresses))
					for _, addr := range rawAddresses {
						trimmedAddr := strings.TrimSpace(addr)
						if trimmedAddr != "" {
							addresses = append(addresses, trimmedAddr)
						}
					}
					return addresses, nil
				},
				DescribeClusterV2Func: func(ctx context.Context, clusterArn *string) (*kafka.DescribeClusterV2Output, error) {
					if tt.mockMSKOutput == nil || len(tt.mockMSKOutput.ClusterInfoList) == 0 {
						return &kafka.DescribeClusterV2Output{
							ClusterInfo: &kafkatypes.Cluster{
								ClusterName: aws.String("test-cluster"),
								ClusterArn:  aws.String(tt.clusterArn),
								ClusterType: kafkatypes.ClusterTypeProvisioned,
								Provisioned: &kafkatypes.Provisioned{
									ClientAuthentication: &kafkatypes.ClientAuthentication{
										Sasl: &kafkatypes.Sasl{
											Iam: &kafkatypes.Iam{
												Enabled: aws.Bool(true),
											},
										},
									},
									EncryptionInfo: &kafkatypes.EncryptionInfo{
										EncryptionInTransit: &kafkatypes.EncryptionInTransit{
											ClientBroker: kafkatypes.ClientBrokerTls,
										},
									},
<<<<<<< HEAD
									BrokerNodeGroupInfo: &kafkatypes.BrokerNodeGroupInfo{
										ClientSubnets:  []string{"subnet-123", "subnet-456"},
										SecurityGroups: []string{"sg-123", "sg-456"},
									},
									NumberOfBrokerNodes: aws.Int32(3),
=======
									CurrentBrokerSoftwareInfo: &kafkatypes.BrokerSoftwareInfo{
										KafkaVersion: aws.String("4.0.x.kraft"),
									},
>>>>>>> 66e4ceca
								},
							},
						}, nil
					}
					return &kafka.DescribeClusterV2Output{
						ClusterInfo: &kafkatypes.Cluster{
							ClusterName: tt.mockMSKOutput.ClusterInfoList[0].ClusterName,
							ClusterArn:  aws.String(tt.clusterArn),
							ClusterType: kafkatypes.ClusterTypeProvisioned,
							Provisioned: &kafkatypes.Provisioned{
								ClientAuthentication: &kafkatypes.ClientAuthentication{
									Sasl: &kafkatypes.Sasl{
										Iam: &kafkatypes.Iam{
											Enabled: aws.Bool(true),
										},
									},
								},
								EncryptionInfo: &kafkatypes.EncryptionInfo{
									EncryptionInTransit: &kafkatypes.EncryptionInTransit{
										ClientBroker: kafkatypes.ClientBrokerTls,
									},
								},
<<<<<<< HEAD
								BrokerNodeGroupInfo: &kafkatypes.BrokerNodeGroupInfo{
									ClientSubnets:  []string{"subnet-123", "subnet-456"},
									SecurityGroups: []string{"sg-123", "sg-456"},
								},
								NumberOfBrokerNodes: aws.Int32(3),
=======
								CurrentBrokerSoftwareInfo: &kafkatypes.BrokerSoftwareInfo{
									KafkaVersion: aws.String("4.0.x.kraft"),
								},
>>>>>>> 66e4ceca
							},
						},
					}, nil
				},
				ListClientVpcConnectionsFunc: func(ctx context.Context, clusterArn *string) ([]kafkatypes.ClientVpcConnection, error) {
					return []kafkatypes.ClientVpcConnection{}, nil
				},
				ListClusterOperationsV2Func: func(ctx context.Context, clusterArn *string) ([]kafkatypes.ClusterOperationV2Summary, error) {
					return []kafkatypes.ClusterOperationV2Summary{}, nil
				},
				ListNodesFunc: func(ctx context.Context, clusterArn *string) ([]kafkatypes.NodeInfo, error) {
					return []kafkatypes.NodeInfo{}, nil
				},
				ListScramSecretsFunc: func(ctx context.Context, clusterArn *string) ([]string, error) {
					return []string{}, nil
				},
				GetClusterPolicyFunc: func(ctx context.Context, clusterArn *string) (*kafka.GetClusterPolicyOutput, error) {
					return &kafka.GetClusterPolicyOutput{}, nil
				},
				GetCompatibleKafkaVersionsFunc: func(ctx context.Context, clusterArn *string) (*kafka.GetCompatibleKafkaVersionsOutput, error) {
					return &kafka.GetCompatibleKafkaVersionsOutput{}, nil
				},
			}

			adminFactory := func(brokerAddresses []string, clientBrokerEncryptionInTransit kafkatypes.ClientBroker, kafkaVersion string) (client.KafkaAdmin, error) {
				return &mocks.MockKafkaAdmin{
					ListTopicsFunc: func() (map[string]sarama.TopicDetail, error) {
						return tt.mockTopics, tt.mockTopicsError
					},
					GetClusterKafkaMetadataFunc: func() (*client.ClusterKafkaMetadata, error) {
						return &client.ClusterKafkaMetadata{ClusterID: "test-cluster-id"}, nil
					},
					ListAclsFunc: func() ([]sarama.ResourceAcls, error) {
						return []sarama.ResourceAcls{}, nil
					},
					CloseFunc: func() error { return nil },
				}, nil
			}
			clusterScanner := newTestClusterScanner(tt.clusterArn, defaultRegion, mockMSKService, newMockEC2Service(), adminFactory, false)
			err := clusterScanner.Run()

			if tt.wantError != "" {
				require.Error(t, err)
				assert.Contains(t, err.Error(), tt.wantError)
				return
			}

			require.NoError(t, err)
			// Verify file contents for successful case
			if tt.wantError == "" {
				jsonFilePath := fmt.Sprintf("cluster_scan_%s.json", aws.ToString(tt.mockMSKOutput.ClusterInfoList[0].ClusterName))
				fileContent, err := os.ReadFile(jsonFilePath)
				require.NoError(t, err)

				var clusterInfo types.ClusterInformation
				err = json.Unmarshal(fileContent, &clusterInfo)
				require.NoError(t, err)

				assert.Equal(t, aws.ToString(tt.mockMSKOutput.ClusterInfoList[0].ClusterName), aws.ToString(clusterInfo.Cluster.ClusterName))
				assert.ElementsMatch(t, []string{"topic1", "topic2"}, clusterInfo.Topics)
				assert.Equal(t, defaultRegion, clusterInfo.Region)
				// Cleanup test files
				markDownFilePath := fmt.Sprintf("cluster_scan_%s.md", aws.ToString(tt.mockMSKOutput.ClusterInfoList[0].ClusterName))
				os.Remove(jsonFilePath)
				os.Remove(markDownFilePath)
			}
		})
	}
}

func TestClusterScanner_ScanClusterVpcConnections(t *testing.T) {
	tests := []struct {
		name          string
		mockResponses []*kafka.ListClientVpcConnectionsOutput
		mockError     error
		wantTotal     int
		wantError     string
	}{
		{
			name: "successful VPC connections scan",
			mockResponses: []*kafka.ListClientVpcConnectionsOutput{
				{
					ClientVpcConnections: []kafkatypes.ClientVpcConnection{
						{
							VpcConnectionArn: aws.String("vpc-conn-1"),
							CreationTime:     aws.Time(time.Now()),
						},
						{
							VpcConnectionArn: aws.String("vpc-conn-2"),
							CreationTime:     aws.Time(time.Now()),
						},
					},
				},
			},
			wantTotal: 2,
		},
		{
			name: "handles pagination with multiple pages",
			mockResponses: []*kafka.ListClientVpcConnectionsOutput{
				{
					ClientVpcConnections: []kafkatypes.ClientVpcConnection{
						{VpcConnectionArn: aws.String("vpc-conn-page-1")},
					},
					NextToken: aws.String("next-token"),
				},
				{
					ClientVpcConnections: []kafkatypes.ClientVpcConnection{
						{VpcConnectionArn: aws.String("vpc-conn-page-2")},
					},
				},
			},
			wantTotal: 2,
		},
		{
			name: "handles empty results",
			mockResponses: []*kafka.ListClientVpcConnectionsOutput{
				{
					ClientVpcConnections: []kafkatypes.ClientVpcConnection{},
				},
			},
			wantTotal: 0,
		},
		{
			name:      "handles API error",
			mockError: errors.New("VPC connections API error"),
			wantError: "❌ Failed listing client vpc connections: VPC connections API error",
		},
		{
			name:      "handles MSK Serverless VPC connectivity error gracefully",
			mockError: errors.New("This Region doesn't currently support VPC connectivity with Amazon MSK Serverless clusters. Make the request in a Region where VPC connectivity is supported for MSK Serverless clusters."),
			wantTotal: 0, // Should return empty list without error
		},
	}

	for _, tt := range tests {
		t.Run(tt.name, func(t *testing.T) {
			mockMSKService := &mocks.MockMSKService{
				ListClientVpcConnectionsFunc: func(ctx context.Context, clusterArn *string) ([]kafkatypes.ClientVpcConnection, error) {
					if tt.mockError != nil {
						return nil, tt.mockError
					}
					// Simulate the MSK service behavior where pagination is handled internally
					// and all results from all pages are returned when called once
					var allConnections []kafkatypes.ClientVpcConnection
					for _, response := range tt.mockResponses {
						allConnections = append(allConnections, response.ClientVpcConnections...)
					}
					return allConnections, nil
				},
			}

			clusterScanner := newTestClusterScanner("test-cluster-arn", defaultRegion, mockMSKService, newMockEC2Service(), nil, false)
			result, err := clusterScanner.scanClusterVpcConnections(context.Background(), aws.String("test-cluster-arn"))

			if tt.wantError != "" {
				require.Error(t, err)
				assert.Contains(t, err.Error(), tt.wantError)
				return
			}

			require.NoError(t, err)
			assert.Equal(t, tt.wantTotal, len(result))
		})
	}
}

func TestClusterScanner_ScanClusterOperations(t *testing.T) {
	tests := []struct {
		name          string
		mockResponses []*kafka.ListClusterOperationsV2Output
		mockError     error
		wantTotal     int
		wantError     string
	}{
		{
			name: "successful operations scan",
			mockResponses: []*kafka.ListClusterOperationsV2Output{
				{
					ClusterOperationInfoList: []kafkatypes.ClusterOperationV2Summary{
						{
							OperationArn:  aws.String("operation-1"),
							OperationType: aws.String("CREATE"),
						},
						{
							OperationArn:  aws.String("operation-2"),
							OperationType: aws.String("UPDATE"),
						},
					},
				},
			},
			wantTotal: 2,
		},
		{
			name: "handles pagination with multiple pages",
			mockResponses: []*kafka.ListClusterOperationsV2Output{
				{
					ClusterOperationInfoList: []kafkatypes.ClusterOperationV2Summary{
						{OperationArn: aws.String("operation-page-1")},
					},
					NextToken: aws.String("operations-next-token"),
				},
				{
					ClusterOperationInfoList: []kafkatypes.ClusterOperationV2Summary{
						{OperationArn: aws.String("operation-page-2")},
						{OperationArn: aws.String("operation-page-3")},
					},
				},
			},
			wantTotal: 3,
		},
		{
			name: "handles empty results",
			mockResponses: []*kafka.ListClusterOperationsV2Output{
				{
					ClusterOperationInfoList: []kafkatypes.ClusterOperationV2Summary{},
				},
			},
			wantTotal: 0,
		},
		{
			name:      "handles API error",
			mockError: errors.New("operations API error"),
			wantError: "❌ Failed listing operations: operations API error",
		},
	}

	for _, tt := range tests {
		t.Run(tt.name, func(t *testing.T) {
			mockMSKService := &mocks.MockMSKService{
				ListClusterOperationsV2Func: func(ctx context.Context, clusterArn *string) ([]kafkatypes.ClusterOperationV2Summary, error) {
					if tt.mockError != nil {
						return nil, tt.mockError
					}
					// Simulate the MSK service behavior where pagination is handled internally
					// and all results from all pages are returned when called once
					var allOperations []kafkatypes.ClusterOperationV2Summary
					for _, response := range tt.mockResponses {
						allOperations = append(allOperations, response.ClusterOperationInfoList...)
					}
					return allOperations, nil
				},
			}

			clusterScanner := newTestClusterScanner("test-cluster-arn", defaultRegion, mockMSKService, newMockEC2Service(), nil, false)
			result, err := clusterScanner.scanClusterOperations(context.Background(), aws.String("test-cluster-arn"))

			if tt.wantError != "" {
				require.Error(t, err)
				assert.Contains(t, err.Error(), tt.wantError)
				return
			}

			require.NoError(t, err)
			assert.Equal(t, tt.wantTotal, len(result))
		})
	}
}

func TestClusterScanner_ScanClusterNodes(t *testing.T) {
	tests := []struct {
		name          string
		mockResponses []*kafka.ListNodesOutput
		mockError     error
		wantTotal     int
		wantError     string
	}{
		{
			name: "successful nodes scan",
			mockResponses: []*kafka.ListNodesOutput{
				{
					NodeInfoList: []kafkatypes.NodeInfo{
						{
							NodeARN:      aws.String("node-1"),
							InstanceType: aws.String("kafka.m5.large"),
						},
						{
							NodeARN:      aws.String("node-2"),
							InstanceType: aws.String("kafka.m5.large"),
						},
						{
							NodeARN:      aws.String("node-3"),
							InstanceType: aws.String("kafka.m5.large"),
						},
					},
				},
			},
			wantTotal: 3,
		},
		{
			name: "handles pagination with multiple pages",
			mockResponses: []*kafka.ListNodesOutput{
				{
					NodeInfoList: []kafkatypes.NodeInfo{
						{NodeARN: aws.String("node-page-1-1")},
						{NodeARN: aws.String("node-page-1-2")},
					},
					NextToken: aws.String("nodes-next-token"),
				},
				{
					NodeInfoList: []kafkatypes.NodeInfo{
						{NodeARN: aws.String("node-page-2-1")},
					},
				},
			},
			wantTotal: 3,
		},
		{
			name: "handles empty results",
			mockResponses: []*kafka.ListNodesOutput{
				{
					NodeInfoList: []kafkatypes.NodeInfo{},
				},
			},
			wantTotal: 0,
		},
		{
			name:      "handles API error",
			mockError: errors.New("nodes API error"),
			wantError: "❌ Failed listing nodes: nodes API error",
		},
		{
			name:      "handles serverless cluster error gracefully",
			mockError: errors.New("This operation cannot be performed on serverless clusters."),
			wantTotal: 0,
		},
	}

	for _, tt := range tests {
		t.Run(tt.name, func(t *testing.T) {
			mockMSKService := &mocks.MockMSKService{
				ListNodesFunc: func(ctx context.Context, clusterArn *string) ([]kafkatypes.NodeInfo, error) {
					if tt.mockError != nil {
						return nil, tt.mockError
					}
					// Simulate the MSK service behavior where pagination is handled internally
					// and all results from all pages are returned when called once
					var allNodes []kafkatypes.NodeInfo
					for _, response := range tt.mockResponses {
						allNodes = append(allNodes, response.NodeInfoList...)
					}
					return allNodes, nil
				},
			}

			clusterScanner := newTestClusterScanner("test-cluster-arn", defaultRegion, mockMSKService, newMockEC2Service(), nil, false)
			result, err := clusterScanner.scanClusterNodes(context.Background(), aws.String("test-cluster-arn"))

			if tt.wantError != "" {
				require.Error(t, err)
				assert.Contains(t, err.Error(), tt.wantError)
				return
			}

			require.NoError(t, err)
			assert.Equal(t, tt.wantTotal, len(result))
		})
	}
}

func TestClusterScanner_ScanClusterScramSecrets(t *testing.T) {
	tests := []struct {
		name          string
		mockResponses []*kafka.ListScramSecretsOutput
		mockError     error
		wantTotal     int
		wantError     string
	}{
		{
			name: "successful SCRAM secrets scan",
			mockResponses: []*kafka.ListScramSecretsOutput{
				{
					SecretArnList: []string{
						"secret-arn-1",
						"secret-arn-2",
					},
				},
			},
			wantTotal: 2,
		},
		{
			name: "handles pagination with multiple pages",
			mockResponses: []*kafka.ListScramSecretsOutput{
				{
					SecretArnList: []string{
						"secret-page-1-1",
					},
					NextToken: aws.String("secrets-next-token"),
				},
				{
					SecretArnList: []string{
						"secret-page-2-1",
						"secret-page-2-2",
						"secret-page-2-3",
					},
				},
			},
			wantTotal: 4,
		},
		{
			name: "handles empty results",
			mockResponses: []*kafka.ListScramSecretsOutput{
				{
					SecretArnList: []string{},
				},
			},
			wantTotal: 0,
		},
		{
			name:      "handles API error",
			mockError: errors.New("SCRAM secrets API error"),
			wantError: "❌ Failed listing secrets: SCRAM secrets API error",
		},
		{
			name:      "handles serverless cluster error gracefully",
			mockError: errors.New("This operation cannot be performed on serverless clusters."),
			wantTotal: 0,
		},
	}

	for _, tt := range tests {
		t.Run(tt.name, func(t *testing.T) {
			mockMSKService := &mocks.MockMSKService{
				ListScramSecretsFunc: func(ctx context.Context, clusterArn *string) ([]string, error) {
					if tt.mockError != nil {
						return nil, tt.mockError
					}
					// Simulate the MSK service behavior where pagination is handled internally
					// and all results from all pages are returned when called once
					var allSecrets []string
					for _, response := range tt.mockResponses {
						allSecrets = append(allSecrets, response.SecretArnList...)
					}
					return allSecrets, nil
				},
			}

			clusterScanner := newTestClusterScanner("test-cluster-arn", defaultRegion, mockMSKService, newMockEC2Service(), nil, false)
			result, err := clusterScanner.scanClusterScramSecrets(context.Background(), aws.String("test-cluster-arn"))

			if tt.wantError != "" {
				require.Error(t, err)
				assert.Contains(t, err.Error(), tt.wantError)
				return
			}

			require.NoError(t, err)
			assert.Equal(t, tt.wantTotal, len(result))
		})
	}
}

func TestClusterScanner_DescribeKafkaCluster(t *testing.T) {
	tests := []struct {
		name                 string
		mockClusterMetadata  *client.ClusterKafkaMetadata
		mockError            error
		wantError            string
		expectedBrokerCount  int
		expectedControllerID int32
		expectedClusterID    string
	}{
		{
			name: "successful cluster description with complete metadata",
			mockClusterMetadata: &client.ClusterKafkaMetadata{
				Brokers:      make([]*sarama.Broker, 3), // 3 brokers
				ControllerID: 1,
				ClusterID:    "test-cluster-123",
			},
			expectedBrokerCount:  3,
			expectedControllerID: 1,
			expectedClusterID:    "test-cluster-123",
		},
		{
			name: "successful cluster description with empty cluster ID",
			mockClusterMetadata: &client.ClusterKafkaMetadata{
				Brokers:      make([]*sarama.Broker, 1), // 1 broker
				ControllerID: 2,
				ClusterID:    "", // Empty cluster ID
			},
			expectedBrokerCount:  1,
			expectedControllerID: 2,
			expectedClusterID:    "",
		},
		{
			name: "successful cluster description with no brokers",
			mockClusterMetadata: &client.ClusterKafkaMetadata{
				Brokers:      []*sarama.Broker{},
				ControllerID: 0,
				ClusterID:    "empty-cluster",
			},
			expectedBrokerCount:  0,
			expectedControllerID: 0,
			expectedClusterID:    "empty-cluster",
		},
		{
			name:      "handles DescribeCluster API error",
			mockError: errors.New("kafka admin connection failed"),
			wantError: "❌ Failed to describe kafka cluster: kafka admin connection failed",
		},
		{
			name:      "handles timeout error from admin client",
			mockError: errors.New("context deadline exceeded"),
			wantError: "❌ Failed to describe kafka cluster: context deadline exceeded",
		},
		{
			name:      "handles authentication error",
			mockError: errors.New("SASL authentication failed"),
			wantError: "❌ Failed to describe kafka cluster: SASL authentication failed",
		},
	}

	for _, tt := range tests {
		t.Run(tt.name, func(t *testing.T) {
			mockAdmin := &mocks.MockKafkaAdmin{
				GetClusterKafkaMetadataFunc: func() (*client.ClusterKafkaMetadata, error) {
					return tt.mockClusterMetadata, tt.mockError
				},
				ListAclsFunc: func() ([]sarama.ResourceAcls, error) {
					return []sarama.ResourceAcls{}, nil
				},
				CloseFunc: func() error { return nil },
			}

			clusterScanner := newTestClusterScanner("test-cluster-arn", defaultRegion, nil, newMockEC2Service(), nil, false)
			result, err := clusterScanner.describeKafkaCluster(mockAdmin)

			if tt.wantError != "" {
				require.Error(t, err)
				assert.Contains(t, err.Error(), tt.wantError)
				assert.Nil(t, result)
				return
			}

			require.NoError(t, err)
			require.NotNil(t, result)

			// Verify cluster metadata
			assert.Equal(t, tt.expectedBrokerCount, len(result.Brokers), "Broker count should match")
			assert.Equal(t, tt.expectedControllerID, result.ControllerID, "Controller ID should match")
			assert.Equal(t, tt.expectedClusterID, result.ClusterID, "Cluster ID should match")

			// Verify brokers slice is properly initialized
			assert.NotNil(t, result.Brokers, "Brokers slice should not be nil")
		})
	}
}

func TestClusterScanner_DescribeKafkaCluster_Integration(t *testing.T) {
	tests := []struct {
		name                string
		mockClusterMetadata *client.ClusterKafkaMetadata
		mockDescribeError   error
		wantClusterID       string
		wantError           string
	}{
		{
			name: "integration test - cluster metadata is properly stored in ClusterInformation",
			mockClusterMetadata: &client.ClusterKafkaMetadata{
				Brokers:      make([]*sarama.Broker, 2), // 2 brokers
				ControllerID: 1,
				ClusterID:    "integration-test-cluster",
			},
			wantClusterID: "integration-test-cluster",
		},
		{
			name: "integration test - empty cluster ID is handled properly",
			mockClusterMetadata: &client.ClusterKafkaMetadata{
				Brokers:      make([]*sarama.Broker, 1), // 1 broker
				ControllerID: 1,
				ClusterID:    "",
			},
			wantClusterID: "",
		},
		{
			name:              "integration test - describe cluster error propagates to scanKafkaResources",
			mockDescribeError: errors.New("admin client error"),
			wantError:         "❌ Failed to describe kafka cluster: admin client error",
		},
	}

	for _, tt := range tests {
		t.Run(tt.name, func(t *testing.T) {
			mockAdmin := &mocks.MockKafkaAdmin{
				ListTopicsFunc: func() (map[string]sarama.TopicDetail, error) {
					return map[string]sarama.TopicDetail{"test-topic": {}}, nil
				},
				GetClusterKafkaMetadataFunc: func() (*client.ClusterKafkaMetadata, error) {
					return tt.mockClusterMetadata, tt.mockDescribeError
				},
				ListAclsFunc: func() ([]sarama.ResourceAcls, error) {
					return []sarama.ResourceAcls{}, nil
				},
				CloseFunc: func() error { return nil },
			}

			adminFactory := func(brokerAddresses []string, clientBrokerEncryptionInTransit kafkatypes.ClientBroker, kafkaVersion string) (client.KafkaAdmin, error) {
				return mockAdmin, nil
			}

			mockMSKService := &mocks.MockMSKService{
				ParseBrokerAddressesFunc: func(brokers kafka.GetBootstrapBrokersOutput, authType types.AuthType) ([]string, error) {
					// For this test, we just need to parse the broker addresses
					brokerList := aws.ToString(brokers.BootstrapBrokerStringSaslIam)
					if brokerList == "" {
						return nil, fmt.Errorf("❌ No SASL/IAM brokers found in the cluster")
					}

					// Split by comma and trim whitespace
					rawAddresses := strings.Split(brokerList, ",")
					addresses := make([]string, 0, len(rawAddresses))
					for _, addr := range rawAddresses {
						trimmedAddr := strings.TrimSpace(addr)
						if trimmedAddr != "" {
							addresses = append(addresses, trimmedAddr)
						}
					}
					return addresses, nil
				},
			}

			clusterScanner := newTestClusterScanner("test-cluster-arn", defaultRegion, mockMSKService, newMockEC2Service(), adminFactory, false)

			// Create ClusterInformation with bootstrap brokers
			clusterInfo := &types.ClusterInformation{
				Timestamp: time.Now(),
				Region:    defaultRegion,

				BootstrapBrokers: kafka.GetBootstrapBrokersOutput{
					BootstrapBrokerStringSaslIam: aws.String("broker1:9098,broker2:9098"),
				},
			}

			err := clusterScanner.scanKafkaResources(clusterInfo)

			if tt.wantError != "" {
				require.Error(t, err)
				assert.Contains(t, err.Error(), tt.wantError)
				return
			}

			require.NoError(t, err)
			assert.Equal(t, tt.wantClusterID, clusterInfo.ClusterID, "ClusterID should be properly stored")
		})
	}
}

func TestClusterScanner_ParseBrokerAddresses_EdgeCases(t *testing.T) {
	tests := []struct {
		name        string
		brokers     kafka.GetBootstrapBrokersOutput
		wantBrokers []string
		wantError   string
	}{
		{
			name: "handles single broker with spaces in public brokers",
			brokers: kafka.GetBootstrapBrokersOutput{
				BootstrapBrokerStringPublicSaslIam: aws.String("broker1:9098"),
			},
			wantBrokers: []string{"broker1:9098"}, // Split preserves spaces
		},
		{
			name: "handles single broker with spaces in private brokers (fallback)",
			brokers: kafka.GetBootstrapBrokersOutput{
				BootstrapBrokerStringSaslIam: aws.String("broker1:9098"),
			},
			wantBrokers: []string{"broker1:9098"}, // Split preserves spaces
		},
		{
			name: "handles multiple brokers with trailing comma in public brokers",
			brokers: kafka.GetBootstrapBrokersOutput{
				BootstrapBrokerStringPublicSaslIam: aws.String("broker1:9098,broker2:9098,"),
			},
			wantBrokers: []string{"broker1:9098", "broker2:9098"},
		},
		{
			name: "handles multiple brokers with trailing comma in private brokers (fallback)",
			brokers: kafka.GetBootstrapBrokersOutput{
				BootstrapBrokerStringSaslIam: aws.String("broker1:9098,broker2:9098,"),
			},
			wantBrokers: []string{"broker1:9098", "broker2:9098"},
		},
		{
			name: "handles empty public broker list but has private brokers",
			brokers: kafka.GetBootstrapBrokersOutput{
				BootstrapBrokerStringPublicSaslIam: aws.String(""),
				BootstrapBrokerStringSaslIam:       aws.String("private-broker1:9098"),
			},
			wantBrokers: []string{"private-broker1:9098"},
		},
		{
			name: "handles nil public broker field but has private brokers",
			brokers: kafka.GetBootstrapBrokersOutput{
				// BootstrapBrokerStringPublicSaslIam is nil
				BootstrapBrokerStringSaslIam: aws.String("private-broker1:9098"),
			},
			wantBrokers: []string{"private-broker1:9098"},
		},
		{
			name:    "returns error when both public and private broker fields are nil",
			brokers: kafka.GetBootstrapBrokersOutput{
				// Both BootstrapBrokerStringPublicSaslIam and BootstrapBrokerStringSaslIam are nil
			},
			wantError: "❌ No SASL/IAM brokers found in the cluster",
		},
	}

	for _, tt := range tests {
		t.Run(tt.name, func(t *testing.T) {
			mockMSKService := &mocks.MockMSKService{
				ParseBrokerAddressesFunc: func(brokers kafka.GetBootstrapBrokersOutput, authType types.AuthType) ([]string, error) {
					// This test is specifically testing the parseBrokerAddresses logic
					// so we'll implement it inline to match the expected behavior
					var brokerList string
					if authType == types.AuthTypeIAM {
						brokerList = aws.ToString(brokers.BootstrapBrokerStringPublicSaslIam)
						if brokerList == "" {
							brokerList = aws.ToString(brokers.BootstrapBrokerStringSaslIam)
						}
						if brokerList == "" {
							return nil, fmt.Errorf("❌ No SASL/IAM brokers found in the cluster")
						}
					}

					// Split by comma and trim whitespace
					rawAddresses := strings.Split(brokerList, ",")
					addresses := make([]string, 0, len(rawAddresses))
					for _, addr := range rawAddresses {
						trimmedAddr := strings.TrimSpace(addr)
						if trimmedAddr != "" {
							addresses = append(addresses, trimmedAddr)
						}
					}
					return addresses, nil
				},
			}

			clusterScanner := newTestClusterScanner("test-cluster", defaultRegion, mockMSKService, newMockEC2Service(), nil, false)
			brokers, err := clusterScanner.mskService.ParseBrokerAddresses(tt.brokers, types.AuthTypeIAM)

			if tt.wantError != "" {
				require.Error(t, err)
				assert.Contains(t, err.Error(), tt.wantError)
				return
			}

			require.NoError(t, err)
			assert.Equal(t, tt.wantBrokers, brokers)
		})
	}
}

func TestClusterScanner_GetClusterPolicy_ErrorHandling(t *testing.T) {
	tests := []struct {
		name          string
		mockError     error
		wantError     bool
		wantNilResult bool
	}{
		{
			name:          "correctly returns non-NotFoundException errors after fix",
			mockError:     errors.New("access denied"),
			wantError:     true, // FIXED: Now correctly returns the error
			wantNilResult: true, // Should return nil result when there's an error
		},
		{
			name: "handles NotFoundException correctly",
			mockError: &kafkatypes.NotFoundException{
				Message: aws.String("Policy not found"),
			},
			wantError:     false, // Should return empty policy without error
			wantNilResult: false, // Should return empty but valid policy object
		},
		{
			name:          "handles nil error successfully",
			mockError:     nil,
			wantError:     false,
			wantNilResult: false,
		},
	}

	for _, tt := range tests {
		t.Run(tt.name, func(t *testing.T) {
			mockMSKService := &mocks.MockMSKService{
				GetClusterPolicyFunc: func(ctx context.Context, clusterArn *string) (*kafka.GetClusterPolicyOutput, error) {
					if tt.mockError != nil {
						return nil, tt.mockError
					}
					return &kafka.GetClusterPolicyOutput{
						CurrentVersion: aws.String("v1"),
						Policy:         aws.String("test-policy"),
					}, nil
				},
			}

			clusterScanner := newTestClusterScanner("test-cluster-arn", defaultRegion, mockMSKService, newMockEC2Service(), nil, false)
			result, err := clusterScanner.getClusterPolicy(context.Background(), aws.String("test-cluster-arn"))

			if tt.wantError {
				assert.Error(t, err)
			} else {
				assert.NoError(t, err)
			}

			if tt.wantNilResult {
				assert.Nil(t, result, "Expected nil result when there's an error")
			} else {
				assert.NotNil(t, result, "Expected non-nil result")
			}
		})
	}
}

func TestClusterScanner_AdminClose_Failures(t *testing.T) {
	tests := []struct {
		name           string
		adminCloseErr  error
		expectLogError bool // We'd expect this to be logged but not fail the operation
	}{
		{
			name:           "handles admin close failure gracefully",
			adminCloseErr:  errors.New("failed to close admin client"),
			expectLogError: true,
		},
		{
			name:           "handles successful admin close",
			adminCloseErr:  nil,
			expectLogError: false,
		},
	}

	for _, tt := range tests {
		t.Run(tt.name, func(t *testing.T) {
			mockAdmin := &mocks.MockKafkaAdmin{
				ListTopicsFunc: func() (map[string]sarama.TopicDetail, error) {
					return map[string]sarama.TopicDetail{"topic1": {}}, nil
				},
				GetClusterKafkaMetadataFunc: func() (*client.ClusterKafkaMetadata, error) {
					return &client.ClusterKafkaMetadata{
						Brokers:      []*sarama.Broker{},
						ControllerID: 1,
						ClusterID:    "test-cluster-id",
					}, nil
				},
				ListAclsFunc: func() ([]sarama.ResourceAcls, error) {
					return []sarama.ResourceAcls{}, nil
				},
				CloseFunc: func() error {
					return tt.adminCloseErr
				},
			}

			adminFactory := func(brokerAddresses []string, clientBrokerEncryptionInTransit kafkatypes.ClientBroker, kafkaVersion string) (client.KafkaAdmin, error) {
				return mockAdmin, nil
			}

			mockMSKService := &mocks.MockMSKService{
				ParseBrokerAddressesFunc: func(brokers kafka.GetBootstrapBrokersOutput, authType types.AuthType) ([]string, error) {
					// For this test, we just need to parse the broker addresses
					brokerList := aws.ToString(brokers.BootstrapBrokerStringSaslIam)
					if brokerList == "" {
						return nil, fmt.Errorf("❌ No SASL/IAM brokers found in the cluster")
					}

					// Split by comma and trim whitespace
					rawAddresses := strings.Split(brokerList, ",")
					addresses := make([]string, 0, len(rawAddresses))
					for _, addr := range rawAddresses {
						trimmedAddr := strings.TrimSpace(addr)
						if trimmedAddr != "" {
							addresses = append(addresses, trimmedAddr)
						}
					}
					return addresses, nil
				},
			}

			clusterScanner := newTestClusterScanner("test-cluster-arn", defaultRegion, mockMSKService, newMockEC2Service(), adminFactory, false)
			clusterInfo := &types.ClusterInformation{
				Timestamp: time.Now(),
				Region:    defaultRegion,
				BootstrapBrokers: kafka.GetBootstrapBrokersOutput{
					BootstrapBrokerStringSaslIam: aws.String("broker1:9098"),
				},
			}

			// The operation should succeed even if admin.Close() fails
			err := clusterScanner.scanKafkaResources(clusterInfo)
			assert.NoError(t, err, "scanKafkaResources should succeed even if admin.Close() fails")
			assert.Equal(t, []string{"topic1"}, clusterInfo.Topics)
		})
	}
}

func TestClusterScanner_GetClusterPolicy_FixIntegration(t *testing.T) {
	// This test demonstrates how the bug fix improves error handling
	// in the broader context of scanning AWS resources
	tests := []struct {
		name              string
		policyError       error
		expectScanFailure bool
		expectedErrorMsg  string
	}{
		{
			name:              "scan continues successfully when policy not found (expected behavior)",
			policyError:       &kafkatypes.NotFoundException{Message: aws.String("Policy not found")},
			expectScanFailure: false,
		},
		{
			name:              "scan fails properly when policy access is denied (fixed behavior)",
			policyError:       errors.New("access denied - insufficient permissions"),
			expectScanFailure: true,
			expectedErrorMsg:  "access denied - insufficient permissions",
		},
		{
			name:              "scan fails properly when policy service is unavailable (fixed behavior)",
			policyError:       errors.New("service temporarily unavailable"),
			expectScanFailure: true,
			expectedErrorMsg:  "service temporarily unavailable",
		},
	}

	for _, tt := range tests {
		t.Run(tt.name, func(t *testing.T) {
			mockMSKService := &mocks.MockMSKService{
				GetBootstrapBrokersFunc: func(ctx context.Context, clusterArn *string) (*kafka.GetBootstrapBrokersOutput, error) {
					return &kafka.GetBootstrapBrokersOutput{
						BootstrapBrokerStringSaslIam: aws.String("broker1:9098"),
					}, nil
				},
				DescribeClusterV2Func: func(ctx context.Context, clusterArn *string) (*kafka.DescribeClusterV2Output, error) {
					return &kafka.DescribeClusterV2Output{
						ClusterInfo: &kafkatypes.Cluster{
							ClusterName: aws.String("test-cluster"),
							ClusterArn:  aws.String("test-cluster-arn"),
							ClusterType: kafkatypes.ClusterTypeProvisioned,
							Provisioned: &kafkatypes.Provisioned{
								ClientAuthentication: &kafkatypes.ClientAuthentication{
									Sasl: &kafkatypes.Sasl{
										Iam: &kafkatypes.Iam{
											Enabled: aws.Bool(true),
										},
									},
								},
								EncryptionInfo: &kafkatypes.EncryptionInfo{
									EncryptionInTransit: &kafkatypes.EncryptionInTransit{
										ClientBroker: kafkatypes.ClientBrokerTls,
									},
								},
<<<<<<< HEAD
								BrokerNodeGroupInfo: &kafkatypes.BrokerNodeGroupInfo{
									ClientSubnets:  []string{"subnet-123", "subnet-456"},
									SecurityGroups: []string{"sg-123", "sg-456"},
								},
								NumberOfBrokerNodes: aws.Int32(3),
=======
								CurrentBrokerSoftwareInfo: &kafkatypes.BrokerSoftwareInfo{
									KafkaVersion: aws.String("4.0.x.kraft"),
								},
>>>>>>> 66e4ceca
							},
						},
					}, nil
				},
				ListClientVpcConnectionsFunc: func(ctx context.Context, clusterArn *string) ([]kafkatypes.ClientVpcConnection, error) {
					return []kafkatypes.ClientVpcConnection{}, nil
				},
				ListClusterOperationsV2Func: func(ctx context.Context, clusterArn *string) ([]kafkatypes.ClusterOperationV2Summary, error) {
					return []kafkatypes.ClusterOperationV2Summary{}, nil
				},
				ListNodesFunc: func(ctx context.Context, clusterArn *string) ([]kafkatypes.NodeInfo, error) {
					return []kafkatypes.NodeInfo{}, nil
				},
				ListScramSecretsFunc: func(ctx context.Context, clusterArn *string) ([]string, error) {
					return []string{}, nil
				},
				GetClusterPolicyFunc: func(ctx context.Context, clusterArn *string) (*kafka.GetClusterPolicyOutput, error) {
					if tt.policyError != nil {
						return nil, tt.policyError
					}
					return &kafka.GetClusterPolicyOutput{
						CurrentVersion: aws.String("v1"),
						Policy:         aws.String("test-policy"),
					}, nil
				},
				GetCompatibleKafkaVersionsFunc: func(ctx context.Context, clusterArn *string) (*kafka.GetCompatibleKafkaVersionsOutput, error) {
					return &kafka.GetCompatibleKafkaVersionsOutput{}, nil
				},
			}

			clusterScanner := newTestClusterScanner("test-cluster-arn", defaultRegion, mockMSKService, newMockEC2Service(), nil, false)
			clusterInfo := &types.ClusterInformation{
				Timestamp: time.Now(),
				Region:    defaultRegion,
			}

			err := clusterScanner.scanAWSResources(context.Background(), clusterInfo)

			if tt.expectScanFailure {
				require.Error(t, err, "Expected scanAWSResources to fail due to policy error")
				assert.Contains(t, err.Error(), tt.expectedErrorMsg, "Error should contain the original policy error message")
			} else {
				require.NoError(t, err, "Expected scanAWSResources to succeed despite policy not found")
				// For NotFoundException, the scan should continue and complete successfully
				assert.Equal(t, "test-cluster", *clusterInfo.Cluster.ClusterName)
			}
		})
	}
}

func TestClusterScanner_SkipKafka(t *testing.T) {
	tests := []struct {
		name                 string
		skipKafka            bool
		expectTopics         bool
		expectClusterID      bool
		expectKafkaAdminCall bool
	}{
		{
			name:                 "skipKafka=false should scan Kafka resources",
			skipKafka:            false,
			expectTopics:         true,
			expectClusterID:      true,
			expectKafkaAdminCall: true,
		},
		{
			name:                 "skipKafka=true should skip Kafka resources",
			skipKafka:            true,
			expectTopics:         false,
			expectClusterID:      false,
			expectKafkaAdminCall: false,
		},
	}

	for _, tt := range tests {
		t.Run(tt.name, func(t *testing.T) {
			adminFactoryCalled := false
			adminCreated := false

			mockMSKService := &mocks.MockMSKService{
				ParseBrokerAddressesFunc: func(brokers kafka.GetBootstrapBrokersOutput, authType types.AuthType) ([]string, error) {
					// For this test, we just need to parse the broker addresses
					brokerList := aws.ToString(brokers.BootstrapBrokerStringSaslIam)
					if brokerList == "" {
						return nil, fmt.Errorf("❌ No SASL/IAM brokers found in the cluster")
					}

					// Split by comma and trim whitespace
					rawAddresses := strings.Split(brokerList, ",")
					addresses := make([]string, 0, len(rawAddresses))
					for _, addr := range rawAddresses {
						trimmedAddr := strings.TrimSpace(addr)
						if trimmedAddr != "" {
							addresses = append(addresses, trimmedAddr)
						}
					}

					if len(addresses) == 0 {
						return nil, fmt.Errorf("❌ No valid broker addresses found")
					}

					return addresses, nil
				},
				GetBootstrapBrokersFunc: func(ctx context.Context, clusterArn *string) (*kafka.GetBootstrapBrokersOutput, error) {
					return &kafka.GetBootstrapBrokersOutput{
						BootstrapBrokerStringSaslIam: aws.String("broker1:9098,broker2:9098"),
					}, nil
				},
				DescribeClusterV2Func: func(ctx context.Context, clusterArn *string) (*kafka.DescribeClusterV2Output, error) {
					return &kafka.DescribeClusterV2Output{
						ClusterInfo: &kafkatypes.Cluster{
							ClusterName: aws.String("test-cluster"),
							ClusterArn:  aws.String("test-cluster-arn"),
							ClusterType: kafkatypes.ClusterTypeProvisioned,
							Provisioned: &kafkatypes.Provisioned{
								ClientAuthentication: &kafkatypes.ClientAuthentication{
									Sasl: &kafkatypes.Sasl{
										Iam: &kafkatypes.Iam{
											Enabled: aws.Bool(true),
										},
									},
								},
								EncryptionInfo: &kafkatypes.EncryptionInfo{
									EncryptionInTransit: &kafkatypes.EncryptionInTransit{
										ClientBroker: kafkatypes.ClientBrokerTls,
									},
								},
<<<<<<< HEAD
								BrokerNodeGroupInfo: &kafkatypes.BrokerNodeGroupInfo{
									ClientSubnets:  []string{"subnet-123", "subnet-456"},
									SecurityGroups: []string{"sg-123", "sg-456"},
								},
								NumberOfBrokerNodes: aws.Int32(3),
=======
								CurrentBrokerSoftwareInfo: &kafkatypes.BrokerSoftwareInfo{
									KafkaVersion: aws.String("4.0.x.kraft"),
								},
>>>>>>> 66e4ceca
							},
						},
					}, nil
				},
				ListClientVpcConnectionsFunc: func(ctx context.Context, clusterArn *string) ([]kafkatypes.ClientVpcConnection, error) {
					return []kafkatypes.ClientVpcConnection{
						{VpcConnectionArn: aws.String("vpc-conn-1")},
					}, nil
				},
				ListClusterOperationsV2Func: func(ctx context.Context, clusterArn *string) ([]kafkatypes.ClusterOperationV2Summary, error) {
					return []kafkatypes.ClusterOperationV2Summary{
						{OperationArn: aws.String("operation-1")},
					}, nil
				},
				ListNodesFunc: func(ctx context.Context, clusterArn *string) ([]kafkatypes.NodeInfo, error) {
					return []kafkatypes.NodeInfo{
						{NodeARN: aws.String("node-1")},
					}, nil
				},
				ListScramSecretsFunc: func(ctx context.Context, clusterArn *string) ([]string, error) {
					return []string{"secret-1"}, nil
				},
				GetClusterPolicyFunc: func(ctx context.Context, clusterArn *string) (*kafka.GetClusterPolicyOutput, error) {
					return &kafka.GetClusterPolicyOutput{
						CurrentVersion: aws.String("v1"),
						Policy:         aws.String("test-policy"),
					}, nil
				},
				GetCompatibleKafkaVersionsFunc: func(ctx context.Context, clusterArn *string) (*kafka.GetCompatibleKafkaVersionsOutput, error) {
					return &kafka.GetCompatibleKafkaVersionsOutput{
						CompatibleKafkaVersions: []kafkatypes.CompatibleKafkaVersion{
							{
								SourceVersion:  aws.String("2.8.0"),
								TargetVersions: []string{"2.8.1", "2.8.2"},
							},
						},
					}, nil
				},
			}

			mockAdmin := &mocks.MockKafkaAdmin{
				ListTopicsFunc: func() (map[string]sarama.TopicDetail, error) {
					return map[string]sarama.TopicDetail{
						"test-topic-1": {},
						"test-topic-2": {},
					}, nil
				},
				GetClusterKafkaMetadataFunc: func() (*client.ClusterKafkaMetadata, error) {
					return &client.ClusterKafkaMetadata{
						ClusterID: "test-cluster-id",
					}, nil
				},
				ListAclsFunc: func() ([]sarama.ResourceAcls, error) {
					return []sarama.ResourceAcls{}, nil
				},
				CloseFunc: func() error { return nil },
			}

			adminFactory := func(brokerAddresses []string, clientBrokerEncryptionInTransit kafkatypes.ClientBroker, kafkaVersion string) (client.KafkaAdmin, error) {
				adminFactoryCalled = true
				adminCreated = true
				return mockAdmin, nil
			}

			clusterScanner := newTestClusterScanner("test-cluster-arn", defaultRegion, mockMSKService, newMockEC2Service(), adminFactory, tt.skipKafka)
			result, err := clusterScanner.scanCluster(context.Background())

			require.NoError(t, err)
			require.NotNil(t, result)

			// Verify AWS resources are always scanned regardless of skipKafka
			assert.Equal(t, "test-cluster", *result.Cluster.ClusterName)
			assert.Equal(t, "test-cluster-arn", *result.Cluster.ClusterArn)
			assert.Len(t, result.ClientVpcConnections, 1)
			assert.Equal(t, "vpc-conn-1", *result.ClientVpcConnections[0].VpcConnectionArn)
			assert.Len(t, result.ClusterOperations, 1)
			assert.Equal(t, "operation-1", *result.ClusterOperations[0].OperationArn)
			assert.Len(t, result.Nodes, 1)
			assert.Equal(t, "node-1", *result.Nodes[0].NodeARN)
			assert.Len(t, result.ScramSecrets, 1)
			assert.Equal(t, "secret-1", result.ScramSecrets[0])
			assert.Equal(t, "v1", *result.Policy.CurrentVersion)
			assert.Equal(t, "test-policy", *result.Policy.Policy)
			assert.Len(t, result.CompatibleVersions.CompatibleKafkaVersions, 1)

			// Verify Kafka admin factory call behavior
			if tt.expectKafkaAdminCall {
				assert.True(t, adminFactoryCalled, "Admin factory should be called when skipKafka=false")
				assert.True(t, adminCreated, "Admin client should be created when skipKafka=false")
			} else {
				assert.False(t, adminFactoryCalled, "Admin factory should not be called when skipKafka=true")
				assert.False(t, adminCreated, "Admin client should not be created when skipKafka=true")
			}

			// Verify Kafka-level resources behavior
			if tt.expectTopics {
				assert.NotNil(t, result.Topics, "Topics should be populated when skipKafka=false")
				assert.Len(t, result.Topics, 2, "Should have 2 topics when skipKafka=false")
				assert.ElementsMatch(t, []string{"test-topic-1", "test-topic-2"}, result.Topics)
			} else {
				assert.Nil(t, result.Topics, "Topics should be nil when skipKafka=true")
			}

			if tt.expectClusterID {
				assert.Equal(t, "test-cluster-id", result.ClusterID, "ClusterID should be populated when skipKafka=false")
			} else {
				assert.Empty(t, result.ClusterID, "ClusterID should be empty when skipKafka=true")
			}

			// Verify basic fields are always set
			assert.Equal(t, defaultRegion, result.Region)
			assert.NotZero(t, result.Timestamp)
		})
	}
}

func TestClusterScanner_ParseBrokerAddresses_Unauthenticated(t *testing.T) {
	tests := []struct {
		name        string
		brokers     kafka.GetBootstrapBrokersOutput
		wantBrokers []string
		wantError   string
	}{
		{
			name: "returns TLS brokers when available (preferred)",
			brokers: kafka.GetBootstrapBrokersOutput{
				BootstrapBrokerStringTls: aws.String("tls-broker1:9094,tls-broker2:9094"),
				BootstrapBrokerString:    aws.String("plaintext-broker1:9092,plaintext-broker2:9092"),
			},
			wantBrokers: []string{"tls-broker1:9094", "tls-broker2:9094"},
		},
		{
			name: "falls back to plaintext brokers when TLS not available",
			brokers: kafka.GetBootstrapBrokersOutput{
				BootstrapBrokerString: aws.String("plaintext-broker1:9092,plaintext-broker2:9092"),
			},
			wantBrokers: []string{"plaintext-broker1:9092", "plaintext-broker2:9092"},
		},
		{
			name: "returns TLS brokers even when plaintext are also available",
			brokers: kafka.GetBootstrapBrokersOutput{
				BootstrapBrokerStringTls: aws.String("tls-broker1:9094"),
				BootstrapBrokerString:    aws.String("plaintext-broker1:9092,plaintext-broker2:9092"),
			},
			wantBrokers: []string{"tls-broker1:9094"},
		},
		{
			name: "handles single TLS broker",
			brokers: kafka.GetBootstrapBrokersOutput{
				BootstrapBrokerStringTls: aws.String("tls-broker1:9094"),
			},
			wantBrokers: []string{"tls-broker1:9094"},
		},
		{
			name: "handles single plaintext broker (fallback)",
			brokers: kafka.GetBootstrapBrokersOutput{
				BootstrapBrokerString: aws.String("plaintext-broker1:9092"),
			},
			wantBrokers: []string{"plaintext-broker1:9092"},
		},
		{
			name: "handles brokers with spaces",
			brokers: kafka.GetBootstrapBrokersOutput{
				BootstrapBrokerStringTls: aws.String(" tls-broker1:9094 , tls-broker2:9094 "),
			},
			wantBrokers: []string{"tls-broker1:9094", "tls-broker2:9094"},
		},
		{
			name: "handles plaintext brokers with spaces (fallback)",
			brokers: kafka.GetBootstrapBrokersOutput{
				BootstrapBrokerString: aws.String(" plaintext-broker1:9092 , plaintext-broker2:9092 "),
			},
			wantBrokers: []string{"plaintext-broker1:9092", "plaintext-broker2:9092"},
		},
		{
			name: "returns error when no unauthenticated brokers available",
			brokers: kafka.GetBootstrapBrokersOutput{
				BootstrapBrokerStringSaslIam: aws.String("broker1:9098"),
			},
			wantError: "❌ No Unauthenticated brokers found in the cluster",
		},
		{
			name: "returns error when both TLS and plaintext broker types are empty strings",
			brokers: kafka.GetBootstrapBrokersOutput{
				BootstrapBrokerStringTls: aws.String(""),
				BootstrapBrokerString:    aws.String(""),
			},
			wantError: "❌ No Unauthenticated brokers found in the cluster",
		},
		{
			name: "returns error when TLS is empty string and plaintext is nil",
			brokers: kafka.GetBootstrapBrokersOutput{
				BootstrapBrokerStringTls: aws.String(""),
				BootstrapBrokerString:    nil,
			},
			wantError: "❌ No Unauthenticated brokers found in the cluster",
		},
		{
			name: "returns error when TLS is nil and plaintext is empty string",
			brokers: kafka.GetBootstrapBrokersOutput{
				BootstrapBrokerStringTls: nil,
				BootstrapBrokerString:    aws.String(""),
			},
			wantError: "❌ No Unauthenticated brokers found in the cluster",
		},
		{
			name: "returns error when both TLS and plaintext broker types are nil",
			brokers: kafka.GetBootstrapBrokersOutput{
				BootstrapBrokerStringTls: nil,
				BootstrapBrokerString:    nil,
			},
			wantError: "❌ No Unauthenticated brokers found in the cluster",
		},
	}

	for _, tt := range tests {
		t.Run(tt.name, func(t *testing.T) {
			mockMSKService := &mocks.MockMSKService{
				ParseBrokerAddressesFunc: func(brokers kafka.GetBootstrapBrokersOutput, authType types.AuthType) ([]string, error) {
					// This test is specifically testing the parseBrokerAddresses logic for unauthenticated brokers
					// so we'll implement it inline to match the expected behavior
					var brokerList string
					if authType == types.AuthTypeUnauthenticated {
						brokerList = aws.ToString(brokers.BootstrapBrokerStringTls)
						if brokerList == "" {
							brokerList = aws.ToString(brokers.BootstrapBrokerString)
						}
						if brokerList == "" {
							return nil, fmt.Errorf("❌ No Unauthenticated brokers found in the cluster")
						}
					}

					// Split by comma and trim whitespace
					rawAddresses := strings.Split(brokerList, ",")
					addresses := make([]string, 0, len(rawAddresses))
					for _, addr := range rawAddresses {
						trimmedAddr := strings.TrimSpace(addr)
						if trimmedAddr != "" {
							addresses = append(addresses, trimmedAddr)
						}
					}
					return addresses, nil
				},
			}

			discoverer := newTestClusterScanner("test-cluster", defaultRegion, mockMSKService, newMockEC2Service(), nil, false)
			brokers, err := discoverer.mskService.ParseBrokerAddresses(tt.brokers, types.AuthTypeUnauthenticated)

			if tt.wantError != "" {
				require.Error(t, err)
				assert.Contains(t, err.Error(), tt.wantError)
				return
			}

			require.NoError(t, err)
			assert.Equal(t, tt.wantBrokers, brokers)
		})
	}
}

func TestClusterScanner_ParseBrokerAddresses_SASLSCRAM(t *testing.T) {
	tests := []struct {
		name        string
		brokers     kafka.GetBootstrapBrokersOutput
		wantBrokers []string
		wantError   string
	}{
		{
			name: "returns Public SASL/SCRAM brokers when available (preferred)",
			brokers: kafka.GetBootstrapBrokersOutput{
				BootstrapBrokerStringPublicSaslScram: aws.String("public-scram-broker1:9096,public-scram-broker2:9096"),
				BootstrapBrokerStringSaslScram:       aws.String("private-scram-broker1:9096,private-scram-broker2:9096"),
			},
			wantBrokers: []string{"public-scram-broker1:9096", "public-scram-broker2:9096"},
		},
		{
			name: "falls back to private SASL/SCRAM brokers when public not available",
			brokers: kafka.GetBootstrapBrokersOutput{
				BootstrapBrokerStringSaslScram: aws.String("private-scram-broker1:9096,private-scram-broker2:9096"),
			},
			wantBrokers: []string{"private-scram-broker1:9096", "private-scram-broker2:9096"},
		},
		{
			name: "returns public brokers even when private are also available",
			brokers: kafka.GetBootstrapBrokersOutput{
				BootstrapBrokerStringPublicSaslScram: aws.String("public-scram-broker1:9096"),
				BootstrapBrokerStringSaslScram:       aws.String("private-scram-broker1:9096,private-scram-broker2:9096"),
			},
			wantBrokers: []string{"public-scram-broker1:9096"},
		},
		{
			name: "handles single public SASL/SCRAM broker",
			brokers: kafka.GetBootstrapBrokersOutput{
				BootstrapBrokerStringPublicSaslScram: aws.String("public-scram-broker1:9096"),
			},
			wantBrokers: []string{"public-scram-broker1:9096"},
		},
		{
			name: "handles single private SASL/SCRAM broker (fallback)",
			brokers: kafka.GetBootstrapBrokersOutput{
				BootstrapBrokerStringSaslScram: aws.String("private-scram-broker1:9096"),
			},
			wantBrokers: []string{"private-scram-broker1:9096"},
		},
		{
			name: "handles public brokers with spaces",
			brokers: kafka.GetBootstrapBrokersOutput{
				BootstrapBrokerStringPublicSaslScram: aws.String(" public-scram-broker1:9096 , public-scram-broker2:9096 "),
			},
			wantBrokers: []string{"public-scram-broker1:9096", "public-scram-broker2:9096"},
		},
		{
			name: "handles private brokers with spaces (fallback)",
			brokers: kafka.GetBootstrapBrokersOutput{
				BootstrapBrokerStringSaslScram: aws.String(" private-scram-broker1:9096 , private-scram-broker2:9096 "),
			},
			wantBrokers: []string{"private-scram-broker1:9096", "private-scram-broker2:9096"},
		},
		{
			name: "handles empty public broker list but has private brokers",
			brokers: kafka.GetBootstrapBrokersOutput{
				BootstrapBrokerStringPublicSaslScram: aws.String(""),
				BootstrapBrokerStringSaslScram:       aws.String("private-scram-broker1:9096"),
			},
			wantBrokers: []string{"private-scram-broker1:9096"},
		},
		{
			name: "handles nil public broker field but has private brokers",
			brokers: kafka.GetBootstrapBrokersOutput{
				// BootstrapBrokerStringPublicSaslScram is nil
				BootstrapBrokerStringSaslScram: aws.String("private-scram-broker1:9096"),
			},
			wantBrokers: []string{"private-scram-broker1:9096"},
		},
		{
			name: "returns error when no SASL/SCRAM brokers available",
			brokers: kafka.GetBootstrapBrokersOutput{
				BootstrapBrokerStringSaslIam: aws.String("broker1:9098"),
			},
			wantError: "❌ No SASL/SCRAM brokers found in the cluster",
		},
		{
			name: "returns error when both public and private broker types are empty strings",
			brokers: kafka.GetBootstrapBrokersOutput{
				BootstrapBrokerStringPublicSaslScram: aws.String(""),
				BootstrapBrokerStringSaslScram:       aws.String(""),
			},
			wantError: "❌ No SASL/SCRAM brokers found in the cluster",
		},
		{
			name: "returns error when public is empty string and private is nil",
			brokers: kafka.GetBootstrapBrokersOutput{
				BootstrapBrokerStringPublicSaslScram: aws.String(""),
				BootstrapBrokerStringSaslScram:       nil,
			},
			wantError: "❌ No SASL/SCRAM brokers found in the cluster",
		},
		{
			name: "returns error when public is nil and private is empty string",
			brokers: kafka.GetBootstrapBrokersOutput{
				BootstrapBrokerStringPublicSaslScram: nil,
				BootstrapBrokerStringSaslScram:       aws.String(""),
			},
			wantError: "❌ No SASL/SCRAM brokers found in the cluster",
		},
		{
			name: "returns error when both public and private broker types are nil",
			brokers: kafka.GetBootstrapBrokersOutput{
				BootstrapBrokerStringPublicSaslScram: nil,
				BootstrapBrokerStringSaslScram:       nil,
			},
			wantError: "❌ No SASL/SCRAM brokers found in the cluster",
		},
		{
			name: "handles multiple brokers with trailing comma in public brokers",
			brokers: kafka.GetBootstrapBrokersOutput{
				BootstrapBrokerStringPublicSaslScram: aws.String("public-scram-broker1:9096,public-scram-broker2:9096,"),
			},
			wantBrokers: []string{"public-scram-broker1:9096", "public-scram-broker2:9096"},
		},
		{
			name: "handles multiple brokers with trailing comma in private brokers (fallback)",
			brokers: kafka.GetBootstrapBrokersOutput{
				BootstrapBrokerStringSaslScram: aws.String("private-scram-broker1:9096,private-scram-broker2:9096,"),
			},
			wantBrokers: []string{"private-scram-broker1:9096", "private-scram-broker2:9096"},
		},
	}

	for _, tt := range tests {
		t.Run(tt.name, func(t *testing.T) {
			mockMSKService := &mocks.MockMSKService{
				ParseBrokerAddressesFunc: func(brokers kafka.GetBootstrapBrokersOutput, authType types.AuthType) ([]string, error) {
					// This test is specifically testing the parseBrokerAddresses logic for SASL/SCRAM brokers
					// so we'll implement it inline to match the expected behavior
					var brokerList string
					if authType == types.AuthTypeSASLSCRAM {
						brokerList = aws.ToString(brokers.BootstrapBrokerStringPublicSaslScram)
						if brokerList == "" {
							brokerList = aws.ToString(brokers.BootstrapBrokerStringSaslScram)
						}
						if brokerList == "" {
							return nil, fmt.Errorf("❌ No SASL/SCRAM brokers found in the cluster")
						}
					}

					// Split by comma and trim whitespace
					rawAddresses := strings.Split(brokerList, ",")
					addresses := make([]string, 0, len(rawAddresses))
					for _, addr := range rawAddresses {
						trimmedAddr := strings.TrimSpace(addr)
						if trimmedAddr != "" {
							addresses = append(addresses, trimmedAddr)
						}
					}
					return addresses, nil
				},
			}

			discoverer := newTestClusterScanner("test-cluster", defaultRegion, mockMSKService, newMockEC2Service(), nil, false)
			brokers, err := discoverer.mskService.ParseBrokerAddresses(tt.brokers, types.AuthTypeSASLSCRAM)

			if tt.wantError != "" {
				require.Error(t, err)
				assert.Contains(t, err.Error(), tt.wantError)
				return
			}

			require.NoError(t, err)
			assert.Equal(t, tt.wantBrokers, brokers)
		})
	}
}

func TestClusterScanner_ParseBrokerAddresses_TLS(t *testing.T) {
	tests := []struct {
		name        string
		brokers     kafka.GetBootstrapBrokersOutput
		wantBrokers []string
		wantError   string
	}{
		{
			name: "returns Public TLS brokers when available (preferred)",
			brokers: kafka.GetBootstrapBrokersOutput{
				BootstrapBrokerStringPublicTls: aws.String("public-tls-broker1:9094,public-tls-broker2:9094"),
				BootstrapBrokerStringTls:       aws.String("private-tls-broker1:9094,private-tls-broker2:9094"),
			},
			wantBrokers: []string{"public-tls-broker1:9094", "public-tls-broker2:9094"},
		},
		{
			name: "falls back to private TLS brokers when public not available",
			brokers: kafka.GetBootstrapBrokersOutput{
				BootstrapBrokerStringTls: aws.String("private-tls-broker1:9094,private-tls-broker2:9094"),
			},
			wantBrokers: []string{"private-tls-broker1:9094", "private-tls-broker2:9094"},
		},
		{
			name: "returns public TLS brokers even when private are also available",
			brokers: kafka.GetBootstrapBrokersOutput{
				BootstrapBrokerStringPublicTls: aws.String("public-tls-broker1:9094"),
				BootstrapBrokerStringTls:       aws.String("private-tls-broker1:9094,private-tls-broker2:9094"),
			},
			wantBrokers: []string{"public-tls-broker1:9094"},
		},
		{
			name: "handles single public TLS broker",
			brokers: kafka.GetBootstrapBrokersOutput{
				BootstrapBrokerStringPublicTls: aws.String("public-tls-broker1:9094"),
			},
			wantBrokers: []string{"public-tls-broker1:9094"},
		},
		{
			name: "handles single private TLS broker (fallback)",
			brokers: kafka.GetBootstrapBrokersOutput{
				BootstrapBrokerStringTls: aws.String("private-tls-broker1:9094"),
			},
			wantBrokers: []string{"private-tls-broker1:9094"},
		},
		{
			name: "handles public TLS brokers with spaces",
			brokers: kafka.GetBootstrapBrokersOutput{
				BootstrapBrokerStringPublicTls: aws.String(" public-tls-broker1:9094 , public-tls-broker2:9094 "),
			},
			wantBrokers: []string{"public-tls-broker1:9094", "public-tls-broker2:9094"},
		},
		{
			name: "handles private TLS brokers with spaces (fallback)",
			brokers: kafka.GetBootstrapBrokersOutput{
				BootstrapBrokerStringTls: aws.String(" private-tls-broker1:9094 , private-tls-broker2:9094 "),
			},
			wantBrokers: []string{"private-tls-broker1:9094", "private-tls-broker2:9094"},
		},
		{
			name: "handles empty public TLS broker list but has private brokers",
			brokers: kafka.GetBootstrapBrokersOutput{
				BootstrapBrokerStringPublicTls: aws.String(""),
				BootstrapBrokerStringTls:       aws.String("private-tls-broker1:9094"),
			},
			wantBrokers: []string{"private-tls-broker1:9094"},
		},
		{
			name: "handles nil public TLS broker field but has private brokers",
			brokers: kafka.GetBootstrapBrokersOutput{
				// BootstrapBrokerStringPublicTls is nil
				BootstrapBrokerStringTls: aws.String("private-tls-broker1:9094"),
			},
			wantBrokers: []string{"private-tls-broker1:9094"},
		},
		{
			name: "returns error when no TLS brokers available",
			brokers: kafka.GetBootstrapBrokersOutput{
				BootstrapBrokerStringSaslIam: aws.String("broker1:9098"),
			},
			wantError: "❌ No TLS brokers found in the cluster",
		},
		{
			name: "returns error when both public and private TLS broker types are empty strings",
			brokers: kafka.GetBootstrapBrokersOutput{
				BootstrapBrokerStringPublicTls: aws.String(""),
				BootstrapBrokerStringTls:       aws.String(""),
			},
			wantError: "❌ No TLS brokers found in the cluster",
		},
		{
			name: "returns error when public TLS is empty string and private TLS is nil",
			brokers: kafka.GetBootstrapBrokersOutput{
				BootstrapBrokerStringPublicTls: aws.String(""),
				BootstrapBrokerStringTls:       nil,
			},
			wantError: "❌ No TLS brokers found in the cluster",
		},
		{
			name: "returns error when public TLS is nil and private TLS is empty string",
			brokers: kafka.GetBootstrapBrokersOutput{
				BootstrapBrokerStringPublicTls: nil,
				BootstrapBrokerStringTls:       aws.String(""),
			},
			wantError: "❌ No TLS brokers found in the cluster",
		},
		{
			name: "returns error when both public and private TLS broker types are nil",
			brokers: kafka.GetBootstrapBrokersOutput{
				BootstrapBrokerStringPublicTls: nil,
				BootstrapBrokerStringTls:       nil,
			},
			wantError: "❌ No TLS brokers found in the cluster",
		},
		{
			name: "handles multiple brokers with trailing comma in public TLS brokers",
			brokers: kafka.GetBootstrapBrokersOutput{
				BootstrapBrokerStringPublicTls: aws.String("public-tls-broker1:9094,public-tls-broker2:9094,"),
			},
			wantBrokers: []string{"public-tls-broker1:9094", "public-tls-broker2:9094"},
		},
		{
			name: "handles multiple brokers with trailing comma in private TLS brokers (fallback)",
			brokers: kafka.GetBootstrapBrokersOutput{
				BootstrapBrokerStringTls: aws.String("private-tls-broker1:9094,private-tls-broker2:9094,"),
			},
			wantBrokers: []string{"private-tls-broker1:9094", "private-tls-broker2:9094"},
		},
	}

	for _, tt := range tests {
		t.Run(tt.name, func(t *testing.T) {
			mockMSKService := &mocks.MockMSKService{
				ParseBrokerAddressesFunc: func(brokers kafka.GetBootstrapBrokersOutput, authType types.AuthType) ([]string, error) {
					// This test is specifically testing the parseBrokerAddresses logic for TLS brokers
					// so we'll implement it inline to match the expected behavior
					var brokerList string
					if authType == types.AuthTypeTLS {
						brokerList = aws.ToString(brokers.BootstrapBrokerStringPublicTls)
						if brokerList == "" {
							brokerList = aws.ToString(brokers.BootstrapBrokerStringTls)
						}
						if brokerList == "" {
							return nil, fmt.Errorf("❌ No TLS brokers found in the cluster")
						}
					}

					// Split by comma and trim whitespace
					rawAddresses := strings.Split(brokerList, ",")
					addresses := make([]string, 0, len(rawAddresses))
					for _, addr := range rawAddresses {
						trimmedAddr := strings.TrimSpace(addr)
						if trimmedAddr != "" {
							addresses = append(addresses, trimmedAddr)
						}
					}
					return addresses, nil
				},
			}

			discoverer := newTestClusterScanner("test-cluster", defaultRegion, mockMSKService, newMockEC2Service(), nil, false)
			brokers, err := discoverer.mskService.ParseBrokerAddresses(tt.brokers, types.AuthTypeTLS)

			if tt.wantError != "" {
				require.Error(t, err)
				assert.Contains(t, err.Error(), tt.wantError)
				return
			}

			require.NoError(t, err)
			assert.Equal(t, tt.wantBrokers, brokers)
		})
	}
}<|MERGE_RESOLUTION|>--- conflicted
+++ resolved
@@ -322,17 +322,14 @@
 										ClientBroker: kafkatypes.ClientBrokerTls,
 									},
 								},
-<<<<<<< HEAD
+								CurrentBrokerSoftwareInfo: &kafkatypes.BrokerSoftwareInfo{
+									KafkaVersion: aws.String("4.0.x.kraft"),
+								},
 								BrokerNodeGroupInfo: &kafkatypes.BrokerNodeGroupInfo{
 									ClientSubnets:  []string{"subnet-123", "subnet-456"},
 									SecurityGroups: []string{"sg-123", "sg-456"},
 								},
 								NumberOfBrokerNodes: aws.Int32(3),
-=======
-								CurrentBrokerSoftwareInfo: &kafkatypes.BrokerSoftwareInfo{
-									KafkaVersion: aws.String("4.0.x.kraft"),
-								},
->>>>>>> 66e4ceca
 							},
 						},
 					}, nil
@@ -635,14 +632,12 @@
 								ClientBroker: kafkatypes.ClientBrokerTls,
 							},
 						},
-<<<<<<< HEAD
+						CurrentBrokerSoftwareInfo: &kafkatypes.BrokerSoftwareInfo{
+							KafkaVersion: aws.String("4.0.x.kraft"),
+						},
 						BrokerNodeGroupInfo: &kafkatypes.BrokerNodeGroupInfo{
 							ClientSubnets:  []string{"subnet-123", "subnet-456"},
 							SecurityGroups: []string{"sg-123", "sg-456"},
-=======
-						CurrentBrokerSoftwareInfo: &kafkatypes.BrokerSoftwareInfo{
-							KafkaVersion: aws.String("4.0.x.kraft"),
->>>>>>> 66e4ceca
 						},
 					},
 				},
@@ -673,14 +668,12 @@
 								ClientBroker: kafkatypes.ClientBrokerTls,
 							},
 						},
-<<<<<<< HEAD
+						CurrentBrokerSoftwareInfo: &kafkatypes.BrokerSoftwareInfo{
+							KafkaVersion: aws.String("4.0.x.kraft"),
+						},
 						BrokerNodeGroupInfo: &kafkatypes.BrokerNodeGroupInfo{
 							ClientSubnets:  []string{"subnet-123", "subnet-456"},
 							SecurityGroups: []string{"sg-123", "sg-456"},
-=======
-						CurrentBrokerSoftwareInfo: &kafkatypes.BrokerSoftwareInfo{
-							KafkaVersion: aws.String("4.0.x.kraft"),
->>>>>>> 66e4ceca
 						},
 					},
 				},
@@ -710,14 +703,12 @@
 								ClientBroker: kafkatypes.ClientBrokerTls,
 							},
 						},
-<<<<<<< HEAD
+						CurrentBrokerSoftwareInfo: &kafkatypes.BrokerSoftwareInfo{
+							KafkaVersion: aws.String("4.0.x.kraft"),
+						},
 						BrokerNodeGroupInfo: &kafkatypes.BrokerNodeGroupInfo{
 							ClientSubnets:  []string{"subnet-123", "subnet-456"},
 							SecurityGroups: []string{"sg-123", "sg-456"},
-=======
-						CurrentBrokerSoftwareInfo: &kafkatypes.BrokerSoftwareInfo{
-							KafkaVersion: aws.String("4.0.x.kraft"),
->>>>>>> 66e4ceca
 						},
 					},
 				},
@@ -756,14 +747,12 @@
 								ClientBroker: kafkatypes.ClientBrokerTls,
 							},
 						},
-<<<<<<< HEAD
+						CurrentBrokerSoftwareInfo: &kafkatypes.BrokerSoftwareInfo{
+							KafkaVersion: aws.String("4.0.x.kraft"),
+						},
 						BrokerNodeGroupInfo: &kafkatypes.BrokerNodeGroupInfo{
 							ClientSubnets:  []string{"subnet-123", "subnet-456"},
 							SecurityGroups: []string{"sg-123", "sg-456"},
-=======
-						CurrentBrokerSoftwareInfo: &kafkatypes.BrokerSoftwareInfo{
-							KafkaVersion: aws.String("4.0.x.kraft"),
->>>>>>> 66e4ceca
 						},
 					},
 				},
@@ -794,14 +783,12 @@
 								ClientBroker: kafkatypes.ClientBrokerTls,
 							},
 						},
-<<<<<<< HEAD
+						CurrentBrokerSoftwareInfo: &kafkatypes.BrokerSoftwareInfo{
+							KafkaVersion: aws.String("4.0.x.kraft"),
+						},
 						BrokerNodeGroupInfo: &kafkatypes.BrokerNodeGroupInfo{
 							ClientSubnets:  []string{"subnet-123", "subnet-456"},
 							SecurityGroups: []string{"sg-123", "sg-456"},
-=======
-						CurrentBrokerSoftwareInfo: &kafkatypes.BrokerSoftwareInfo{
-							KafkaVersion: aws.String("4.0.x.kraft"),
->>>>>>> 66e4ceca
 						},
 					},
 				},
@@ -835,14 +822,12 @@
 								ClientBroker: kafkatypes.ClientBrokerTls,
 							},
 						},
-<<<<<<< HEAD
+						CurrentBrokerSoftwareInfo: &kafkatypes.BrokerSoftwareInfo{
+							KafkaVersion: aws.String("4.0.x.kraft"),
+						},
 						BrokerNodeGroupInfo: &kafkatypes.BrokerNodeGroupInfo{
 							ClientSubnets:  []string{"subnet-123", "subnet-456"},
 							SecurityGroups: []string{"sg-123", "sg-456"},
-=======
-						CurrentBrokerSoftwareInfo: &kafkatypes.BrokerSoftwareInfo{
-							KafkaVersion: aws.String("4.0.x.kraft"),
->>>>>>> 66e4ceca
 						},
 					},
 				},
@@ -1173,17 +1158,14 @@
 											ClientBroker: kafkatypes.ClientBrokerTls,
 										},
 									},
-<<<<<<< HEAD
+									CurrentBrokerSoftwareInfo: &kafkatypes.BrokerSoftwareInfo{
+										KafkaVersion: aws.String("4.0.x.kraft"),
+									},
 									BrokerNodeGroupInfo: &kafkatypes.BrokerNodeGroupInfo{
 										ClientSubnets:  []string{"subnet-123", "subnet-456"},
 										SecurityGroups: []string{"sg-123", "sg-456"},
 									},
 									NumberOfBrokerNodes: aws.Int32(3),
-=======
-									CurrentBrokerSoftwareInfo: &kafkatypes.BrokerSoftwareInfo{
-										KafkaVersion: aws.String("4.0.x.kraft"),
-									},
->>>>>>> 66e4ceca
 								},
 							},
 						}, nil
@@ -1206,17 +1188,14 @@
 										ClientBroker: kafkatypes.ClientBrokerTls,
 									},
 								},
-<<<<<<< HEAD
+								CurrentBrokerSoftwareInfo: &kafkatypes.BrokerSoftwareInfo{
+									KafkaVersion: aws.String("4.0.x.kraft"),
+								},
 								BrokerNodeGroupInfo: &kafkatypes.BrokerNodeGroupInfo{
 									ClientSubnets:  []string{"subnet-123", "subnet-456"},
 									SecurityGroups: []string{"sg-123", "sg-456"},
 								},
 								NumberOfBrokerNodes: aws.Int32(3),
-=======
-								CurrentBrokerSoftwareInfo: &kafkatypes.BrokerSoftwareInfo{
-									KafkaVersion: aws.String("4.0.x.kraft"),
-								},
->>>>>>> 66e4ceca
 							},
 						},
 					}, nil
@@ -2165,17 +2144,14 @@
 										ClientBroker: kafkatypes.ClientBrokerTls,
 									},
 								},
-<<<<<<< HEAD
+								CurrentBrokerSoftwareInfo: &kafkatypes.BrokerSoftwareInfo{
+									KafkaVersion: aws.String("4.0.x.kraft"),
+								},
 								BrokerNodeGroupInfo: &kafkatypes.BrokerNodeGroupInfo{
 									ClientSubnets:  []string{"subnet-123", "subnet-456"},
 									SecurityGroups: []string{"sg-123", "sg-456"},
 								},
 								NumberOfBrokerNodes: aws.Int32(3),
-=======
-								CurrentBrokerSoftwareInfo: &kafkatypes.BrokerSoftwareInfo{
-									KafkaVersion: aws.String("4.0.x.kraft"),
-								},
->>>>>>> 66e4ceca
 							},
 						},
 					}, nil
@@ -2303,17 +2279,14 @@
 										ClientBroker: kafkatypes.ClientBrokerTls,
 									},
 								},
-<<<<<<< HEAD
+								CurrentBrokerSoftwareInfo: &kafkatypes.BrokerSoftwareInfo{
+									KafkaVersion: aws.String("4.0.x.kraft"),
+								},
 								BrokerNodeGroupInfo: &kafkatypes.BrokerNodeGroupInfo{
 									ClientSubnets:  []string{"subnet-123", "subnet-456"},
 									SecurityGroups: []string{"sg-123", "sg-456"},
 								},
 								NumberOfBrokerNodes: aws.Int32(3),
-=======
-								CurrentBrokerSoftwareInfo: &kafkatypes.BrokerSoftwareInfo{
-									KafkaVersion: aws.String("4.0.x.kraft"),
-								},
->>>>>>> 66e4ceca
 							},
 						},
 					}, nil

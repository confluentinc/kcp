package cluster

import (
	"context"
	"encoding/json"
	"errors"
	"fmt"
	"os"
	"path/filepath"
	"strings"
	"testing"
	"time"

	"github.com/IBM/sarama"
	"github.com/aws/aws-sdk-go-v2/aws"
	"github.com/aws/aws-sdk-go-v2/service/ec2"
	ec2types "github.com/aws/aws-sdk-go-v2/service/ec2/types"
	"github.com/aws/aws-sdk-go-v2/service/kafka"
	kafkatypes "github.com/aws/aws-sdk-go-v2/service/kafka/types"
	"github.com/confluentinc/kcp/internal/client"
	"github.com/confluentinc/kcp/internal/mocks"
	"github.com/confluentinc/kcp/internal/types"
	"github.com/stretchr/testify/assert"
	"github.com/stretchr/testify/require"
)

const (
	defaultRegion = "us-west-2"
)

// Helper function to create a default mock EC2Service for tests
func newMockEC2Service() *mocks.MockEC2Service {
	return &mocks.MockEC2Service{
		DescribeSubnetsFunc: func(ctx context.Context, subnetIds []string) (*ec2.DescribeSubnetsOutput, error) {
			// Return mock subnet data
			return &ec2.DescribeSubnetsOutput{
				Subnets: []ec2types.Subnet{
					{
						SubnetId:         aws.String("subnet-123"),
						VpcId:            aws.String("vpc-123"),
						AvailabilityZone: aws.String("us-west-2a"),
						CidrBlock:        aws.String("10.0.1.0/24"),
					},
					{
						SubnetId:         aws.String("subnet-456"),
						VpcId:            aws.String("vpc-123"),
						AvailabilityZone: aws.String("us-west-2b"),
						CidrBlock:        aws.String("10.0.2.0/24"),
					},
				},
			}, nil
		},
	}
}

// Helper function for tests to create ClusterScanner with the new parameter style
func newTestClusterScanner(clusterArn, region string, mskService MSKService, ec2Service EC2Service, adminFactory KafkaAdminFactory, skipKafka bool) *ClusterScanner {
	return NewClusterScanner(mskService, ec2Service, adminFactory, ClusterScannerOpts{
		Region:     region,
		ClusterArn: clusterArn,
		SkipKafka:  skipKafka,
		AuthType:   types.AuthTypeIAM, // Default for tests
	})
}

// MockMSKService is now imported from the mocks package

func TestClusterScanner_ParseBrokerAddresses(t *testing.T) {
	tests := []struct {
		name        string
		brokers     kafka.GetBootstrapBrokersOutput
		wantBrokers []string
		wantError   string
	}{
		{
			name: "returns Public SASL/IAM brokers when available (preferred)",
			brokers: kafka.GetBootstrapBrokersOutput{
				BootstrapBrokerStringPublicSaslIam: aws.String("public-broker1:9098,public-broker2:9098"),
				BootstrapBrokerStringSaslIam:       aws.String("private-broker1:9098,private-broker2:9098"),
			},
			wantBrokers: []string{"public-broker1:9098", "public-broker2:9098"},
		},
		{
			name: "falls back to private SASL/IAM brokers when public not available",
			brokers: kafka.GetBootstrapBrokersOutput{
				BootstrapBrokerStringSaslIam: aws.String("private-broker1:9098,private-broker2:9098"),
			},
			wantBrokers: []string{"private-broker1:9098", "private-broker2:9098"},
		},
		{
			name: "returns public brokers even when private are also available",
			brokers: kafka.GetBootstrapBrokersOutput{
				BootstrapBrokerStringPublicSaslIam: aws.String("public-broker1:9098"),
				BootstrapBrokerStringSaslIam:       aws.String("private-broker1:9098,private-broker2:9098"),
			},
			wantBrokers: []string{"public-broker1:9098"},
		},
		{
			name: "returns error when no SASL/IAM brokers available",
			brokers: kafka.GetBootstrapBrokersOutput{
				BootstrapBrokerString: aws.String("broker1:9092"),
			},
			wantError: "❌ No SASL/IAM brokers found in the cluster",
		},
		{
			name: "returns error when both broker types are empty strings",
			brokers: kafka.GetBootstrapBrokersOutput{
				BootstrapBrokerStringPublicSaslIam: aws.String(""),
				BootstrapBrokerStringSaslIam:       aws.String(""),
			},
			wantError: "❌ No SASL/IAM brokers found in the cluster",
		},
	}

	for _, tt := range tests {
		t.Run(tt.name, func(t *testing.T) {
			mockMSKService := &mocks.MockMSKService{
				ParseBrokerAddressesFunc: func(brokers kafka.GetBootstrapBrokersOutput, authType types.AuthType) ([]string, error) {
					// This test is specifically testing the parseBrokerAddresses logic
					// so we'll implement it inline to match the expected behavior
					var brokerList string
					if authType == types.AuthTypeIAM {
						brokerList = aws.ToString(brokers.BootstrapBrokerStringPublicSaslIam)
						if brokerList == "" {
							brokerList = aws.ToString(brokers.BootstrapBrokerStringSaslIam)
						}
						if brokerList == "" {
							return nil, fmt.Errorf("❌ No SASL/IAM brokers found in the cluster")
						}
					}

					// Split by comma and trim whitespace
					rawAddresses := strings.Split(brokerList, ",")
					addresses := make([]string, 0, len(rawAddresses))
					for _, addr := range rawAddresses {
						trimmedAddr := strings.TrimSpace(addr)
						if trimmedAddr != "" {
							addresses = append(addresses, trimmedAddr)
						}
					}
					return addresses, nil
				},
			}

			discoverer := newTestClusterScanner(
				"test-cluster",
				defaultRegion,
				mockMSKService,
				newMockEC2Service(),
				nil,   // admin factory not needed for this test
				false, // skipKafka
			)

			brokers, err := discoverer.mskService.ParseBrokerAddresses(tt.brokers, types.AuthTypeIAM)

			if tt.wantError != "" {
				require.Error(t, err)
				assert.Contains(t, err.Error(), tt.wantError)
				return
			}

			require.NoError(t, err)
			assert.Equal(t, tt.wantBrokers, brokers)
		})
	}
}

func TestClusterScanner_ScanClusterTopics(t *testing.T) {
	tests := []struct {
		name       string
		topics     map[string]sarama.TopicDetail
		mockError  error
		wantTopics []string
		wantError  string
	}{
		{
			name: "returns topics successfully",
			topics: map[string]sarama.TopicDetail{
				"topic1": {},
				"topic2": {},
			},
			wantTopics: []string{"topic1", "topic2"},
		},
		{
			name:       "handles empty topic list",
			topics:     map[string]sarama.TopicDetail{},
			wantTopics: []string{},
		},
		{
			name:      "handles topic listing error",
			mockError: errors.New("kafka error"),
			wantError: "❌ Failed to list topics",
		},
	}

	for _, tt := range tests {
		t.Run(tt.name, func(t *testing.T) {
			mockAdmin := &mocks.MockKafkaAdmin{
				ListTopicsFunc: func() (map[string]sarama.TopicDetail, error) {
					return tt.topics, tt.mockError
				},
				GetClusterKafkaMetadataFunc: func() (*client.ClusterKafkaMetadata, error) {
					return &client.ClusterKafkaMetadata{
						Brokers:      []*sarama.Broker{},
						ControllerID: 1,
						ClusterID:    "test-cluster-id",
					}, nil
				},
				ListAclsFunc: func() ([]sarama.ResourceAcls, error) {
					return []sarama.ResourceAcls{}, nil
				},
				CloseFunc: func() error { return nil },
			}

			clusterScanner := newTestClusterScanner("test-cluster-arn", defaultRegion, nil, newMockEC2Service(), nil, false)
			result, err := clusterScanner.scanClusterTopics(mockAdmin)

			if tt.wantError != "" {
				require.Error(t, err)
				assert.Contains(t, err.Error(), tt.wantError)
				return
			}

			require.NoError(t, err)
			assert.ElementsMatch(t, tt.wantTopics, result)
		})
	}
}

func TestClusterScanner_ScanAWSResources(t *testing.T) {
	tests := []struct {
		name                        string
		mockDescribeClusterError    error
		mockVpcConnectionsError     error
		mockOperationsError         error
		mockNodesError              error
		mockScramSecretsError       error
		mockPolicyError             error
		mockCompatibleVersionsError error
		wantError                   string
	}{
		{
			name: "successful AWS resources scan",
			// All mocks return successful responses
		},
		{
			name:                     "handles DescribeClusterV2 error",
			mockDescribeClusterError: errors.New("describe cluster failed"),
			wantError:                "❌ Failed to describe cluster: describe cluster failed",
		},
		{
			name:                    "handles VPC connections scanning error",
			mockVpcConnectionsError: errors.New("vpc connections failed"),
			wantError:               "❌ Failed listing client vpc connections: vpc connections failed",
		},
		{
			name:                "handles operations scanning error",
			mockOperationsError: errors.New("operations failed"),
			wantError:           "❌ Failed listing operations: operations failed",
		},
		{
			name:           "handles nodes scanning error",
			mockNodesError: errors.New("nodes failed"),
			wantError:      "❌ Failed listing nodes: nodes failed",
		},
		{
			name:                  "handles SCRAM secrets scanning error",
			mockScramSecretsError: errors.New("scram secrets failed"),
			wantError:             "❌ Failed listing secrets: scram secrets failed",
		},
		{
			name: "handles GetClusterPolicy NotFound error gracefully",
			mockPolicyError: &kafkatypes.NotFoundException{
				Message: aws.String("Policy not found"),
			},
			// Should not error - NotFoundException is expected and handled
		},
		{
			name:                        "handles GetCompatibleKafkaVersions error",
			mockCompatibleVersionsError: errors.New("versions API error"),
			wantError:                   "❌ Failed to get compatible versions: versions API error",
		},
		{
			name:                        "handles MSK Serverless compatible versions error gracefully",
			mockCompatibleVersionsError: errors.New("This operation cannot be performed on serverless clusters."),
			// Should not error - MSK Serverless compatible versions error is handled gracefully
		},
		{
			name:                    "handles MSK Serverless VPC connectivity error gracefully",
			mockVpcConnectionsError: errors.New("This Region doesn't currently support VPC connectivity with Amazon MSK Serverless clusters. Make the request in a Region where VPC connectivity is supported for MSK Serverless clusters."),
			// Should not error - VPC connectivity error for MSK Serverless is handled gracefully
		},
	}

	for _, tt := range tests {
		t.Run(tt.name, func(t *testing.T) {
			mockMSKService := &mocks.MockMSKService{
				GetBootstrapBrokersFunc: func(ctx context.Context, clusterArn *string) (*kafka.GetBootstrapBrokersOutput, error) {
					return &kafka.GetBootstrapBrokersOutput{
						BootstrapBrokerStringSaslIam: aws.String("broker1:9098"),
					}, nil
				},
				DescribeClusterV2Func: func(ctx context.Context, clusterArn *string) (*kafka.DescribeClusterV2Output, error) {
					if tt.mockDescribeClusterError != nil {
						return nil, tt.mockDescribeClusterError
					}
					return &kafka.DescribeClusterV2Output{
						ClusterInfo: &kafkatypes.Cluster{
							ClusterName: aws.String("test-cluster"),
							ClusterArn:  aws.String("test-cluster-arn"),
							ClusterType: kafkatypes.ClusterTypeProvisioned,
							Provisioned: &kafkatypes.Provisioned{
								ClientAuthentication: &kafkatypes.ClientAuthentication{
									Sasl: &kafkatypes.Sasl{
										Iam: &kafkatypes.Iam{
											Enabled: aws.Bool(true),
										},
									},
								},
								EncryptionInfo: &kafkatypes.EncryptionInfo{
									EncryptionInTransit: &kafkatypes.EncryptionInTransit{
										ClientBroker: kafkatypes.ClientBrokerTls,
									},
								},
								CurrentBrokerSoftwareInfo: &kafkatypes.BrokerSoftwareInfo{
									KafkaVersion: aws.String("4.0.x.kraft"),
								},
								BrokerNodeGroupInfo: &kafkatypes.BrokerNodeGroupInfo{
									ClientSubnets:  []string{"subnet-123", "subnet-456"},
									SecurityGroups: []string{"sg-123", "sg-456"},
								},
								NumberOfBrokerNodes: aws.Int32(3),
							},
						},
					}, nil
				},
				ListClientVpcConnectionsFunc: func(ctx context.Context, clusterArn *string) ([]kafkatypes.ClientVpcConnection, error) {
					if tt.mockVpcConnectionsError != nil {
						return nil, tt.mockVpcConnectionsError
					}
					return []kafkatypes.ClientVpcConnection{
						{VpcConnectionArn: aws.String("vpc-conn-1")},
					}, nil
				},
				ListClusterOperationsV2Func: func(ctx context.Context, clusterArn *string) ([]kafkatypes.ClusterOperationV2Summary, error) {
					if tt.mockOperationsError != nil {
						return nil, tt.mockOperationsError
					}
					return []kafkatypes.ClusterOperationV2Summary{
						{OperationArn: aws.String("operation-1")},
					}, nil
				},
				ListNodesFunc: func(ctx context.Context, clusterArn *string) ([]kafkatypes.NodeInfo, error) {
					if tt.mockNodesError != nil {
						return nil, tt.mockNodesError
					}
					return []kafkatypes.NodeInfo{
						{NodeARN: aws.String("node-1")},
					}, nil
				},
				ListScramSecretsFunc: func(ctx context.Context, clusterArn *string) ([]string, error) {
					if tt.mockScramSecretsError != nil {
						return nil, tt.mockScramSecretsError
					}
					return []string{"secret-1"}, nil
				},
				GetClusterPolicyFunc: func(ctx context.Context, clusterArn *string) (*kafka.GetClusterPolicyOutput, error) {
					if tt.mockPolicyError != nil {
						// Check if it's a NotFoundException
						var notFoundErr *kafkatypes.NotFoundException
						if errors.As(tt.mockPolicyError, &notFoundErr) {
							return nil, tt.mockPolicyError
						}
						// For non-NotFound errors, return a valid policy to avoid nil pointer panic
						// since the current implementation doesn't handle non-NotFound errors correctly
						return &kafka.GetClusterPolicyOutput{
							CurrentVersion: aws.String("v1"),
							Policy:         aws.String("test-policy"),
						}, nil
					}
					return &kafka.GetClusterPolicyOutput{
						CurrentVersion: aws.String("v1"),
						Policy:         aws.String("test-policy"),
					}, nil
				},
				GetCompatibleKafkaVersionsFunc: func(ctx context.Context, clusterArn *string) (*kafka.GetCompatibleKafkaVersionsOutput, error) {
					if tt.mockCompatibleVersionsError != nil {
						return nil, tt.mockCompatibleVersionsError
					}
					return &kafka.GetCompatibleKafkaVersionsOutput{
						CompatibleKafkaVersions: []kafkatypes.CompatibleKafkaVersion{
							{
								SourceVersion:  aws.String("2.8.0"),
								TargetVersions: []string{"2.8.1", "2.8.2"},
							},
						},
					}, nil
				},
			}

			clusterScanner := newTestClusterScanner("test-cluster-arn", defaultRegion, mockMSKService, newMockEC2Service(), nil, false)

			// Create a ClusterInformation struct to pass to scanAWSResources
			clusterInfo := &types.ClusterInformation{
				Timestamp: time.Now(),
				Region:    defaultRegion,
			}

			// Test the scanAWSResources function
			err := clusterScanner.scanAWSResources(context.Background(), clusterInfo)

			if tt.wantError != "" {
				require.Error(t, err)
				assert.Contains(t, err.Error(), tt.wantError)
				return
			}

			// Successful case assertions
			require.NoError(t, err)

			// Verify ClusterInformation is properly populated
			assert.Equal(t, "test-cluster", *clusterInfo.Cluster.ClusterName)
			assert.Equal(t, "test-cluster-arn", *clusterInfo.Cluster.ClusterArn)

			// Handle VPC connections based on error type
			if tt.mockVpcConnectionsError != nil && strings.Contains(tt.mockVpcConnectionsError.Error(), "This Region doesn't currently support VPC connectivity with Amazon MSK Serverless clusters") {
				// For MSK Serverless VPC connectivity error, expect empty list
				assert.Len(t, clusterInfo.ClientVpcConnections, 0)
			} else {
				// For successful cases or other errors, expect 1 VPC connection
				assert.Len(t, clusterInfo.ClientVpcConnections, 1)
				assert.Equal(t, "vpc-conn-1", *clusterInfo.ClientVpcConnections[0].VpcConnectionArn)
			}

			assert.Len(t, clusterInfo.ClusterOperations, 1)
			assert.Equal(t, "operation-1", *clusterInfo.ClusterOperations[0].OperationArn)
			assert.Len(t, clusterInfo.Nodes, 1)
			assert.Equal(t, "node-1", *clusterInfo.Nodes[0].NodeARN)
			assert.Len(t, clusterInfo.ScramSecrets, 1)
			assert.Equal(t, "secret-1", clusterInfo.ScramSecrets[0])

			// Policy should be set for successful cases (unless it's a NotFoundException test)
			if tt.mockPolicyError == nil {
				assert.Equal(t, "v1", *clusterInfo.Policy.CurrentVersion)
				assert.Equal(t, "test-policy", *clusterInfo.Policy.Policy)
			} else {
				// For NotFoundException, the policy should remain empty/unset
				var notFoundErr *kafkatypes.NotFoundException
				if errors.As(tt.mockPolicyError, &notFoundErr) {
					// This is expected, policy should not be set
				}
			}

			// Compatible versions should always be set for successful cases
			if tt.mockCompatibleVersionsError != nil && strings.Contains(tt.mockCompatibleVersionsError.Error(), "This operation cannot be performed on serverless clusters.") {
				// For MSK Serverless compatible versions error, expect empty list
				assert.Len(t, clusterInfo.CompatibleVersions.CompatibleKafkaVersions, 0)
			} else {
				// For successful cases or other errors, expect 1 compatible version
				assert.Len(t, clusterInfo.CompatibleVersions.CompatibleKafkaVersions, 1)
				assert.Equal(t, "2.8.0", *clusterInfo.CompatibleVersions.CompatibleKafkaVersions[0].SourceVersion)
				assert.Equal(t, []string{"2.8.1", "2.8.2"}, clusterInfo.CompatibleVersions.CompatibleKafkaVersions[0].TargetVersions)
			}
		})
	}
}

func TestClusterScanner_ScanKafkaResources(t *testing.T) {
	tests := []struct {
		name       string
		mockTopics map[string]sarama.TopicDetail
		mockError  error
		wantError  string
		wantTopics []string
	}{
		{
			name: "successful Kafka resources scan",
			mockTopics: map[string]sarama.TopicDetail{
				"topic1": {},
				"topic2": {},
				"topic3": {},
			},
			wantTopics: []string{"topic1", "topic2", "topic3"},
		},
		{
			name:       "handles empty topics list",
			mockTopics: map[string]sarama.TopicDetail{},
			wantTopics: []string{},
		},
		{
			name:      "handles topic listing error",
			mockError: errors.New("kafka admin error"),
			wantError: "❌ Failed to setup admin client: kafka admin error",
		},
		{
			name: "handles large number of topics",
			mockTopics: map[string]sarama.TopicDetail{
				"topic1":  {},
				"topic2":  {},
				"topic3":  {},
				"topic4":  {},
				"topic5":  {},
				"topic6":  {},
				"topic7":  {},
				"topic8":  {},
				"topic9":  {},
				"topic10": {},
			},
			wantTopics: []string{"topic1", "topic2", "topic3", "topic4", "topic5", "topic6", "topic7", "topic8", "topic9", "topic10"},
		},
	}

	for _, tt := range tests {
		t.Run(tt.name, func(t *testing.T) {
			mockAdmin := &mocks.MockKafkaAdmin{
				ListTopicsFunc: func() (map[string]sarama.TopicDetail, error) {
					return tt.mockTopics, tt.mockError
				},
				GetClusterKafkaMetadataFunc: func() (*client.ClusterKafkaMetadata, error) {
					return &client.ClusterKafkaMetadata{
						Brokers:      []*sarama.Broker{},
						ControllerID: 1,
						ClusterID:    "test-cluster-id",
					}, nil
				},
				ListAclsFunc: func() ([]sarama.ResourceAcls, error) {
					return []sarama.ResourceAcls{}, nil
				},
				CloseFunc: func() error { return nil },
			}

			// Set up admin factory for scanKafkaResources to use internally
			adminFactory := func(brokerAddresses []string, clientBrokerEncryptionInTransit kafkatypes.ClientBroker, kafkaVersion string) (client.KafkaAdmin, error) {
				if tt.mockError != nil {
					return nil, tt.mockError
				}
				return mockAdmin, nil
			}

			mockMSKService := &mocks.MockMSKService{
				ParseBrokerAddressesFunc: func(brokers kafka.GetBootstrapBrokersOutput, authType types.AuthType) ([]string, error) {
					// For this test, we just need to parse the broker addresses
					brokerList := aws.ToString(brokers.BootstrapBrokerStringSaslIam)
					if brokerList == "" {
						return nil, fmt.Errorf("❌ No SASL/IAM brokers found in the cluster")
					}

					// Split by comma and trim whitespace
					rawAddresses := strings.Split(brokerList, ",")
					addresses := make([]string, 0, len(rawAddresses))
					for _, addr := range rawAddresses {
						trimmedAddr := strings.TrimSpace(addr)
						if trimmedAddr != "" {
							addresses = append(addresses, trimmedAddr)
						}
					}
					return addresses, nil
				},
			}

			clusterScanner := newTestClusterScanner("test-cluster-arn", defaultRegion, mockMSKService, newMockEC2Service(), adminFactory, false)

			// Create a ClusterInformation struct to pass to scanKafkaResources
			clusterInfo := &types.ClusterInformation{
				Timestamp: time.Now(),
				Region:    defaultRegion,
				BootstrapBrokers: kafka.GetBootstrapBrokersOutput{
					BootstrapBrokerStringSaslIam: aws.String("broker1:9098,broker2:9098"),
				},
			}

			// Test the scanKafkaResources function
			err := clusterScanner.scanKafkaResources(clusterInfo)

			if tt.wantError != "" {
				require.Error(t, err)
				assert.Contains(t, err.Error(), tt.wantError)
				// Verify topics are not set on error
				assert.Nil(t, clusterInfo.Topics)
				return
			}

			// Successful case assertions
			require.NoError(t, err)

			// Verify topics are properly populated
			assert.ElementsMatch(t, tt.wantTopics, clusterInfo.Topics, "Topics should match expected list")
			assert.Len(t, clusterInfo.Topics, len(tt.wantTopics), "Topic count should match")

			// Verify other fields are unchanged
			assert.Equal(t, defaultRegion, clusterInfo.Region)
			assert.NotZero(t, clusterInfo.Timestamp)
		})
	}
}

func TestClusterScanner_ScanCluster(t *testing.T) {
	tests := []struct {
		name                        string
		mockBootstrapBrokersOutput  *kafka.GetBootstrapBrokersOutput
		mockBootstrapBrokersError   error
		mockDescribeClusterOutput   *kafka.DescribeClusterV2Output
		mockDescribeClusterError    error
		mockTopics                  map[string]sarama.TopicDetail
		mockTopicsError             error
		mockAdminError              error
		mockPolicyError             error
		mockCompatibleVersionsError error
		wantError                   string
		adminFactory                KafkaAdminFactory
	}{
		{
			name: "successful full cluster scan",
			mockBootstrapBrokersOutput: &kafka.GetBootstrapBrokersOutput{
				BootstrapBrokerStringSaslIam: aws.String("broker1:9098,broker2:9098"),
			},
			mockDescribeClusterOutput: &kafka.DescribeClusterV2Output{
				ClusterInfo: &kafkatypes.Cluster{
					ClusterName: aws.String("test-cluster"),
					ClusterArn:  aws.String("test-cluster-arn"),
					ClusterType: kafkatypes.ClusterTypeProvisioned,
					Provisioned: &kafkatypes.Provisioned{
						ClientAuthentication: &kafkatypes.ClientAuthentication{
							Sasl: &kafkatypes.Sasl{
								Iam: &kafkatypes.Iam{
									Enabled: aws.Bool(true),
								},
							},
						},
						EncryptionInfo: &kafkatypes.EncryptionInfo{
							EncryptionInTransit: &kafkatypes.EncryptionInTransit{
								ClientBroker: kafkatypes.ClientBrokerTls,
							},
						},
						CurrentBrokerSoftwareInfo: &kafkatypes.BrokerSoftwareInfo{
							KafkaVersion: aws.String("4.0.x.kraft"),
						},
						BrokerNodeGroupInfo: &kafkatypes.BrokerNodeGroupInfo{
							ClientSubnets:  []string{"subnet-123", "subnet-456"},
							SecurityGroups: []string{"sg-123", "sg-456"},
						},
					},
				},
			},
			mockTopics: map[string]sarama.TopicDetail{
				"topic1": {},
				"topic2": {},
			},
		},
		{
			name:                      "handles GetBootstrapBrokers error",
			mockBootstrapBrokersError: errors.New("bootstrap brokers API error"),
			mockDescribeClusterOutput: &kafka.DescribeClusterV2Output{
				ClusterInfo: &kafkatypes.Cluster{
					ClusterName: aws.String("test-cluster"),
					ClusterArn:  aws.String("test-cluster-arn"),
					ClusterType: kafkatypes.ClusterTypeProvisioned,
					Provisioned: &kafkatypes.Provisioned{
						ClientAuthentication: &kafkatypes.ClientAuthentication{
							Sasl: &kafkatypes.Sasl{
								Iam: &kafkatypes.Iam{
									Enabled: aws.Bool(true),
								},
							},
						},
						EncryptionInfo: &kafkatypes.EncryptionInfo{
							EncryptionInTransit: &kafkatypes.EncryptionInTransit{
								ClientBroker: kafkatypes.ClientBrokerTls,
							},
						},
						CurrentBrokerSoftwareInfo: &kafkatypes.BrokerSoftwareInfo{
							KafkaVersion: aws.String("4.0.x.kraft"),
						},
						BrokerNodeGroupInfo: &kafkatypes.BrokerNodeGroupInfo{
							ClientSubnets:  []string{"subnet-123", "subnet-456"},
							SecurityGroups: []string{"sg-123", "sg-456"},
						},
					},
				},
			},
			wantError: "❌ Failed to scan brokers: bootstrap brokers API error",
		},
		{
			name: "handles admin factory error",
			mockBootstrapBrokersOutput: &kafka.GetBootstrapBrokersOutput{
				BootstrapBrokerStringSaslIam: aws.String("broker1:9098"),
			},
			mockDescribeClusterOutput: &kafka.DescribeClusterV2Output{
				ClusterInfo: &kafkatypes.Cluster{
					ClusterName: aws.String("test-cluster"),
					ClusterArn:  aws.String("test-cluster-arn"),
					ClusterType: kafkatypes.ClusterTypeProvisioned,
					Provisioned: &kafkatypes.Provisioned{
						ClientAuthentication: &kafkatypes.ClientAuthentication{
							Sasl: &kafkatypes.Sasl{
								Iam: &kafkatypes.Iam{
									Enabled: aws.Bool(true),
								},
							},
						},
						EncryptionInfo: &kafkatypes.EncryptionInfo{
							EncryptionInTransit: &kafkatypes.EncryptionInTransit{
								ClientBroker: kafkatypes.ClientBrokerTls,
							},
						},
						CurrentBrokerSoftwareInfo: &kafkatypes.BrokerSoftwareInfo{
							KafkaVersion: aws.String("4.0.x.kraft"),
						},
						BrokerNodeGroupInfo: &kafkatypes.BrokerNodeGroupInfo{
							ClientSubnets:  []string{"subnet-123", "subnet-456"},
							SecurityGroups: []string{"sg-123", "sg-456"},
						},
					},
				},
			},
			mockAdminError: errors.New("failed to create admin client"),
			wantError:      "failed to create admin client",
		},
		{
			name: "handles DescribeClusterV2 error",
			mockBootstrapBrokersOutput: &kafka.GetBootstrapBrokersOutput{
				BootstrapBrokerStringSaslIam: aws.String("broker1:9098"),
			},
			mockDescribeClusterError: errors.New("describe cluster failed"),
			wantError:                "❌ Failed to describe cluster: describe cluster failed",
		},
		{
			name: "handles topics scanning error",
			mockBootstrapBrokersOutput: &kafka.GetBootstrapBrokersOutput{
				BootstrapBrokerStringSaslIam: aws.String("broker1:9098"),
			},
			mockDescribeClusterOutput: &kafka.DescribeClusterV2Output{
				ClusterInfo: &kafkatypes.Cluster{
					ClusterName: aws.String("test-cluster"),
					ClusterArn:  aws.String("test-cluster-arn"),
					ClusterType: kafkatypes.ClusterTypeProvisioned,
					Provisioned: &kafkatypes.Provisioned{
						ClientAuthentication: &kafkatypes.ClientAuthentication{
							Sasl: &kafkatypes.Sasl{
								Iam: &kafkatypes.Iam{
									Enabled: aws.Bool(true),
								},
							},
						},
						EncryptionInfo: &kafkatypes.EncryptionInfo{
							EncryptionInTransit: &kafkatypes.EncryptionInTransit{
								ClientBroker: kafkatypes.ClientBrokerTls,
							},
						},
						CurrentBrokerSoftwareInfo: &kafkatypes.BrokerSoftwareInfo{
							KafkaVersion: aws.String("4.0.x.kraft"),
						},
						BrokerNodeGroupInfo: &kafkatypes.BrokerNodeGroupInfo{
							ClientSubnets:  []string{"subnet-123", "subnet-456"},
							SecurityGroups: []string{"sg-123", "sg-456"},
						},
					},
				},
			},
			mockTopicsError: errors.New("topics listing failed"),
			wantError:       "❌ Failed to list topics",
		},
		{
			name: "handles GetClusterPolicy NotFound error gracefully",
			mockBootstrapBrokersOutput: &kafka.GetBootstrapBrokersOutput{
				BootstrapBrokerStringSaslIam: aws.String("broker1:9098"),
			},
			mockDescribeClusterOutput: &kafka.DescribeClusterV2Output{
				ClusterInfo: &kafkatypes.Cluster{
					ClusterName: aws.String("test-cluster"),
					ClusterArn:  aws.String("test-cluster-arn"),
					ClusterType: kafkatypes.ClusterTypeProvisioned,
					Provisioned: &kafkatypes.Provisioned{
						ClientAuthentication: &kafkatypes.ClientAuthentication{
							Sasl: &kafkatypes.Sasl{
								Iam: &kafkatypes.Iam{
									Enabled: aws.Bool(true),
								},
							},
						},
						EncryptionInfo: &kafkatypes.EncryptionInfo{
							EncryptionInTransit: &kafkatypes.EncryptionInTransit{
								ClientBroker: kafkatypes.ClientBrokerTls,
							},
						},
						CurrentBrokerSoftwareInfo: &kafkatypes.BrokerSoftwareInfo{
							KafkaVersion: aws.String("4.0.x.kraft"),
						},
						BrokerNodeGroupInfo: &kafkatypes.BrokerNodeGroupInfo{
							ClientSubnets:  []string{"subnet-123", "subnet-456"},
							SecurityGroups: []string{"sg-123", "sg-456"},
						},
					},
				},
			},
			mockTopics: map[string]sarama.TopicDetail{},
			mockPolicyError: &kafkatypes.NotFoundException{
				Message: aws.String("Policy not found"),
			},
			// Should not error - NotFoundException is expected and handled
		},
		{
			name: "handles GetCompatibleKafkaVersions error",
			mockBootstrapBrokersOutput: &kafka.GetBootstrapBrokersOutput{
				BootstrapBrokerStringSaslIam: aws.String("broker1:9098"),
			},
			mockDescribeClusterOutput: &kafka.DescribeClusterV2Output{
				ClusterInfo: &kafkatypes.Cluster{
					ClusterName: aws.String("test-cluster"),
					ClusterArn:  aws.String("test-cluster-arn"),
					ClusterType: kafkatypes.ClusterTypeProvisioned,
					Provisioned: &kafkatypes.Provisioned{
						ClientAuthentication: &kafkatypes.ClientAuthentication{
							Sasl: &kafkatypes.Sasl{
								Iam: &kafkatypes.Iam{
									Enabled: aws.Bool(true),
								},
							},
						},
						EncryptionInfo: &kafkatypes.EncryptionInfo{
							EncryptionInTransit: &kafkatypes.EncryptionInTransit{
								ClientBroker: kafkatypes.ClientBrokerTls,
							},
						},
						CurrentBrokerSoftwareInfo: &kafkatypes.BrokerSoftwareInfo{
							KafkaVersion: aws.String("4.0.x.kraft"),
						},
						BrokerNodeGroupInfo: &kafkatypes.BrokerNodeGroupInfo{
							ClientSubnets:  []string{"subnet-123", "subnet-456"},
							SecurityGroups: []string{"sg-123", "sg-456"},
						},
					},
				},
			},
			mockTopics:                  map[string]sarama.TopicDetail{},
			mockCompatibleVersionsError: errors.New("versions API error"),
			wantError:                   "❌ Failed to get compatible versions: versions API error",
		},
	}

	for _, tt := range tests {
		t.Run(tt.name, func(t *testing.T) {
			adminClosed := false

			var adminFactory KafkaAdminFactory
			if tt.name == "successful full cluster scan" {
				adminFactory = func(brokerAddresses []string, clientBrokerEncryptionInTransit kafkatypes.ClientBroker, kafkaVersion string) (client.KafkaAdmin, error) {
					return &mocks.MockKafkaAdmin{
						ListTopicsFunc: func() (map[string]sarama.TopicDetail, error) {
							return tt.mockTopics, nil
						},
						GetClusterKafkaMetadataFunc: func() (*client.ClusterKafkaMetadata, error) {
							return &client.ClusterKafkaMetadata{
								ClusterID: "test-cluster-id",
							}, nil
						},
						ListAclsFunc: func() ([]sarama.ResourceAcls, error) {
							return []sarama.ResourceAcls{}, nil
						},
						CloseFunc: func() error {
							adminClosed = true
							return nil
						},
					}, nil
				}
			} else if tt.adminFactory != nil {
				adminFactory = tt.adminFactory
			} else {
				// Provide a default admin factory for test cases that don't specify one
				adminFactory = func(brokerAddresses []string, clientBrokerEncryptionInTransit kafkatypes.ClientBroker, kafkaVersion string) (client.KafkaAdmin, error) {
					if tt.mockAdminError != nil {
						return nil, tt.mockAdminError
					}
					return &mocks.MockKafkaAdmin{
						ListTopicsFunc: func() (map[string]sarama.TopicDetail, error) {
							return tt.mockTopics, tt.mockTopicsError
						},
						GetClusterKafkaMetadataFunc: func() (*client.ClusterKafkaMetadata, error) {
							return &client.ClusterKafkaMetadata{
								ClusterID: "test-cluster-id",
							}, nil
						},
						ListAclsFunc: func() ([]sarama.ResourceAcls, error) {
							return []sarama.ResourceAcls{}, nil
						},
						CloseFunc: func() error {
							adminClosed = true
							return nil
						},
					}, nil
				}
			}

			mockMSKService := &mocks.MockMSKService{
				GetBootstrapBrokersFunc: func(ctx context.Context, clusterArn *string) (*kafka.GetBootstrapBrokersOutput, error) {
					return tt.mockBootstrapBrokersOutput, tt.mockBootstrapBrokersError
				},
				ParseBrokerAddressesFunc: func(brokers kafka.GetBootstrapBrokersOutput, authType types.AuthType) ([]string, error) {
					// For this test, we just need to parse the broker addresses
					brokerList := aws.ToString(brokers.BootstrapBrokerStringSaslIam)
					if brokerList == "" {
						return nil, fmt.Errorf("❌ No SASL/IAM brokers found in the cluster")
					}

					// Split by comma and trim whitespace
					rawAddresses := strings.Split(brokerList, ",")
					addresses := make([]string, 0, len(rawAddresses))
					for _, addr := range rawAddresses {
						trimmedAddr := strings.TrimSpace(addr)
						if trimmedAddr != "" {
							addresses = append(addresses, trimmedAddr)
						}
					}
					return addresses, nil
				},
				DescribeClusterV2Func: func(ctx context.Context, clusterArn *string) (*kafka.DescribeClusterV2Output, error) {
					return tt.mockDescribeClusterOutput, tt.mockDescribeClusterError
				},
				ListClientVpcConnectionsFunc: func(ctx context.Context, clusterArn *string) ([]kafkatypes.ClientVpcConnection, error) {
					return []kafkatypes.ClientVpcConnection{}, nil
				},
				ListClusterOperationsV2Func: func(ctx context.Context, clusterArn *string) ([]kafkatypes.ClusterOperationV2Summary, error) {
					return []kafkatypes.ClusterOperationV2Summary{}, nil
				},
				ListNodesFunc: func(ctx context.Context, clusterArn *string) ([]kafkatypes.NodeInfo, error) {
					return []kafkatypes.NodeInfo{}, nil
				},
				ListScramSecretsFunc: func(ctx context.Context, clusterArn *string) ([]string, error) {
					return []string{}, nil
				},
				GetClusterPolicyFunc: func(ctx context.Context, clusterArn *string) (*kafka.GetClusterPolicyOutput, error) {
					if tt.mockPolicyError != nil {
						// Check if it's a NotFoundException
						var notFoundErr *kafkatypes.NotFoundException
						if errors.As(tt.mockPolicyError, &notFoundErr) {
							return nil, tt.mockPolicyError
						}
						// For non-NotFound errors, return a valid policy to avoid nil pointer panic
						// since the current implementation doesn't handle non-NotFound errors correctly
						return &kafka.GetClusterPolicyOutput{
							CurrentVersion: aws.String("v1"),
							Policy:         aws.String("test-policy"),
						}, nil
					}
					return &kafka.GetClusterPolicyOutput{}, nil
				},
				GetCompatibleKafkaVersionsFunc: func(ctx context.Context, clusterArn *string) (*kafka.GetCompatibleKafkaVersionsOutput, error) {
					if tt.mockCompatibleVersionsError != nil {
						return nil, tt.mockCompatibleVersionsError
					}
					return &kafka.GetCompatibleKafkaVersionsOutput{}, nil
				},
			}

<<<<<<< HEAD
			clusterScanner := newTestClusterScanner("test-cluster-arn", defaultRegion, mockMSKService, adminFactory, false)
			result, err := clusterScanner.ScanCluster(context.Background())
=======
			clusterScanner := newTestClusterScanner("test-cluster-arn", defaultRegion, mockMSKService, newMockEC2Service(), adminFactory, false)
			result, err := clusterScanner.scanCluster(context.Background())
>>>>>>> 4e49967d

			if tt.wantError != "" {
				require.Error(t, err)
				assert.Contains(t, err.Error(), tt.wantError)
				assert.Nil(t, result)
				// Admin client should still be closed on error (if it was created)
				// Admin is only created if we successfully complete scanAWSResources AND parse broker addresses
				if tt.mockAdminError == nil && tt.mockBootstrapBrokersError == nil &&
					tt.mockBootstrapBrokersOutput != nil && tt.mockBootstrapBrokersOutput.BootstrapBrokerStringSaslIam != nil &&
					tt.mockDescribeClusterError == nil && tt.mockCompatibleVersionsError == nil {
					assert.True(t, adminClosed, "Admin client should be closed even on error")
				}
				return
			}

			require.NoError(t, err)
			require.NotNil(t, result)

			// Verify result structure
			assert.Equal(t, defaultRegion, result.Region)
			assert.NotZero(t, result.Timestamp)

			if tt.mockDescribeClusterOutput != nil {
				assert.Equal(t, *tt.mockDescribeClusterOutput.ClusterInfo, result.Cluster)
			}

			if tt.mockTopics != nil {
				expectedTopics := make([]string, 0, len(tt.mockTopics))
				for topic := range tt.mockTopics {
					expectedTopics = append(expectedTopics, topic)
				}
				assert.ElementsMatch(t, expectedTopics, result.Topics)
			}

			// Verify admin client was closed
			assert.True(t, adminClosed, "Admin client should be closed")
		})
	}
}

func TestClusterScanner_Run(t *testing.T) {
	// Create a read-only directory for testing file write errors
	readOnlyDir := filepath.Join(os.TempDir(), "readonly_test_dir")
	err := os.MkdirAll(readOnlyDir, 0400)
	require.NoError(t, err)
	defer os.RemoveAll("kcp-scan")

	tests := []struct {
		name            string
		clusterArn      string
		mockMSKOutput   *kafka.ListClustersV2Output
		mockMSKError    error
		mockTopics      map[string]sarama.TopicDetail
		mockTopicsError error
		wantError       string
	}{
		{
			name:       "successful end-to-end discovery and file write",
			clusterArn: "test-arn",
			mockMSKOutput: &kafka.ListClustersV2Output{
				ClusterInfoList: []kafkatypes.Cluster{
					{
						ClusterName: aws.String("test-cluster"),
						ClusterArn:  aws.String("test-arn"),
						ClusterType: kafkatypes.ClusterTypeProvisioned,
						Provisioned: &kafkatypes.Provisioned{
							ClientAuthentication: &kafkatypes.ClientAuthentication{
								Sasl: &kafkatypes.Sasl{
									Iam: &kafkatypes.Iam{
										Enabled: aws.Bool(true),
									},
								},
							},
							EncryptionInfo: &kafkatypes.EncryptionInfo{
								EncryptionInTransit: &kafkatypes.EncryptionInTransit{
									ClientBroker: kafkatypes.ClientBrokerTls,
								},
							},
						},
					},
				},
			},
			mockTopics: map[string]sarama.TopicDetail{
				"topic1": {},
				"topic2": {},
			},
		},
		{
			name:         "handles AWS API error",
			clusterArn:   "test-arn",
			mockMSKError: errors.New("AWS API error"),
			wantError:    "❌ Failed to scan brokers: AWS API error",
		},
		{
			name:       "handles topic listing error",
			clusterArn: "test-arn",
			mockMSKOutput: &kafka.ListClustersV2Output{
				ClusterInfoList: []kafkatypes.Cluster{
					{
						ClusterName: aws.String("test-cluster"),
						ClusterArn:  aws.String("test-arn"),
						ClusterType: kafkatypes.ClusterTypeProvisioned,
						Provisioned: &kafkatypes.Provisioned{
							ClientAuthentication: &kafkatypes.ClientAuthentication{
								Sasl: &kafkatypes.Sasl{
									Iam: &kafkatypes.Iam{
										Enabled: aws.Bool(true),
									},
								},
							},
							EncryptionInfo: &kafkatypes.EncryptionInfo{
								EncryptionInTransit: &kafkatypes.EncryptionInTransit{
									ClientBroker: kafkatypes.ClientBrokerTls,
								},
							},
						},
					},
				},
			},
			mockTopicsError: errors.New("kafka error"),
			wantError:       "❌ Failed to list topics",
		},
		{
			name:       "handles invalid file path",
			clusterArn: filepath.Join(readOnlyDir, "test-arn"),
			mockMSKOutput: &kafka.ListClustersV2Output{
				ClusterInfoList: []kafkatypes.Cluster{
					{
						ClusterName: aws.String(filepath.Join(readOnlyDir, "test-cluster")),
						ClusterArn:  aws.String("test-arn"),
						ClusterType: kafkatypes.ClusterTypeProvisioned,
						Provisioned: &kafkatypes.Provisioned{
							ClientAuthentication: &kafkatypes.ClientAuthentication{
								Sasl: &kafkatypes.Sasl{
									Iam: &kafkatypes.Iam{
										Enabled: aws.Bool(true),
									},
								},
							},
							EncryptionInfo: &kafkatypes.EncryptionInfo{
								EncryptionInTransit: &kafkatypes.EncryptionInTransit{
									ClientBroker: kafkatypes.ClientBrokerTls,
								},
							},
						},
					},
				},
			},
			mockTopics: map[string]sarama.TopicDetail{
				"topic1": {},
			},
			wantError: "❌ Failed to write file",
		},
	}

	for _, tt := range tests {
		t.Run(tt.name, func(t *testing.T) {
			mockMSKService := &mocks.MockMSKService{
				GetBootstrapBrokersFunc: func(ctx context.Context, clusterArn *string) (*kafka.GetBootstrapBrokersOutput, error) {
					if tt.mockMSKError != nil {
						return nil, tt.mockMSKError
					}
					return &kafka.GetBootstrapBrokersOutput{
						BootstrapBrokerStringSaslIam: aws.String("broker1:9098"),
					}, nil
				},
				ParseBrokerAddressesFunc: func(brokers kafka.GetBootstrapBrokersOutput, authType types.AuthType) ([]string, error) {
					// For this test, we just need to parse the broker addresses
					brokerList := aws.ToString(brokers.BootstrapBrokerStringSaslIam)
					if brokerList == "" {
						return nil, fmt.Errorf("❌ No SASL/IAM brokers found in the cluster")
					}

					// Split by comma and trim whitespace
					rawAddresses := strings.Split(brokerList, ",")
					addresses := make([]string, 0, len(rawAddresses))
					for _, addr := range rawAddresses {
						trimmedAddr := strings.TrimSpace(addr)
						if trimmedAddr != "" {
							addresses = append(addresses, trimmedAddr)
						}
					}
					return addresses, nil
				},
				DescribeClusterV2Func: func(ctx context.Context, clusterArn *string) (*kafka.DescribeClusterV2Output, error) {
					if tt.mockMSKOutput == nil || len(tt.mockMSKOutput.ClusterInfoList) == 0 {
						return &kafka.DescribeClusterV2Output{
							ClusterInfo: &kafkatypes.Cluster{
								ClusterName: aws.String("test-cluster"),
								ClusterArn:  aws.String(tt.clusterArn),
								ClusterType: kafkatypes.ClusterTypeProvisioned,
								Provisioned: &kafkatypes.Provisioned{
									ClientAuthentication: &kafkatypes.ClientAuthentication{
										Sasl: &kafkatypes.Sasl{
											Iam: &kafkatypes.Iam{
												Enabled: aws.Bool(true),
											},
										},
									},
									EncryptionInfo: &kafkatypes.EncryptionInfo{
										EncryptionInTransit: &kafkatypes.EncryptionInTransit{
											ClientBroker: kafkatypes.ClientBrokerTls,
										},
									},
									CurrentBrokerSoftwareInfo: &kafkatypes.BrokerSoftwareInfo{
										KafkaVersion: aws.String("4.0.x.kraft"),
									},
									BrokerNodeGroupInfo: &kafkatypes.BrokerNodeGroupInfo{
										ClientSubnets:  []string{"subnet-123", "subnet-456"},
										SecurityGroups: []string{"sg-123", "sg-456"},
									},
									NumberOfBrokerNodes: aws.Int32(3),
								},
							},
						}, nil
					}
					return &kafka.DescribeClusterV2Output{
						ClusterInfo: &kafkatypes.Cluster{
							ClusterName: tt.mockMSKOutput.ClusterInfoList[0].ClusterName,
							ClusterArn:  aws.String(tt.clusterArn),
							ClusterType: kafkatypes.ClusterTypeProvisioned,
							Provisioned: &kafkatypes.Provisioned{
								ClientAuthentication: &kafkatypes.ClientAuthentication{
									Sasl: &kafkatypes.Sasl{
										Iam: &kafkatypes.Iam{
											Enabled: aws.Bool(true),
										},
									},
								},
								EncryptionInfo: &kafkatypes.EncryptionInfo{
									EncryptionInTransit: &kafkatypes.EncryptionInTransit{
										ClientBroker: kafkatypes.ClientBrokerTls,
									},
								},
								CurrentBrokerSoftwareInfo: &kafkatypes.BrokerSoftwareInfo{
									KafkaVersion: aws.String("4.0.x.kraft"),
								},
								BrokerNodeGroupInfo: &kafkatypes.BrokerNodeGroupInfo{
									ClientSubnets:  []string{"subnet-123", "subnet-456"},
									SecurityGroups: []string{"sg-123", "sg-456"},
								},
								NumberOfBrokerNodes: aws.Int32(3),
							},
						},
					}, nil
				},
				ListClientVpcConnectionsFunc: func(ctx context.Context, clusterArn *string) ([]kafkatypes.ClientVpcConnection, error) {
					return []kafkatypes.ClientVpcConnection{}, nil
				},
				ListClusterOperationsV2Func: func(ctx context.Context, clusterArn *string) ([]kafkatypes.ClusterOperationV2Summary, error) {
					return []kafkatypes.ClusterOperationV2Summary{}, nil
				},
				ListNodesFunc: func(ctx context.Context, clusterArn *string) ([]kafkatypes.NodeInfo, error) {
					return []kafkatypes.NodeInfo{}, nil
				},
				ListScramSecretsFunc: func(ctx context.Context, clusterArn *string) ([]string, error) {
					return []string{}, nil
				},
				GetClusterPolicyFunc: func(ctx context.Context, clusterArn *string) (*kafka.GetClusterPolicyOutput, error) {
					return &kafka.GetClusterPolicyOutput{}, nil
				},
				GetCompatibleKafkaVersionsFunc: func(ctx context.Context, clusterArn *string) (*kafka.GetCompatibleKafkaVersionsOutput, error) {
					return &kafka.GetCompatibleKafkaVersionsOutput{}, nil
				},
			}

			adminFactory := func(brokerAddresses []string, clientBrokerEncryptionInTransit kafkatypes.ClientBroker, kafkaVersion string) (client.KafkaAdmin, error) {
				return &mocks.MockKafkaAdmin{
					ListTopicsFunc: func() (map[string]sarama.TopicDetail, error) {
						return tt.mockTopics, tt.mockTopicsError
					},
					GetClusterKafkaMetadataFunc: func() (*client.ClusterKafkaMetadata, error) {
						return &client.ClusterKafkaMetadata{ClusterID: "test-cluster-id"}, nil
					},
					ListAclsFunc: func() ([]sarama.ResourceAcls, error) {
						return []sarama.ResourceAcls{}, nil
					},
					CloseFunc: func() error { return nil },
				}, nil
			}
			clusterScanner := newTestClusterScanner(tt.clusterArn, defaultRegion, mockMSKService, newMockEC2Service(), adminFactory, false)
			err := clusterScanner.Run()

			if tt.wantError != "" {
				require.Error(t, err)
				assert.Contains(t, err.Error(), tt.wantError)
				return
			}

			require.NoError(t, err)
			// Verify file contents for successful case
			if tt.wantError == "" {
				jsonFilePath := filepath.Join("kcp-scan", defaultRegion, aws.ToString(tt.mockMSKOutput.ClusterInfoList[0].ClusterName), fmt.Sprintf("%s.json", aws.ToString(tt.mockMSKOutput.ClusterInfoList[0].ClusterName)))
				fileContent, err := os.ReadFile(jsonFilePath)
				require.NoError(t, err)

				var clusterInfo types.ClusterInformation
				err = json.Unmarshal(fileContent, &clusterInfo)
				require.NoError(t, err)

				assert.Equal(t, aws.ToString(tt.mockMSKOutput.ClusterInfoList[0].ClusterName), aws.ToString(clusterInfo.Cluster.ClusterName))
				assert.ElementsMatch(t, []string{"topic1", "topic2"}, clusterInfo.Topics)
				assert.Equal(t, defaultRegion, clusterInfo.Region)

				// Cleanup test directories
				os.RemoveAll("kcp-scan")
			}
		})
	}
}

func TestClusterScanner_ScanClusterVpcConnections(t *testing.T) {
	tests := []struct {
		name          string
		mockResponses []*kafka.ListClientVpcConnectionsOutput
		mockError     error
		wantTotal     int
		wantError     string
	}{
		{
			name: "successful VPC connections scan",
			mockResponses: []*kafka.ListClientVpcConnectionsOutput{
				{
					ClientVpcConnections: []kafkatypes.ClientVpcConnection{
						{
							VpcConnectionArn: aws.String("vpc-conn-1"),
							CreationTime:     aws.Time(time.Now()),
						},
						{
							VpcConnectionArn: aws.String("vpc-conn-2"),
							CreationTime:     aws.Time(time.Now()),
						},
					},
				},
			},
			wantTotal: 2,
		},
		{
			name: "handles pagination with multiple pages",
			mockResponses: []*kafka.ListClientVpcConnectionsOutput{
				{
					ClientVpcConnections: []kafkatypes.ClientVpcConnection{
						{VpcConnectionArn: aws.String("vpc-conn-page-1")},
					},
					NextToken: aws.String("next-token"),
				},
				{
					ClientVpcConnections: []kafkatypes.ClientVpcConnection{
						{VpcConnectionArn: aws.String("vpc-conn-page-2")},
					},
				},
			},
			wantTotal: 2,
		},
		{
			name: "handles empty results",
			mockResponses: []*kafka.ListClientVpcConnectionsOutput{
				{
					ClientVpcConnections: []kafkatypes.ClientVpcConnection{},
				},
			},
			wantTotal: 0,
		},
		{
			name:      "handles API error",
			mockError: errors.New("VPC connections API error"),
			wantError: "❌ Failed listing client vpc connections: VPC connections API error",
		},
		{
			name:      "handles MSK Serverless VPC connectivity error gracefully",
			mockError: errors.New("This Region doesn't currently support VPC connectivity with Amazon MSK Serverless clusters. Make the request in a Region where VPC connectivity is supported for MSK Serverless clusters."),
			wantTotal: 0, // Should return empty list without error
		},
	}

	for _, tt := range tests {
		t.Run(tt.name, func(t *testing.T) {
			mockMSKService := &mocks.MockMSKService{
				ListClientVpcConnectionsFunc: func(ctx context.Context, clusterArn *string) ([]kafkatypes.ClientVpcConnection, error) {
					if tt.mockError != nil {
						return nil, tt.mockError
					}
					// Simulate the MSK service behavior where pagination is handled internally
					// and all results from all pages are returned when called once
					var allConnections []kafkatypes.ClientVpcConnection
					for _, response := range tt.mockResponses {
						allConnections = append(allConnections, response.ClientVpcConnections...)
					}
					return allConnections, nil
				},
			}

			clusterScanner := newTestClusterScanner("test-cluster-arn", defaultRegion, mockMSKService, newMockEC2Service(), nil, false)
			result, err := clusterScanner.scanClusterVpcConnections(context.Background(), aws.String("test-cluster-arn"))

			if tt.wantError != "" {
				require.Error(t, err)
				assert.Contains(t, err.Error(), tt.wantError)
				return
			}

			require.NoError(t, err)
			assert.Equal(t, tt.wantTotal, len(result))
		})
	}
}

func TestClusterScanner_ScanClusterOperations(t *testing.T) {
	tests := []struct {
		name          string
		mockResponses []*kafka.ListClusterOperationsV2Output
		mockError     error
		wantTotal     int
		wantError     string
	}{
		{
			name: "successful operations scan",
			mockResponses: []*kafka.ListClusterOperationsV2Output{
				{
					ClusterOperationInfoList: []kafkatypes.ClusterOperationV2Summary{
						{
							OperationArn:  aws.String("operation-1"),
							OperationType: aws.String("CREATE"),
						},
						{
							OperationArn:  aws.String("operation-2"),
							OperationType: aws.String("UPDATE"),
						},
					},
				},
			},
			wantTotal: 2,
		},
		{
			name: "handles pagination with multiple pages",
			mockResponses: []*kafka.ListClusterOperationsV2Output{
				{
					ClusterOperationInfoList: []kafkatypes.ClusterOperationV2Summary{
						{OperationArn: aws.String("operation-page-1")},
					},
					NextToken: aws.String("operations-next-token"),
				},
				{
					ClusterOperationInfoList: []kafkatypes.ClusterOperationV2Summary{
						{OperationArn: aws.String("operation-page-2")},
						{OperationArn: aws.String("operation-page-3")},
					},
				},
			},
			wantTotal: 3,
		},
		{
			name: "handles empty results",
			mockResponses: []*kafka.ListClusterOperationsV2Output{
				{
					ClusterOperationInfoList: []kafkatypes.ClusterOperationV2Summary{},
				},
			},
			wantTotal: 0,
		},
		{
			name:      "handles API error",
			mockError: errors.New("operations API error"),
			wantError: "❌ Failed listing operations: operations API error",
		},
	}

	for _, tt := range tests {
		t.Run(tt.name, func(t *testing.T) {
			mockMSKService := &mocks.MockMSKService{
				ListClusterOperationsV2Func: func(ctx context.Context, clusterArn *string) ([]kafkatypes.ClusterOperationV2Summary, error) {
					if tt.mockError != nil {
						return nil, tt.mockError
					}
					// Simulate the MSK service behavior where pagination is handled internally
					// and all results from all pages are returned when called once
					var allOperations []kafkatypes.ClusterOperationV2Summary
					for _, response := range tt.mockResponses {
						allOperations = append(allOperations, response.ClusterOperationInfoList...)
					}
					return allOperations, nil
				},
			}

			clusterScanner := newTestClusterScanner("test-cluster-arn", defaultRegion, mockMSKService, newMockEC2Service(), nil, false)
			result, err := clusterScanner.scanClusterOperations(context.Background(), aws.String("test-cluster-arn"))

			if tt.wantError != "" {
				require.Error(t, err)
				assert.Contains(t, err.Error(), tt.wantError)
				return
			}

			require.NoError(t, err)
			assert.Equal(t, tt.wantTotal, len(result))
		})
	}
}

func TestClusterScanner_ScanClusterNodes(t *testing.T) {
	tests := []struct {
		name          string
		mockResponses []*kafka.ListNodesOutput
		mockError     error
		wantTotal     int
		wantError     string
	}{
		{
			name: "successful nodes scan",
			mockResponses: []*kafka.ListNodesOutput{
				{
					NodeInfoList: []kafkatypes.NodeInfo{
						{
							NodeARN:      aws.String("node-1"),
							InstanceType: aws.String("kafka.m5.large"),
						},
						{
							NodeARN:      aws.String("node-2"),
							InstanceType: aws.String("kafka.m5.large"),
						},
						{
							NodeARN:      aws.String("node-3"),
							InstanceType: aws.String("kafka.m5.large"),
						},
					},
				},
			},
			wantTotal: 3,
		},
		{
			name: "handles pagination with multiple pages",
			mockResponses: []*kafka.ListNodesOutput{
				{
					NodeInfoList: []kafkatypes.NodeInfo{
						{NodeARN: aws.String("node-page-1-1")},
						{NodeARN: aws.String("node-page-1-2")},
					},
					NextToken: aws.String("nodes-next-token"),
				},
				{
					NodeInfoList: []kafkatypes.NodeInfo{
						{NodeARN: aws.String("node-page-2-1")},
					},
				},
			},
			wantTotal: 3,
		},
		{
			name: "handles empty results",
			mockResponses: []*kafka.ListNodesOutput{
				{
					NodeInfoList: []kafkatypes.NodeInfo{},
				},
			},
			wantTotal: 0,
		},
		{
			name:      "handles API error",
			mockError: errors.New("nodes API error"),
			wantError: "❌ Failed listing nodes: nodes API error",
		},
		{
			name:      "handles serverless cluster error gracefully",
			mockError: errors.New("This operation cannot be performed on serverless clusters."),
			wantTotal: 0,
		},
	}

	for _, tt := range tests {
		t.Run(tt.name, func(t *testing.T) {
			mockMSKService := &mocks.MockMSKService{
				ListNodesFunc: func(ctx context.Context, clusterArn *string) ([]kafkatypes.NodeInfo, error) {
					if tt.mockError != nil {
						return nil, tt.mockError
					}
					// Simulate the MSK service behavior where pagination is handled internally
					// and all results from all pages are returned when called once
					var allNodes []kafkatypes.NodeInfo
					for _, response := range tt.mockResponses {
						allNodes = append(allNodes, response.NodeInfoList...)
					}
					return allNodes, nil
				},
			}

			clusterScanner := newTestClusterScanner("test-cluster-arn", defaultRegion, mockMSKService, newMockEC2Service(), nil, false)
			result, err := clusterScanner.scanClusterNodes(context.Background(), aws.String("test-cluster-arn"))

			if tt.wantError != "" {
				require.Error(t, err)
				assert.Contains(t, err.Error(), tt.wantError)
				return
			}

			require.NoError(t, err)
			assert.Equal(t, tt.wantTotal, len(result))
		})
	}
}

func TestClusterScanner_ScanClusterScramSecrets(t *testing.T) {
	tests := []struct {
		name          string
		mockResponses []*kafka.ListScramSecretsOutput
		mockError     error
		wantTotal     int
		wantError     string
	}{
		{
			name: "successful SCRAM secrets scan",
			mockResponses: []*kafka.ListScramSecretsOutput{
				{
					SecretArnList: []string{
						"secret-arn-1",
						"secret-arn-2",
					},
				},
			},
			wantTotal: 2,
		},
		{
			name: "handles pagination with multiple pages",
			mockResponses: []*kafka.ListScramSecretsOutput{
				{
					SecretArnList: []string{
						"secret-page-1-1",
					},
					NextToken: aws.String("secrets-next-token"),
				},
				{
					SecretArnList: []string{
						"secret-page-2-1",
						"secret-page-2-2",
						"secret-page-2-3",
					},
				},
			},
			wantTotal: 4,
		},
		{
			name: "handles empty results",
			mockResponses: []*kafka.ListScramSecretsOutput{
				{
					SecretArnList: []string{},
				},
			},
			wantTotal: 0,
		},
		{
			name:      "handles API error",
			mockError: errors.New("SCRAM secrets API error"),
			wantError: "❌ Failed listing secrets: SCRAM secrets API error",
		},
		{
			name:      "handles serverless cluster error gracefully",
			mockError: errors.New("This operation cannot be performed on serverless clusters."),
			wantTotal: 0,
		},
	}

	for _, tt := range tests {
		t.Run(tt.name, func(t *testing.T) {
			mockMSKService := &mocks.MockMSKService{
				ListScramSecretsFunc: func(ctx context.Context, clusterArn *string) ([]string, error) {
					if tt.mockError != nil {
						return nil, tt.mockError
					}
					// Simulate the MSK service behavior where pagination is handled internally
					// and all results from all pages are returned when called once
					var allSecrets []string
					for _, response := range tt.mockResponses {
						allSecrets = append(allSecrets, response.SecretArnList...)
					}
					return allSecrets, nil
				},
			}

			clusterScanner := newTestClusterScanner("test-cluster-arn", defaultRegion, mockMSKService, newMockEC2Service(), nil, false)
			result, err := clusterScanner.scanClusterScramSecrets(context.Background(), aws.String("test-cluster-arn"))

			if tt.wantError != "" {
				require.Error(t, err)
				assert.Contains(t, err.Error(), tt.wantError)
				return
			}

			require.NoError(t, err)
			assert.Equal(t, tt.wantTotal, len(result))
		})
	}
}

func TestClusterScanner_DescribeKafkaCluster(t *testing.T) {
	tests := []struct {
		name                 string
		mockClusterMetadata  *client.ClusterKafkaMetadata
		mockError            error
		wantError            string
		expectedBrokerCount  int
		expectedControllerID int32
		expectedClusterID    string
	}{
		{
			name: "successful cluster description with complete metadata",
			mockClusterMetadata: &client.ClusterKafkaMetadata{
				Brokers:      make([]*sarama.Broker, 3), // 3 brokers
				ControllerID: 1,
				ClusterID:    "test-cluster-123",
			},
			expectedBrokerCount:  3,
			expectedControllerID: 1,
			expectedClusterID:    "test-cluster-123",
		},
		{
			name: "successful cluster description with empty cluster ID",
			mockClusterMetadata: &client.ClusterKafkaMetadata{
				Brokers:      make([]*sarama.Broker, 1), // 1 broker
				ControllerID: 2,
				ClusterID:    "", // Empty cluster ID
			},
			expectedBrokerCount:  1,
			expectedControllerID: 2,
			expectedClusterID:    "",
		},
		{
			name: "successful cluster description with no brokers",
			mockClusterMetadata: &client.ClusterKafkaMetadata{
				Brokers:      []*sarama.Broker{},
				ControllerID: 0,
				ClusterID:    "empty-cluster",
			},
			expectedBrokerCount:  0,
			expectedControllerID: 0,
			expectedClusterID:    "empty-cluster",
		},
		{
			name:      "handles DescribeCluster API error",
			mockError: errors.New("kafka admin connection failed"),
			wantError: "❌ Failed to describe kafka cluster: kafka admin connection failed",
		},
		{
			name:      "handles timeout error from admin client",
			mockError: errors.New("context deadline exceeded"),
			wantError: "❌ Failed to describe kafka cluster: context deadline exceeded",
		},
		{
			name:      "handles authentication error",
			mockError: errors.New("SASL authentication failed"),
			wantError: "❌ Failed to describe kafka cluster: SASL authentication failed",
		},
	}

	for _, tt := range tests {
		t.Run(tt.name, func(t *testing.T) {
			mockAdmin := &mocks.MockKafkaAdmin{
				GetClusterKafkaMetadataFunc: func() (*client.ClusterKafkaMetadata, error) {
					return tt.mockClusterMetadata, tt.mockError
				},
				ListAclsFunc: func() ([]sarama.ResourceAcls, error) {
					return []sarama.ResourceAcls{}, nil
				},
				CloseFunc: func() error { return nil },
			}

			clusterScanner := newTestClusterScanner("test-cluster-arn", defaultRegion, nil, newMockEC2Service(), nil, false)
			result, err := clusterScanner.describeKafkaCluster(mockAdmin)

			if tt.wantError != "" {
				require.Error(t, err)
				assert.Contains(t, err.Error(), tt.wantError)
				assert.Nil(t, result)
				return
			}

			require.NoError(t, err)
			require.NotNil(t, result)

			// Verify cluster metadata
			assert.Equal(t, tt.expectedBrokerCount, len(result.Brokers), "Broker count should match")
			assert.Equal(t, tt.expectedControllerID, result.ControllerID, "Controller ID should match")
			assert.Equal(t, tt.expectedClusterID, result.ClusterID, "Cluster ID should match")

			// Verify brokers slice is properly initialized
			assert.NotNil(t, result.Brokers, "Brokers slice should not be nil")
		})
	}
}

func TestClusterScanner_DescribeKafkaCluster_Integration(t *testing.T) {
	tests := []struct {
		name                string
		mockClusterMetadata *client.ClusterKafkaMetadata
		mockDescribeError   error
		wantClusterID       string
		wantError           string
	}{
		{
			name: "integration test - cluster metadata is properly stored in ClusterInformation",
			mockClusterMetadata: &client.ClusterKafkaMetadata{
				Brokers:      make([]*sarama.Broker, 2), // 2 brokers
				ControllerID: 1,
				ClusterID:    "integration-test-cluster",
			},
			wantClusterID: "integration-test-cluster",
		},
		{
			name: "integration test - empty cluster ID is handled properly",
			mockClusterMetadata: &client.ClusterKafkaMetadata{
				Brokers:      make([]*sarama.Broker, 1), // 1 broker
				ControllerID: 1,
				ClusterID:    "",
			},
			wantClusterID: "",
		},
		{
			name:              "integration test - describe cluster error propagates to scanKafkaResources",
			mockDescribeError: errors.New("admin client error"),
			wantError:         "❌ Failed to describe kafka cluster: admin client error",
		},
	}

	for _, tt := range tests {
		t.Run(tt.name, func(t *testing.T) {
			mockAdmin := &mocks.MockKafkaAdmin{
				ListTopicsFunc: func() (map[string]sarama.TopicDetail, error) {
					return map[string]sarama.TopicDetail{"test-topic": {}}, nil
				},
				GetClusterKafkaMetadataFunc: func() (*client.ClusterKafkaMetadata, error) {
					return tt.mockClusterMetadata, tt.mockDescribeError
				},
				ListAclsFunc: func() ([]sarama.ResourceAcls, error) {
					return []sarama.ResourceAcls{}, nil
				},
				CloseFunc: func() error { return nil },
			}

			adminFactory := func(brokerAddresses []string, clientBrokerEncryptionInTransit kafkatypes.ClientBroker, kafkaVersion string) (client.KafkaAdmin, error) {
				return mockAdmin, nil
			}

			mockMSKService := &mocks.MockMSKService{
				ParseBrokerAddressesFunc: func(brokers kafka.GetBootstrapBrokersOutput, authType types.AuthType) ([]string, error) {
					// For this test, we just need to parse the broker addresses
					brokerList := aws.ToString(brokers.BootstrapBrokerStringSaslIam)
					if brokerList == "" {
						return nil, fmt.Errorf("❌ No SASL/IAM brokers found in the cluster")
					}

					// Split by comma and trim whitespace
					rawAddresses := strings.Split(brokerList, ",")
					addresses := make([]string, 0, len(rawAddresses))
					for _, addr := range rawAddresses {
						trimmedAddr := strings.TrimSpace(addr)
						if trimmedAddr != "" {
							addresses = append(addresses, trimmedAddr)
						}
					}
					return addresses, nil
				},
			}

			clusterScanner := newTestClusterScanner("test-cluster-arn", defaultRegion, mockMSKService, newMockEC2Service(), adminFactory, false)

			// Create ClusterInformation with bootstrap brokers
			clusterInfo := &types.ClusterInformation{
				Timestamp: time.Now(),
				Region:    defaultRegion,

				BootstrapBrokers: kafka.GetBootstrapBrokersOutput{
					BootstrapBrokerStringSaslIam: aws.String("broker1:9098,broker2:9098"),
				},
			}

			err := clusterScanner.scanKafkaResources(clusterInfo)

			if tt.wantError != "" {
				require.Error(t, err)
				assert.Contains(t, err.Error(), tt.wantError)
				return
			}

			require.NoError(t, err)
			assert.Equal(t, tt.wantClusterID, clusterInfo.ClusterID, "ClusterID should be properly stored")
		})
	}
}

func TestClusterScanner_ParseBrokerAddresses_EdgeCases(t *testing.T) {
	tests := []struct {
		name        string
		brokers     kafka.GetBootstrapBrokersOutput
		wantBrokers []string
		wantError   string
	}{
		{
			name: "handles single broker with spaces in public brokers",
			brokers: kafka.GetBootstrapBrokersOutput{
				BootstrapBrokerStringPublicSaslIam: aws.String("broker1:9098"),
			},
			wantBrokers: []string{"broker1:9098"}, // Split preserves spaces
		},
		{
			name: "handles single broker with spaces in private brokers (fallback)",
			brokers: kafka.GetBootstrapBrokersOutput{
				BootstrapBrokerStringSaslIam: aws.String("broker1:9098"),
			},
			wantBrokers: []string{"broker1:9098"}, // Split preserves spaces
		},
		{
			name: "handles multiple brokers with trailing comma in public brokers",
			brokers: kafka.GetBootstrapBrokersOutput{
				BootstrapBrokerStringPublicSaslIam: aws.String("broker1:9098,broker2:9098,"),
			},
			wantBrokers: []string{"broker1:9098", "broker2:9098"},
		},
		{
			name: "handles multiple brokers with trailing comma in private brokers (fallback)",
			brokers: kafka.GetBootstrapBrokersOutput{
				BootstrapBrokerStringSaslIam: aws.String("broker1:9098,broker2:9098,"),
			},
			wantBrokers: []string{"broker1:9098", "broker2:9098"},
		},
		{
			name: "handles empty public broker list but has private brokers",
			brokers: kafka.GetBootstrapBrokersOutput{
				BootstrapBrokerStringPublicSaslIam: aws.String(""),
				BootstrapBrokerStringSaslIam:       aws.String("private-broker1:9098"),
			},
			wantBrokers: []string{"private-broker1:9098"},
		},
		{
			name: "handles nil public broker field but has private brokers",
			brokers: kafka.GetBootstrapBrokersOutput{
				// BootstrapBrokerStringPublicSaslIam is nil
				BootstrapBrokerStringSaslIam: aws.String("private-broker1:9098"),
			},
			wantBrokers: []string{"private-broker1:9098"},
		},
		{
			name:    "returns error when both public and private broker fields are nil",
			brokers: kafka.GetBootstrapBrokersOutput{
				// Both BootstrapBrokerStringPublicSaslIam and BootstrapBrokerStringSaslIam are nil
			},
			wantError: "❌ No SASL/IAM brokers found in the cluster",
		},
	}

	for _, tt := range tests {
		t.Run(tt.name, func(t *testing.T) {
			mockMSKService := &mocks.MockMSKService{
				ParseBrokerAddressesFunc: func(brokers kafka.GetBootstrapBrokersOutput, authType types.AuthType) ([]string, error) {
					// This test is specifically testing the parseBrokerAddresses logic
					// so we'll implement it inline to match the expected behavior
					var brokerList string
					if authType == types.AuthTypeIAM {
						brokerList = aws.ToString(brokers.BootstrapBrokerStringPublicSaslIam)
						if brokerList == "" {
							brokerList = aws.ToString(brokers.BootstrapBrokerStringSaslIam)
						}
						if brokerList == "" {
							return nil, fmt.Errorf("❌ No SASL/IAM brokers found in the cluster")
						}
					}

					// Split by comma and trim whitespace
					rawAddresses := strings.Split(brokerList, ",")
					addresses := make([]string, 0, len(rawAddresses))
					for _, addr := range rawAddresses {
						trimmedAddr := strings.TrimSpace(addr)
						if trimmedAddr != "" {
							addresses = append(addresses, trimmedAddr)
						}
					}
					return addresses, nil
				},
			}

			clusterScanner := newTestClusterScanner("test-cluster", defaultRegion, mockMSKService, newMockEC2Service(), nil, false)
			brokers, err := clusterScanner.mskService.ParseBrokerAddresses(tt.brokers, types.AuthTypeIAM)

			if tt.wantError != "" {
				require.Error(t, err)
				assert.Contains(t, err.Error(), tt.wantError)
				return
			}

			require.NoError(t, err)
			assert.Equal(t, tt.wantBrokers, brokers)
		})
	}
}

func TestClusterScanner_GetClusterPolicy_ErrorHandling(t *testing.T) {
	tests := []struct {
		name          string
		mockError     error
		wantError     bool
		wantNilResult bool
	}{
		{
			name:          "correctly returns non-NotFoundException errors after fix",
			mockError:     errors.New("access denied"),
			wantError:     true, // FIXED: Now correctly returns the error
			wantNilResult: true, // Should return nil result when there's an error
		},
		{
			name: "handles NotFoundException correctly",
			mockError: &kafkatypes.NotFoundException{
				Message: aws.String("Policy not found"),
			},
			wantError:     false, // Should return empty policy without error
			wantNilResult: false, // Should return empty but valid policy object
		},
		{
			name:          "handles nil error successfully",
			mockError:     nil,
			wantError:     false,
			wantNilResult: false,
		},
	}

	for _, tt := range tests {
		t.Run(tt.name, func(t *testing.T) {
			mockMSKService := &mocks.MockMSKService{
				GetClusterPolicyFunc: func(ctx context.Context, clusterArn *string) (*kafka.GetClusterPolicyOutput, error) {
					if tt.mockError != nil {
						return nil, tt.mockError
					}
					return &kafka.GetClusterPolicyOutput{
						CurrentVersion: aws.String("v1"),
						Policy:         aws.String("test-policy"),
					}, nil
				},
			}

			clusterScanner := newTestClusterScanner("test-cluster-arn", defaultRegion, mockMSKService, newMockEC2Service(), nil, false)
			result, err := clusterScanner.getClusterPolicy(context.Background(), aws.String("test-cluster-arn"))

			if tt.wantError {
				assert.Error(t, err)
			} else {
				assert.NoError(t, err)
			}

			if tt.wantNilResult {
				assert.Nil(t, result, "Expected nil result when there's an error")
			} else {
				assert.NotNil(t, result, "Expected non-nil result")
			}
		})
	}
}

func TestClusterScanner_AdminClose_Failures(t *testing.T) {
	tests := []struct {
		name           string
		adminCloseErr  error
		expectLogError bool // We'd expect this to be logged but not fail the operation
	}{
		{
			name:           "handles admin close failure gracefully",
			adminCloseErr:  errors.New("failed to close admin client"),
			expectLogError: true,
		},
		{
			name:           "handles successful admin close",
			adminCloseErr:  nil,
			expectLogError: false,
		},
	}

	for _, tt := range tests {
		t.Run(tt.name, func(t *testing.T) {
			mockAdmin := &mocks.MockKafkaAdmin{
				ListTopicsFunc: func() (map[string]sarama.TopicDetail, error) {
					return map[string]sarama.TopicDetail{"topic1": {}}, nil
				},
				GetClusterKafkaMetadataFunc: func() (*client.ClusterKafkaMetadata, error) {
					return &client.ClusterKafkaMetadata{
						Brokers:      []*sarama.Broker{},
						ControllerID: 1,
						ClusterID:    "test-cluster-id",
					}, nil
				},
				ListAclsFunc: func() ([]sarama.ResourceAcls, error) {
					return []sarama.ResourceAcls{}, nil
				},
				CloseFunc: func() error {
					return tt.adminCloseErr
				},
			}

			adminFactory := func(brokerAddresses []string, clientBrokerEncryptionInTransit kafkatypes.ClientBroker, kafkaVersion string) (client.KafkaAdmin, error) {
				return mockAdmin, nil
			}

			mockMSKService := &mocks.MockMSKService{
				ParseBrokerAddressesFunc: func(brokers kafka.GetBootstrapBrokersOutput, authType types.AuthType) ([]string, error) {
					// For this test, we just need to parse the broker addresses
					brokerList := aws.ToString(brokers.BootstrapBrokerStringSaslIam)
					if brokerList == "" {
						return nil, fmt.Errorf("❌ No SASL/IAM brokers found in the cluster")
					}

					// Split by comma and trim whitespace
					rawAddresses := strings.Split(brokerList, ",")
					addresses := make([]string, 0, len(rawAddresses))
					for _, addr := range rawAddresses {
						trimmedAddr := strings.TrimSpace(addr)
						if trimmedAddr != "" {
							addresses = append(addresses, trimmedAddr)
						}
					}
					return addresses, nil
				},
			}

			clusterScanner := newTestClusterScanner("test-cluster-arn", defaultRegion, mockMSKService, newMockEC2Service(), adminFactory, false)
			clusterInfo := &types.ClusterInformation{
				Timestamp: time.Now(),
				Region:    defaultRegion,
				BootstrapBrokers: kafka.GetBootstrapBrokersOutput{
					BootstrapBrokerStringSaslIam: aws.String("broker1:9098"),
				},
			}

			// The operation should succeed even if admin.Close() fails
			err := clusterScanner.scanKafkaResources(clusterInfo)
			assert.NoError(t, err, "scanKafkaResources should succeed even if admin.Close() fails")
			assert.Equal(t, []string{"topic1"}, clusterInfo.Topics)
		})
	}
}

func TestClusterScanner_GetClusterPolicy_FixIntegration(t *testing.T) {
	// This test demonstrates how the bug fix improves error handling
	// in the broader context of scanning AWS resources
	tests := []struct {
		name              string
		policyError       error
		expectScanFailure bool
		expectedErrorMsg  string
	}{
		{
			name:              "scan continues successfully when policy not found (expected behavior)",
			policyError:       &kafkatypes.NotFoundException{Message: aws.String("Policy not found")},
			expectScanFailure: false,
		},
		{
			name:              "scan fails properly when policy access is denied (fixed behavior)",
			policyError:       errors.New("access denied - insufficient permissions"),
			expectScanFailure: true,
			expectedErrorMsg:  "access denied - insufficient permissions",
		},
		{
			name:              "scan fails properly when policy service is unavailable (fixed behavior)",
			policyError:       errors.New("service temporarily unavailable"),
			expectScanFailure: true,
			expectedErrorMsg:  "service temporarily unavailable",
		},
	}

	for _, tt := range tests {
		t.Run(tt.name, func(t *testing.T) {
			mockMSKService := &mocks.MockMSKService{
				GetBootstrapBrokersFunc: func(ctx context.Context, clusterArn *string) (*kafka.GetBootstrapBrokersOutput, error) {
					return &kafka.GetBootstrapBrokersOutput{
						BootstrapBrokerStringSaslIam: aws.String("broker1:9098"),
					}, nil
				},
				DescribeClusterV2Func: func(ctx context.Context, clusterArn *string) (*kafka.DescribeClusterV2Output, error) {
					return &kafka.DescribeClusterV2Output{
						ClusterInfo: &kafkatypes.Cluster{
							ClusterName: aws.String("test-cluster"),
							ClusterArn:  aws.String("test-cluster-arn"),
							ClusterType: kafkatypes.ClusterTypeProvisioned,
							Provisioned: &kafkatypes.Provisioned{
								ClientAuthentication: &kafkatypes.ClientAuthentication{
									Sasl: &kafkatypes.Sasl{
										Iam: &kafkatypes.Iam{
											Enabled: aws.Bool(true),
										},
									},
								},
								EncryptionInfo: &kafkatypes.EncryptionInfo{
									EncryptionInTransit: &kafkatypes.EncryptionInTransit{
										ClientBroker: kafkatypes.ClientBrokerTls,
									},
								},
								CurrentBrokerSoftwareInfo: &kafkatypes.BrokerSoftwareInfo{
									KafkaVersion: aws.String("4.0.x.kraft"),
								},
								BrokerNodeGroupInfo: &kafkatypes.BrokerNodeGroupInfo{
									ClientSubnets:  []string{"subnet-123", "subnet-456"},
									SecurityGroups: []string{"sg-123", "sg-456"},
								},
								NumberOfBrokerNodes: aws.Int32(3),
							},
						},
					}, nil
				},
				ListClientVpcConnectionsFunc: func(ctx context.Context, clusterArn *string) ([]kafkatypes.ClientVpcConnection, error) {
					return []kafkatypes.ClientVpcConnection{}, nil
				},
				ListClusterOperationsV2Func: func(ctx context.Context, clusterArn *string) ([]kafkatypes.ClusterOperationV2Summary, error) {
					return []kafkatypes.ClusterOperationV2Summary{}, nil
				},
				ListNodesFunc: func(ctx context.Context, clusterArn *string) ([]kafkatypes.NodeInfo, error) {
					return []kafkatypes.NodeInfo{}, nil
				},
				ListScramSecretsFunc: func(ctx context.Context, clusterArn *string) ([]string, error) {
					return []string{}, nil
				},
				GetClusterPolicyFunc: func(ctx context.Context, clusterArn *string) (*kafka.GetClusterPolicyOutput, error) {
					if tt.policyError != nil {
						return nil, tt.policyError
					}
					return &kafka.GetClusterPolicyOutput{
						CurrentVersion: aws.String("v1"),
						Policy:         aws.String("test-policy"),
					}, nil
				},
				GetCompatibleKafkaVersionsFunc: func(ctx context.Context, clusterArn *string) (*kafka.GetCompatibleKafkaVersionsOutput, error) {
					return &kafka.GetCompatibleKafkaVersionsOutput{}, nil
				},
			}

			clusterScanner := newTestClusterScanner("test-cluster-arn", defaultRegion, mockMSKService, newMockEC2Service(), nil, false)
			clusterInfo := &types.ClusterInformation{
				Timestamp: time.Now(),
				Region:    defaultRegion,
			}

			err := clusterScanner.scanAWSResources(context.Background(), clusterInfo)

			if tt.expectScanFailure {
				require.Error(t, err, "Expected scanAWSResources to fail due to policy error")
				assert.Contains(t, err.Error(), tt.expectedErrorMsg, "Error should contain the original policy error message")
			} else {
				require.NoError(t, err, "Expected scanAWSResources to succeed despite policy not found")
				// For NotFoundException, the scan should continue and complete successfully
				assert.Equal(t, "test-cluster", *clusterInfo.Cluster.ClusterName)
			}
		})
	}
}

func TestClusterScanner_SkipKafka(t *testing.T) {
	tests := []struct {
		name                 string
		skipKafka            bool
		expectTopics         bool
		expectClusterID      bool
		expectKafkaAdminCall bool
	}{
		{
			name:                 "skipKafka=false should scan Kafka resources",
			skipKafka:            false,
			expectTopics:         true,
			expectClusterID:      true,
			expectKafkaAdminCall: true,
		},
		{
			name:                 "skipKafka=true should skip Kafka resources",
			skipKafka:            true,
			expectTopics:         false,
			expectClusterID:      false,
			expectKafkaAdminCall: false,
		},
	}

	for _, tt := range tests {
		t.Run(tt.name, func(t *testing.T) {
			adminFactoryCalled := false
			adminCreated := false

			mockMSKService := &mocks.MockMSKService{
				ParseBrokerAddressesFunc: func(brokers kafka.GetBootstrapBrokersOutput, authType types.AuthType) ([]string, error) {
					// For this test, we just need to parse the broker addresses
					brokerList := aws.ToString(brokers.BootstrapBrokerStringSaslIam)
					if brokerList == "" {
						return nil, fmt.Errorf("❌ No SASL/IAM brokers found in the cluster")
					}

					// Split by comma and trim whitespace
					rawAddresses := strings.Split(brokerList, ",")
					addresses := make([]string, 0, len(rawAddresses))
					for _, addr := range rawAddresses {
						trimmedAddr := strings.TrimSpace(addr)
						if trimmedAddr != "" {
							addresses = append(addresses, trimmedAddr)
						}
					}

					if len(addresses) == 0 {
						return nil, fmt.Errorf("❌ No valid broker addresses found")
					}

					return addresses, nil
				},
				GetBootstrapBrokersFunc: func(ctx context.Context, clusterArn *string) (*kafka.GetBootstrapBrokersOutput, error) {
					return &kafka.GetBootstrapBrokersOutput{
						BootstrapBrokerStringSaslIam: aws.String("broker1:9098,broker2:9098"),
					}, nil
				},
				DescribeClusterV2Func: func(ctx context.Context, clusterArn *string) (*kafka.DescribeClusterV2Output, error) {
					return &kafka.DescribeClusterV2Output{
						ClusterInfo: &kafkatypes.Cluster{
							ClusterName: aws.String("test-cluster"),
							ClusterArn:  aws.String("test-cluster-arn"),
							ClusterType: kafkatypes.ClusterTypeProvisioned,
							Provisioned: &kafkatypes.Provisioned{
								ClientAuthentication: &kafkatypes.ClientAuthentication{
									Sasl: &kafkatypes.Sasl{
										Iam: &kafkatypes.Iam{
											Enabled: aws.Bool(true),
										},
									},
								},
								EncryptionInfo: &kafkatypes.EncryptionInfo{
									EncryptionInTransit: &kafkatypes.EncryptionInTransit{
										ClientBroker: kafkatypes.ClientBrokerTls,
									},
								},
								CurrentBrokerSoftwareInfo: &kafkatypes.BrokerSoftwareInfo{
									KafkaVersion: aws.String("4.0.x.kraft"),
								},
								BrokerNodeGroupInfo: &kafkatypes.BrokerNodeGroupInfo{
									ClientSubnets:  []string{"subnet-123", "subnet-456"},
									SecurityGroups: []string{"sg-123", "sg-456"},
								},
								NumberOfBrokerNodes: aws.Int32(3),
							},
						},
					}, nil
				},
				ListClientVpcConnectionsFunc: func(ctx context.Context, clusterArn *string) ([]kafkatypes.ClientVpcConnection, error) {
					return []kafkatypes.ClientVpcConnection{
						{VpcConnectionArn: aws.String("vpc-conn-1")},
					}, nil
				},
				ListClusterOperationsV2Func: func(ctx context.Context, clusterArn *string) ([]kafkatypes.ClusterOperationV2Summary, error) {
					return []kafkatypes.ClusterOperationV2Summary{
						{OperationArn: aws.String("operation-1")},
					}, nil
				},
				ListNodesFunc: func(ctx context.Context, clusterArn *string) ([]kafkatypes.NodeInfo, error) {
					return []kafkatypes.NodeInfo{
						{NodeARN: aws.String("node-1")},
					}, nil
				},
				ListScramSecretsFunc: func(ctx context.Context, clusterArn *string) ([]string, error) {
					return []string{"secret-1"}, nil
				},
				GetClusterPolicyFunc: func(ctx context.Context, clusterArn *string) (*kafka.GetClusterPolicyOutput, error) {
					return &kafka.GetClusterPolicyOutput{
						CurrentVersion: aws.String("v1"),
						Policy:         aws.String("test-policy"),
					}, nil
				},
				GetCompatibleKafkaVersionsFunc: func(ctx context.Context, clusterArn *string) (*kafka.GetCompatibleKafkaVersionsOutput, error) {
					return &kafka.GetCompatibleKafkaVersionsOutput{
						CompatibleKafkaVersions: []kafkatypes.CompatibleKafkaVersion{
							{
								SourceVersion:  aws.String("2.8.0"),
								TargetVersions: []string{"2.8.1", "2.8.2"},
							},
						},
					}, nil
				},
			}

			mockAdmin := &mocks.MockKafkaAdmin{
				ListTopicsFunc: func() (map[string]sarama.TopicDetail, error) {
					return map[string]sarama.TopicDetail{
						"test-topic-1": {},
						"test-topic-2": {},
					}, nil
				},
				GetClusterKafkaMetadataFunc: func() (*client.ClusterKafkaMetadata, error) {
					return &client.ClusterKafkaMetadata{
						ClusterID: "test-cluster-id",
					}, nil
				},
				ListAclsFunc: func() ([]sarama.ResourceAcls, error) {
					return []sarama.ResourceAcls{}, nil
				},
				CloseFunc: func() error { return nil },
			}

			adminFactory := func(brokerAddresses []string, clientBrokerEncryptionInTransit kafkatypes.ClientBroker, kafkaVersion string) (client.KafkaAdmin, error) {
				adminFactoryCalled = true
				adminCreated = true
				return mockAdmin, nil
			}

<<<<<<< HEAD
			clusterScanner := newTestClusterScanner("test-cluster-arn", defaultRegion, mockMSKService, adminFactory, tt.skipKafka)
			result, err := clusterScanner.ScanCluster(context.Background())
=======
			clusterScanner := newTestClusterScanner("test-cluster-arn", defaultRegion, mockMSKService, newMockEC2Service(), adminFactory, tt.skipKafka)
			result, err := clusterScanner.scanCluster(context.Background())
>>>>>>> 4e49967d

			require.NoError(t, err)
			require.NotNil(t, result)

			// Verify AWS resources are always scanned regardless of skipKafka
			assert.Equal(t, "test-cluster", *result.Cluster.ClusterName)
			assert.Equal(t, "test-cluster-arn", *result.Cluster.ClusterArn)
			assert.Len(t, result.ClientVpcConnections, 1)
			assert.Equal(t, "vpc-conn-1", *result.ClientVpcConnections[0].VpcConnectionArn)
			assert.Len(t, result.ClusterOperations, 1)
			assert.Equal(t, "operation-1", *result.ClusterOperations[0].OperationArn)
			assert.Len(t, result.Nodes, 1)
			assert.Equal(t, "node-1", *result.Nodes[0].NodeARN)
			assert.Len(t, result.ScramSecrets, 1)
			assert.Equal(t, "secret-1", result.ScramSecrets[0])
			assert.Equal(t, "v1", *result.Policy.CurrentVersion)
			assert.Equal(t, "test-policy", *result.Policy.Policy)
			assert.Len(t, result.CompatibleVersions.CompatibleKafkaVersions, 1)

			// Verify Kafka admin factory call behavior
			if tt.expectKafkaAdminCall {
				assert.True(t, adminFactoryCalled, "Admin factory should be called when skipKafka=false")
				assert.True(t, adminCreated, "Admin client should be created when skipKafka=false")
			} else {
				assert.False(t, adminFactoryCalled, "Admin factory should not be called when skipKafka=true")
				assert.False(t, adminCreated, "Admin client should not be created when skipKafka=true")
			}

			// Verify Kafka-level resources behavior
			if tt.expectTopics {
				assert.NotNil(t, result.Topics, "Topics should be populated when skipKafka=false")
				assert.Len(t, result.Topics, 2, "Should have 2 topics when skipKafka=false")
				assert.ElementsMatch(t, []string{"test-topic-1", "test-topic-2"}, result.Topics)
			} else {
				assert.Nil(t, result.Topics, "Topics should be nil when skipKafka=true")
			}

			if tt.expectClusterID {
				assert.Equal(t, "test-cluster-id", result.ClusterID, "ClusterID should be populated when skipKafka=false")
			} else {
				assert.Empty(t, result.ClusterID, "ClusterID should be empty when skipKafka=true")
			}

			// Verify basic fields are always set
			assert.Equal(t, defaultRegion, result.Region)
			assert.NotZero(t, result.Timestamp)
		})
	}
}

func TestClusterScanner_ParseBrokerAddresses_Unauthenticated(t *testing.T) {
	tests := []struct {
		name        string
		brokers     kafka.GetBootstrapBrokersOutput
		wantBrokers []string
		wantError   string
	}{
		{
			name: "returns TLS brokers when available (preferred)",
			brokers: kafka.GetBootstrapBrokersOutput{
				BootstrapBrokerStringTls: aws.String("tls-broker1:9094,tls-broker2:9094"),
				BootstrapBrokerString:    aws.String("plaintext-broker1:9092,plaintext-broker2:9092"),
			},
			wantBrokers: []string{"tls-broker1:9094", "tls-broker2:9094"},
		},
		{
			name: "falls back to plaintext brokers when TLS not available",
			brokers: kafka.GetBootstrapBrokersOutput{
				BootstrapBrokerString: aws.String("plaintext-broker1:9092,plaintext-broker2:9092"),
			},
			wantBrokers: []string{"plaintext-broker1:9092", "plaintext-broker2:9092"},
		},
		{
			name: "returns TLS brokers even when plaintext are also available",
			brokers: kafka.GetBootstrapBrokersOutput{
				BootstrapBrokerStringTls: aws.String("tls-broker1:9094"),
				BootstrapBrokerString:    aws.String("plaintext-broker1:9092,plaintext-broker2:9092"),
			},
			wantBrokers: []string{"tls-broker1:9094"},
		},
		{
			name: "handles single TLS broker",
			brokers: kafka.GetBootstrapBrokersOutput{
				BootstrapBrokerStringTls: aws.String("tls-broker1:9094"),
			},
			wantBrokers: []string{"tls-broker1:9094"},
		},
		{
			name: "handles single plaintext broker (fallback)",
			brokers: kafka.GetBootstrapBrokersOutput{
				BootstrapBrokerString: aws.String("plaintext-broker1:9092"),
			},
			wantBrokers: []string{"plaintext-broker1:9092"},
		},
		{
			name: "handles brokers with spaces",
			brokers: kafka.GetBootstrapBrokersOutput{
				BootstrapBrokerStringTls: aws.String(" tls-broker1:9094 , tls-broker2:9094 "),
			},
			wantBrokers: []string{"tls-broker1:9094", "tls-broker2:9094"},
		},
		{
			name: "handles plaintext brokers with spaces (fallback)",
			brokers: kafka.GetBootstrapBrokersOutput{
				BootstrapBrokerString: aws.String(" plaintext-broker1:9092 , plaintext-broker2:9092 "),
			},
			wantBrokers: []string{"plaintext-broker1:9092", "plaintext-broker2:9092"},
		},
		{
			name: "returns error when no unauthenticated brokers available",
			brokers: kafka.GetBootstrapBrokersOutput{
				BootstrapBrokerStringSaslIam: aws.String("broker1:9098"),
			},
			wantError: "❌ No Unauthenticated brokers found in the cluster",
		},
		{
			name: "returns error when both TLS and plaintext broker types are empty strings",
			brokers: kafka.GetBootstrapBrokersOutput{
				BootstrapBrokerStringTls: aws.String(""),
				BootstrapBrokerString:    aws.String(""),
			},
			wantError: "❌ No Unauthenticated brokers found in the cluster",
		},
		{
			name: "returns error when TLS is empty string and plaintext is nil",
			brokers: kafka.GetBootstrapBrokersOutput{
				BootstrapBrokerStringTls: aws.String(""),
				BootstrapBrokerString:    nil,
			},
			wantError: "❌ No Unauthenticated brokers found in the cluster",
		},
		{
			name: "returns error when TLS is nil and plaintext is empty string",
			brokers: kafka.GetBootstrapBrokersOutput{
				BootstrapBrokerStringTls: nil,
				BootstrapBrokerString:    aws.String(""),
			},
			wantError: "❌ No Unauthenticated brokers found in the cluster",
		},
		{
			name: "returns error when both TLS and plaintext broker types are nil",
			brokers: kafka.GetBootstrapBrokersOutput{
				BootstrapBrokerStringTls: nil,
				BootstrapBrokerString:    nil,
			},
			wantError: "❌ No Unauthenticated brokers found in the cluster",
		},
	}

	for _, tt := range tests {
		t.Run(tt.name, func(t *testing.T) {
			mockMSKService := &mocks.MockMSKService{
				ParseBrokerAddressesFunc: func(brokers kafka.GetBootstrapBrokersOutput, authType types.AuthType) ([]string, error) {
					// This test is specifically testing the parseBrokerAddresses logic for unauthenticated brokers
					// so we'll implement it inline to match the expected behavior
					var brokerList string
					if authType == types.AuthTypeUnauthenticated {
						brokerList = aws.ToString(brokers.BootstrapBrokerStringTls)
						if brokerList == "" {
							brokerList = aws.ToString(brokers.BootstrapBrokerString)
						}
						if brokerList == "" {
							return nil, fmt.Errorf("❌ No Unauthenticated brokers found in the cluster")
						}
					}

					// Split by comma and trim whitespace
					rawAddresses := strings.Split(brokerList, ",")
					addresses := make([]string, 0, len(rawAddresses))
					for _, addr := range rawAddresses {
						trimmedAddr := strings.TrimSpace(addr)
						if trimmedAddr != "" {
							addresses = append(addresses, trimmedAddr)
						}
					}
					return addresses, nil
				},
			}

			discoverer := newTestClusterScanner("test-cluster", defaultRegion, mockMSKService, newMockEC2Service(), nil, false)
			brokers, err := discoverer.mskService.ParseBrokerAddresses(tt.brokers, types.AuthTypeUnauthenticated)

			if tt.wantError != "" {
				require.Error(t, err)
				assert.Contains(t, err.Error(), tt.wantError)
				return
			}

			require.NoError(t, err)
			assert.Equal(t, tt.wantBrokers, brokers)
		})
	}
}

func TestClusterScanner_ParseBrokerAddresses_SASLSCRAM(t *testing.T) {
	tests := []struct {
		name        string
		brokers     kafka.GetBootstrapBrokersOutput
		wantBrokers []string
		wantError   string
	}{
		{
			name: "returns Public SASL/SCRAM brokers when available (preferred)",
			brokers: kafka.GetBootstrapBrokersOutput{
				BootstrapBrokerStringPublicSaslScram: aws.String("public-scram-broker1:9096,public-scram-broker2:9096"),
				BootstrapBrokerStringSaslScram:       aws.String("private-scram-broker1:9096,private-scram-broker2:9096"),
			},
			wantBrokers: []string{"public-scram-broker1:9096", "public-scram-broker2:9096"},
		},
		{
			name: "falls back to private SASL/SCRAM brokers when public not available",
			brokers: kafka.GetBootstrapBrokersOutput{
				BootstrapBrokerStringSaslScram: aws.String("private-scram-broker1:9096,private-scram-broker2:9096"),
			},
			wantBrokers: []string{"private-scram-broker1:9096", "private-scram-broker2:9096"},
		},
		{
			name: "returns public brokers even when private are also available",
			brokers: kafka.GetBootstrapBrokersOutput{
				BootstrapBrokerStringPublicSaslScram: aws.String("public-scram-broker1:9096"),
				BootstrapBrokerStringSaslScram:       aws.String("private-scram-broker1:9096,private-scram-broker2:9096"),
			},
			wantBrokers: []string{"public-scram-broker1:9096"},
		},
		{
			name: "handles single public SASL/SCRAM broker",
			brokers: kafka.GetBootstrapBrokersOutput{
				BootstrapBrokerStringPublicSaslScram: aws.String("public-scram-broker1:9096"),
			},
			wantBrokers: []string{"public-scram-broker1:9096"},
		},
		{
			name: "handles single private SASL/SCRAM broker (fallback)",
			brokers: kafka.GetBootstrapBrokersOutput{
				BootstrapBrokerStringSaslScram: aws.String("private-scram-broker1:9096"),
			},
			wantBrokers: []string{"private-scram-broker1:9096"},
		},
		{
			name: "handles public brokers with spaces",
			brokers: kafka.GetBootstrapBrokersOutput{
				BootstrapBrokerStringPublicSaslScram: aws.String(" public-scram-broker1:9096 , public-scram-broker2:9096 "),
			},
			wantBrokers: []string{"public-scram-broker1:9096", "public-scram-broker2:9096"},
		},
		{
			name: "handles private brokers with spaces (fallback)",
			brokers: kafka.GetBootstrapBrokersOutput{
				BootstrapBrokerStringSaslScram: aws.String(" private-scram-broker1:9096 , private-scram-broker2:9096 "),
			},
			wantBrokers: []string{"private-scram-broker1:9096", "private-scram-broker2:9096"},
		},
		{
			name: "handles empty public broker list but has private brokers",
			brokers: kafka.GetBootstrapBrokersOutput{
				BootstrapBrokerStringPublicSaslScram: aws.String(""),
				BootstrapBrokerStringSaslScram:       aws.String("private-scram-broker1:9096"),
			},
			wantBrokers: []string{"private-scram-broker1:9096"},
		},
		{
			name: "handles nil public broker field but has private brokers",
			brokers: kafka.GetBootstrapBrokersOutput{
				// BootstrapBrokerStringPublicSaslScram is nil
				BootstrapBrokerStringSaslScram: aws.String("private-scram-broker1:9096"),
			},
			wantBrokers: []string{"private-scram-broker1:9096"},
		},
		{
			name: "returns error when no SASL/SCRAM brokers available",
			brokers: kafka.GetBootstrapBrokersOutput{
				BootstrapBrokerStringSaslIam: aws.String("broker1:9098"),
			},
			wantError: "❌ No SASL/SCRAM brokers found in the cluster",
		},
		{
			name: "returns error when both public and private broker types are empty strings",
			brokers: kafka.GetBootstrapBrokersOutput{
				BootstrapBrokerStringPublicSaslScram: aws.String(""),
				BootstrapBrokerStringSaslScram:       aws.String(""),
			},
			wantError: "❌ No SASL/SCRAM brokers found in the cluster",
		},
		{
			name: "returns error when public is empty string and private is nil",
			brokers: kafka.GetBootstrapBrokersOutput{
				BootstrapBrokerStringPublicSaslScram: aws.String(""),
				BootstrapBrokerStringSaslScram:       nil,
			},
			wantError: "❌ No SASL/SCRAM brokers found in the cluster",
		},
		{
			name: "returns error when public is nil and private is empty string",
			brokers: kafka.GetBootstrapBrokersOutput{
				BootstrapBrokerStringPublicSaslScram: nil,
				BootstrapBrokerStringSaslScram:       aws.String(""),
			},
			wantError: "❌ No SASL/SCRAM brokers found in the cluster",
		},
		{
			name: "returns error when both public and private broker types are nil",
			brokers: kafka.GetBootstrapBrokersOutput{
				BootstrapBrokerStringPublicSaslScram: nil,
				BootstrapBrokerStringSaslScram:       nil,
			},
			wantError: "❌ No SASL/SCRAM brokers found in the cluster",
		},
		{
			name: "handles multiple brokers with trailing comma in public brokers",
			brokers: kafka.GetBootstrapBrokersOutput{
				BootstrapBrokerStringPublicSaslScram: aws.String("public-scram-broker1:9096,public-scram-broker2:9096,"),
			},
			wantBrokers: []string{"public-scram-broker1:9096", "public-scram-broker2:9096"},
		},
		{
			name: "handles multiple brokers with trailing comma in private brokers (fallback)",
			brokers: kafka.GetBootstrapBrokersOutput{
				BootstrapBrokerStringSaslScram: aws.String("private-scram-broker1:9096,private-scram-broker2:9096,"),
			},
			wantBrokers: []string{"private-scram-broker1:9096", "private-scram-broker2:9096"},
		},
	}

	for _, tt := range tests {
		t.Run(tt.name, func(t *testing.T) {
			mockMSKService := &mocks.MockMSKService{
				ParseBrokerAddressesFunc: func(brokers kafka.GetBootstrapBrokersOutput, authType types.AuthType) ([]string, error) {
					// This test is specifically testing the parseBrokerAddresses logic for SASL/SCRAM brokers
					// so we'll implement it inline to match the expected behavior
					var brokerList string
					if authType == types.AuthTypeSASLSCRAM {
						brokerList = aws.ToString(brokers.BootstrapBrokerStringPublicSaslScram)
						if brokerList == "" {
							brokerList = aws.ToString(brokers.BootstrapBrokerStringSaslScram)
						}
						if brokerList == "" {
							return nil, fmt.Errorf("❌ No SASL/SCRAM brokers found in the cluster")
						}
					}

					// Split by comma and trim whitespace
					rawAddresses := strings.Split(brokerList, ",")
					addresses := make([]string, 0, len(rawAddresses))
					for _, addr := range rawAddresses {
						trimmedAddr := strings.TrimSpace(addr)
						if trimmedAddr != "" {
							addresses = append(addresses, trimmedAddr)
						}
					}
					return addresses, nil
				},
			}

			discoverer := newTestClusterScanner("test-cluster", defaultRegion, mockMSKService, newMockEC2Service(), nil, false)
			brokers, err := discoverer.mskService.ParseBrokerAddresses(tt.brokers, types.AuthTypeSASLSCRAM)

			if tt.wantError != "" {
				require.Error(t, err)
				assert.Contains(t, err.Error(), tt.wantError)
				return
			}

			require.NoError(t, err)
			assert.Equal(t, tt.wantBrokers, brokers)
		})
	}
}

func TestClusterScanner_ParseBrokerAddresses_TLS(t *testing.T) {
	tests := []struct {
		name        string
		brokers     kafka.GetBootstrapBrokersOutput
		wantBrokers []string
		wantError   string
	}{
		{
			name: "returns Public TLS brokers when available (preferred)",
			brokers: kafka.GetBootstrapBrokersOutput{
				BootstrapBrokerStringPublicTls: aws.String("public-tls-broker1:9094,public-tls-broker2:9094"),
				BootstrapBrokerStringTls:       aws.String("private-tls-broker1:9094,private-tls-broker2:9094"),
			},
			wantBrokers: []string{"public-tls-broker1:9094", "public-tls-broker2:9094"},
		},
		{
			name: "falls back to private TLS brokers when public not available",
			brokers: kafka.GetBootstrapBrokersOutput{
				BootstrapBrokerStringTls: aws.String("private-tls-broker1:9094,private-tls-broker2:9094"),
			},
			wantBrokers: []string{"private-tls-broker1:9094", "private-tls-broker2:9094"},
		},
		{
			name: "returns public TLS brokers even when private are also available",
			brokers: kafka.GetBootstrapBrokersOutput{
				BootstrapBrokerStringPublicTls: aws.String("public-tls-broker1:9094"),
				BootstrapBrokerStringTls:       aws.String("private-tls-broker1:9094,private-tls-broker2:9094"),
			},
			wantBrokers: []string{"public-tls-broker1:9094"},
		},
		{
			name: "handles single public TLS broker",
			brokers: kafka.GetBootstrapBrokersOutput{
				BootstrapBrokerStringPublicTls: aws.String("public-tls-broker1:9094"),
			},
			wantBrokers: []string{"public-tls-broker1:9094"},
		},
		{
			name: "handles single private TLS broker (fallback)",
			brokers: kafka.GetBootstrapBrokersOutput{
				BootstrapBrokerStringTls: aws.String("private-tls-broker1:9094"),
			},
			wantBrokers: []string{"private-tls-broker1:9094"},
		},
		{
			name: "handles public TLS brokers with spaces",
			brokers: kafka.GetBootstrapBrokersOutput{
				BootstrapBrokerStringPublicTls: aws.String(" public-tls-broker1:9094 , public-tls-broker2:9094 "),
			},
			wantBrokers: []string{"public-tls-broker1:9094", "public-tls-broker2:9094"},
		},
		{
			name: "handles private TLS brokers with spaces (fallback)",
			brokers: kafka.GetBootstrapBrokersOutput{
				BootstrapBrokerStringTls: aws.String(" private-tls-broker1:9094 , private-tls-broker2:9094 "),
			},
			wantBrokers: []string{"private-tls-broker1:9094", "private-tls-broker2:9094"},
		},
		{
			name: "handles empty public TLS broker list but has private brokers",
			brokers: kafka.GetBootstrapBrokersOutput{
				BootstrapBrokerStringPublicTls: aws.String(""),
				BootstrapBrokerStringTls:       aws.String("private-tls-broker1:9094"),
			},
			wantBrokers: []string{"private-tls-broker1:9094"},
		},
		{
			name: "handles nil public TLS broker field but has private brokers",
			brokers: kafka.GetBootstrapBrokersOutput{
				// BootstrapBrokerStringPublicTls is nil
				BootstrapBrokerStringTls: aws.String("private-tls-broker1:9094"),
			},
			wantBrokers: []string{"private-tls-broker1:9094"},
		},
		{
			name: "returns error when no TLS brokers available",
			brokers: kafka.GetBootstrapBrokersOutput{
				BootstrapBrokerStringSaslIam: aws.String("broker1:9098"),
			},
			wantError: "❌ No TLS brokers found in the cluster",
		},
		{
			name: "returns error when both public and private TLS broker types are empty strings",
			brokers: kafka.GetBootstrapBrokersOutput{
				BootstrapBrokerStringPublicTls: aws.String(""),
				BootstrapBrokerStringTls:       aws.String(""),
			},
			wantError: "❌ No TLS brokers found in the cluster",
		},
		{
			name: "returns error when public TLS is empty string and private TLS is nil",
			brokers: kafka.GetBootstrapBrokersOutput{
				BootstrapBrokerStringPublicTls: aws.String(""),
				BootstrapBrokerStringTls:       nil,
			},
			wantError: "❌ No TLS brokers found in the cluster",
		},
		{
			name: "returns error when public TLS is nil and private TLS is empty string",
			brokers: kafka.GetBootstrapBrokersOutput{
				BootstrapBrokerStringPublicTls: nil,
				BootstrapBrokerStringTls:       aws.String(""),
			},
			wantError: "❌ No TLS brokers found in the cluster",
		},
		{
			name: "returns error when both public and private TLS broker types are nil",
			brokers: kafka.GetBootstrapBrokersOutput{
				BootstrapBrokerStringPublicTls: nil,
				BootstrapBrokerStringTls:       nil,
			},
			wantError: "❌ No TLS brokers found in the cluster",
		},
		{
			name: "handles multiple brokers with trailing comma in public TLS brokers",
			brokers: kafka.GetBootstrapBrokersOutput{
				BootstrapBrokerStringPublicTls: aws.String("public-tls-broker1:9094,public-tls-broker2:9094,"),
			},
			wantBrokers: []string{"public-tls-broker1:9094", "public-tls-broker2:9094"},
		},
		{
			name: "handles multiple brokers with trailing comma in private TLS brokers (fallback)",
			brokers: kafka.GetBootstrapBrokersOutput{
				BootstrapBrokerStringTls: aws.String("private-tls-broker1:9094,private-tls-broker2:9094,"),
			},
			wantBrokers: []string{"private-tls-broker1:9094", "private-tls-broker2:9094"},
		},
	}

	for _, tt := range tests {
		t.Run(tt.name, func(t *testing.T) {
			mockMSKService := &mocks.MockMSKService{
				ParseBrokerAddressesFunc: func(brokers kafka.GetBootstrapBrokersOutput, authType types.AuthType) ([]string, error) {
					// This test is specifically testing the parseBrokerAddresses logic for TLS brokers
					// so we'll implement it inline to match the expected behavior
					var brokerList string
					if authType == types.AuthTypeTLS {
						brokerList = aws.ToString(brokers.BootstrapBrokerStringPublicTls)
						if brokerList == "" {
							brokerList = aws.ToString(brokers.BootstrapBrokerStringTls)
						}
						if brokerList == "" {
							return nil, fmt.Errorf("❌ No TLS brokers found in the cluster")
						}
					}

					// Split by comma and trim whitespace
					rawAddresses := strings.Split(brokerList, ",")
					addresses := make([]string, 0, len(rawAddresses))
					for _, addr := range rawAddresses {
						trimmedAddr := strings.TrimSpace(addr)
						if trimmedAddr != "" {
							addresses = append(addresses, trimmedAddr)
						}
					}
					return addresses, nil
				},
			}

			discoverer := newTestClusterScanner("test-cluster", defaultRegion, mockMSKService, newMockEC2Service(), nil, false)
			brokers, err := discoverer.mskService.ParseBrokerAddresses(tt.brokers, types.AuthTypeTLS)

			if tt.wantError != "" {
				require.Error(t, err)
				assert.Contains(t, err.Error(), tt.wantError)
				return
			}

			require.NoError(t, err)
			assert.Equal(t, tt.wantBrokers, brokers)
		})
	}
}<|MERGE_RESOLUTION|>--- conflicted
+++ resolved
@@ -952,13 +952,8 @@
 				},
 			}
 
-<<<<<<< HEAD
-			clusterScanner := newTestClusterScanner("test-cluster-arn", defaultRegion, mockMSKService, adminFactory, false)
+			clusterScanner := newTestClusterScanner("test-cluster-arn", defaultRegion, mockMSKService, newMockEC2Service(), adminFactory, false)
 			result, err := clusterScanner.ScanCluster(context.Background())
-=======
-			clusterScanner := newTestClusterScanner("test-cluster-arn", defaultRegion, mockMSKService, newMockEC2Service(), adminFactory, false)
-			result, err := clusterScanner.scanCluster(context.Background())
->>>>>>> 4e49967d
 
 			if tt.wantError != "" {
 				require.Error(t, err)
@@ -2355,13 +2350,8 @@
 				return mockAdmin, nil
 			}
 
-<<<<<<< HEAD
-			clusterScanner := newTestClusterScanner("test-cluster-arn", defaultRegion, mockMSKService, adminFactory, tt.skipKafka)
+			clusterScanner := newTestClusterScanner("test-cluster-arn", defaultRegion, mockMSKService, newMockEC2Service(), adminFactory, tt.skipKafka)
 			result, err := clusterScanner.ScanCluster(context.Background())
-=======
-			clusterScanner := newTestClusterScanner("test-cluster-arn", defaultRegion, mockMSKService, newMockEC2Service(), adminFactory, tt.skipKafka)
-			result, err := clusterScanner.scanCluster(context.Background())
->>>>>>> 4e49967d
 
 			require.NoError(t, err)
 			require.NotNil(t, result)

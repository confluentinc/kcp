--- conflicted
+++ resolved
@@ -4,11 +4,8 @@
 	"context"
 	"fmt"
 	"log/slog"
-<<<<<<< HEAD
-=======
 	"os"
 	"path/filepath"
->>>>>>> 1f34006b
 	"strings"
 	"time"
 
@@ -140,25 +137,17 @@
 		return err
 	}
 
-<<<<<<< HEAD
-	filePath := fmt.Sprintf("region_scan_%s.json", rs.region)	
-=======
 	dirPath := filepath.Join("kcp-scan", rs.region)
 	if err := os.MkdirAll(dirPath, 0755); err != nil {
 		return fmt.Errorf("❌ Failed to create directory structure: %v", err)
 	}
 
 	filePath := filepath.Join(dirPath, fmt.Sprintf("%s-region-scan.json", rs.region))
->>>>>>> 1f34006b
 	if err := scanResult.WriteAsJson(filePath); err != nil {
 		return err
 	}
 	// Generate markdown report
-<<<<<<< HEAD
-	mdFilePath := fmt.Sprintf("region_scan_%s.md", rs.region)
-=======
 	mdFilePath := filepath.Join(dirPath, fmt.Sprintf("%s-region-scan.md", rs.region))
->>>>>>> 1f34006b
 	if err := scanResult.WriteAsMarkdown(mdFilePath); err != nil {
 		return fmt.Errorf("❌ Failed to generate markdown report: %v", err)
 	}

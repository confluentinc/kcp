--- conflicted
+++ resolved
@@ -44,96 +44,6 @@
 	ClientBrokerEncryptionInTransit kafkatypes.ClientBroker `json:"client_broker_encryption_in_transit"`
 }
 
-<<<<<<< HEAD
-// MSKClusterMetrics represents detailed metrics for an MSK cluster
-type MSKClusterMetrics struct {
-	Region         string           `json:"region"`
-	ClusterMetrics []ClusterMetrics `json:"cluster_metrics"`
-	CostData       CostData         `json:"cost_data"`
-}
-
-type RegionMetrics struct {
-	Region         string           `json:"region"`
-	ClusterMetrics []ClusterMetrics `json:"cluster_metrics"`
-}
-
-type RegionCosts struct {
-	Region   string   `json:"region"`
-	CostData CostData `json:"cost_data"`
-}
-
-type ClusterMetricsSummary struct {
-	AvgIngressThroughputMegabytesPerSecond  *float64 `json:"avg_ingress_throughput_megabytes_per_second"`
-	PeakIngressThroughputMegabytesPerSecond *float64 `json:"peak_ingress_throughput_megabytes_per_second"`
-	AvgEgressThroughputMegabytesPerSecond   *float64 `json:"avg_egress_throughput_megabytes_per_second"`
-	PeakEgressThroughputMegabytesPerSecond  *float64 `json:"peak_egress_throughput_megabytes_per_second"`
-	// 	Retention (Days)
-	RetentionDays *float64 `json:"retention_days,omitempty"`
-	// Partitions (Optional, Default = 1000)
-	Partitions *float64 `json:"partitions"`
-	// Replication Factor (Optional, Default = 3)
-	ReplicationFactor *float64 `json:"replication_factor,omitempty"`
-	// Follower Fetching (Default = FALSE)
-	FollowerFetching *bool `json:"follower_fetching"`
-	// Tiered Storage (Default = FALSE)
-	TieredStorage *bool `json:"tiered_storage"`
-	// "Local Retention in Primary Storage (Hrs)
-	// ** leave blank if TS = FALSE"
-	LocalRetentionInPrimaryStorageHours *float64 `json:"local_retention_in_primary_storage_hours,omitempty"`
-	// "Instance Type Override
-	// Otherwise Defaults used based on peak ingress:
-	// <100 MB/s=M7g.l,>=100 and <300=M7g.xl, >=300 and <600=M7g.2xl, >=600=M7g.4xl"
-	InstanceType *string `json:"instance_type"`
-}
-
-type ClusterMetrics struct {
-	ClusterName           string                `json:"cluster_name"`
-	ClusterType           string                `json:"cluster_type"`
-	BrokerAZDistribution  *string               `json:"broker_az_distribution"`
-	Authentication        map[string]any        `json:"authentication"`
-	KafkaVersion          *string               `json:"kafka_version"`
-	EnhancedMonitoring    *string               `json:"enhanced_monitoring"`
-	NodesMetrics          []NodeMetrics         `json:"nodes"`
-	ClusterMetricsSummary ClusterMetricsSummary `json:"cluster_metrics_summary"`
-}
-
-type NodeMetrics struct {
-	NodeID                       int     `json:"node_id"`
-	InstanceType                 *string `json:"instance_type"`
-	VolumeSizeGB                 *int    `json:"volume_size_gb"`
-	BytesInPerSecAvg             float64 `json:"bytes_in_per_sec_avg"`
-	BytesOutPerSecAvg            float64 `json:"bytes_out_per_sec_avg"`
-	MessagesInPerSecAvg          float64 `json:"messages_in_per_sec_avg"`
-	KafkaDataLogsDiskUsedAvg     float64 `json:"kafka_data_logs_disk_used_avg"`
-	RemoteLogSizeBytesAvg        float64 `json:"remote_log_size_bytes_avg"`
-	BytesInPerSecMax             float64 `json:"bytes_in_per_sec_max"`
-	BytesOutPerSecMax            float64 `json:"bytes_out_per_sec_max"`
-	MessagesInPerSecMax          float64 `json:"messages_in_per_sec_max"`
-	KafkaDataLogsDiskUsedMax     float64 `json:"kafka_data_logs_disk_used_max"`
-	RemoteLogSizeBytesMax        float64 `json:"remote_log_size_bytes_max"`
-	ClientConnectionCountMax     float64 `json:"client_connection_count_max"`
-	PartitionCountMax            float64 `json:"partition_count_max"`
-	GlobalTopicCountMax          float64 `json:"global_topic_count_max"`
-	LeaderCountMax               float64 `json:"leader_count_max"`
-	ReplicationBytesOutPerSecMax float64 `json:"replication_bytes_out_per_sec_max"`
-	ReplicationBytesInPerSecMax  float64 `json:"replication_bytes_in_per_sec_max"`
-}
-
-type CostData struct {
-	Costs []Cost  `json:"costs"`
-	Total float64 `json:"total"`
-}
-
-type Cost struct {
-	TimePeriodStart string  `json:"time_period_start"`
-	TimePeriodEnd   string  `json:"time_period_end"`
-	Service         string  `json:"service"`
-	Cost            float64 `json:"cost"`
-	UsageType       string  `json:"usage_type"`
-}
-
-=======
->>>>>>> 1f34006b
 type TerraformState struct {
 	Outputs TerraformOutput `json:"outputs"`
 }

package types

import (
	"fmt"
	"strconv"
	"strings"

	"github.com/confluentinc/kcp/internal/build_info"
	"github.com/confluentinc/kcp/internal/services/markdown"
)

type TerraformState struct {
	Outputs TerraformOutput `json:"outputs"`
}

// a type for the output.json file in the target_env folder
type TerraformOutput struct {
	ConfluentCloudClusterApiKey                TerraformOutputValue `json:"confluent_cloud_cluster_api_key"`
	ConfluentCloudClusterApiKeySecret          TerraformOutputValue `json:"confluent_cloud_cluster_api_key_secret"`
	ConfluentCloudClusterId                    TerraformOutputValue `json:"confluent_cloud_cluster_id"`
	ConfluentCloudClusterRestEndpoint          TerraformOutputValue `json:"confluent_cloud_cluster_rest_endpoint"`
	ConfluentCloudClusterBootstrapEndpoint     TerraformOutputValue `json:"confluent_cloud_cluster_bootstrap_endpoint"`
	ConfluentPlatformControllerBootstrapServer TerraformOutputValue `json:"confluent_platform_controller_bootstrap_server"`
}

type TerraformOutputValue struct {
	Sensitive bool   `json:"sensitive"`
	Type      string `json:"type"`
	Value     any    `json:"value"`
}

// AuthType represents the different authentication types supported by MSK clusters
type AuthType string

const (
	AuthTypeSASLSCRAM                AuthType = "SASL/SCRAM"
	AuthTypeIAM                      AuthType = "SASL/IAM"
	AuthTypeTLS                      AuthType = "TLS"
	AuthTypeUnauthenticatedPlaintext AuthType = "Unauthenticated (Plaintext)"
	AuthTypeUnauthenticatedTLS       AuthType = "Unauthenticated (TLS Encryption)"
)

func (a AuthType) IsValid() bool {
	switch a {
	case AuthTypeSASLSCRAM, AuthTypeIAM, AuthTypeTLS, AuthTypeUnauthenticatedPlaintext, AuthTypeUnauthenticatedTLS:
		return true
	default:
		return false
	}
}

// Values returns all possible AuthType values as strings
func (a AuthType) Values() []string {
	return AllAuthTypes()
}

// AllAuthTypes returns all possible AuthType values as strings
// This can be called statically without needing an AuthType instance
func AllAuthTypes() []string {
	return []string{
		string(AuthTypeSASLSCRAM),
		string(AuthTypeIAM),
		string(AuthTypeTLS),
		string(AuthTypeUnauthenticatedPlaintext),
		string(AuthTypeUnauthenticatedTLS),
	}
}

type MigrationInfraType int

const (
	MskCpCcPrivateSaslIam   MigrationInfraType = 1 // MSK to CP to CC Private with SASL/IAM
	MskCpCcPrivateSaslScram MigrationInfraType = 2 // MSK to CP to CC Private with SASL/SCRAM
	MskCcPublic             MigrationInfraType = 3 // MSK to CC Public
)

func (m MigrationInfraType) IsValid() bool {
	switch m {
	case MskCpCcPrivateSaslIam, MskCpCcPrivateSaslScram, MskCcPublic:
		return true
	default:
		return false
	}
}

func ToMigrationInfraType(input string) (MigrationInfraType, error) {
	value, err := strconv.Atoi(input)
	if err != nil {
		return 0, fmt.Errorf("invalid input: must be a number")
	}
	m := MigrationInfraType(value)
	if !m.IsValid() {
		return 0, fmt.Errorf("invalid MigrationInfraType value: %d", value)
	}
	return m, nil
}

type Manifest struct {
	MigrationInfraType MigrationInfraType `json:"migration_infra_type"`
}

<<<<<<< HEAD
type KcpBuildInfo struct {
	Version string `json:"version"`
	Commit  string `json:"commit"`
	Date    string `json:"date"`
}

type Discovery struct {
	Regions      []DiscoveredRegion `json:"regions"`
	KcpBuildInfo KcpBuildInfo       `json:"kcp_build_info"`
	Timestamp    time.Time          `json:"timestamp"`
}

func NewDiscovery(discoveredRegions []DiscoveredRegion) Discovery {
	return Discovery{
		Regions: discoveredRegions,
		KcpBuildInfo: KcpBuildInfo{
			Version: build_info.Version,
			Commit:  build_info.Commit,
			Date:    build_info.Date,
		},
		Timestamp: time.Now(),
	}
}

func (d *Discovery) WriteToJsonFile(filePath string) error {
	data, err := json.MarshalIndent(d, "", "  ")
	if err != nil {
		return fmt.Errorf("failed to marshal discovery: %v", err)
	}
	return os.WriteFile(filePath, data, 0644)
}

func (d *Discovery) LoadStateFile(stateFile string) error {
	file, err := os.ReadFile(stateFile)
	if err != nil {
		return fmt.Errorf("failed to read state file: %v", err)
	}

	if err := json.Unmarshal(file, d); err != nil {
		return fmt.Errorf("failed to unmarshal discovery: %v", err)
	}

	return nil
}

func (d *Discovery) PersistStateFile(stateFile string) error {
	if d == nil {
		return fmt.Errorf("discovery state is nil")
	}

	return d.WriteToJsonFile(stateFile)
}

type DiscoveredRegion struct {
	Name           string                                      `json:"name"`
	Configurations []kafka.DescribeConfigurationRevisionOutput `json:"configurations"`
	Costs          CostInformation                             `json:"costs"`
	Clusters       []DiscoveredCluster                         `json:"clusters"`
	// internal only - exclude from JSON output
	ClusterArns []string `json:"-"`
}

type DiscoveredCluster struct {
	Name                        string                      `json:"name"`
	Arn                         string                      `json:"arn"`
	Region                      string                      `json:"region"`
	ClusterMetrics              ClusterMetrics              `json:"metrics"`
	AWSClientInformation        AWSClientInformation        `json:"aws_client_information"`
	KafkaAdminClientInformation KafkaAdminClientInformation `json:"kafka_admin_client_information"`
}

type ClusterNetworking struct {
	VpcId          string       `json:"vpc_id"`
	SubnetIds      []string     `json:"subnet_ids"`
	SecurityGroups []string     `json:"security_groups"`
	Subnets        []SubnetInfo `json:"subnets"`
}

type SubnetInfo struct {
	SubnetMskBrokerId int    `json:"subnet_msk_broker_id"`
	SubnetId          string `json:"subnet_id"`
	AvailabilityZone  string `json:"availability_zone"`
	PrivateIpAddress  string `json:"private_ip_address"`
	CidrBlock         string `json:"cidr_block"`
}

type AWSClientInformation struct {
	MskClusterConfig     kafkatypes.Cluster                     `json:"msk_cluster_config"`
	ClientVpcConnections []kafkatypes.ClientVpcConnection       `json:"client_vpc_connections"`
	ClusterOperations    []kafkatypes.ClusterOperationV2Summary `json:"cluster_operations"`
	Nodes                []kafkatypes.NodeInfo                  `json:"nodes"`
	ScramSecrets         []string                               `json:"ScramSecrets"`
	BootstrapBrokers     kafka.GetBootstrapBrokersOutput        `json:"bootstrap_brokers"`
	Policy               kafka.GetClusterPolicyOutput           `json:"policy"`
	CompatibleVersions   kafka.GetCompatibleKafkaVersionsOutput `json:"compatible_versions"`
	ClusterNetworking    ClusterNetworking                      `json:"cluster_networking"`
	Connectors           []ConnectorSummary                     `json:"connectors"`
}

type ConnectorSummary struct {
	ConnectorArn                     string                                                        `json:"connector_arn"`
	ConnectorName                    string                                                        `json:"connector_name"`
	ConnectorState                   string                                                        `json:"connector_state"`
	CreationTime                     string                                                        `json:"creation_time"`
	KafkaCluster                     kafkaconnecttypes.ApacheKafkaClusterDescription               `json:"kafka_cluster"`
	KafkaClusterClientAuthentication kafkaconnecttypes.KafkaClusterClientAuthenticationDescription `json:"kafka_cluster_client_authentication"`
	Capacity                         kafkaconnecttypes.CapacityDescription                         `json:"capacity"`
	Plugins                          []kafkaconnecttypes.PluginDescription                         `json:"plugins"`
	ConnectorConfiguration           map[string]string                                             `json:"connector_configuration"`
}

type KafkaAdminClientInformation struct {
	ClusterID string  `json:"cluster_id"`
	Topics    *Topics `json:"topics"`
	Acls      []Acls  `json:"acls"`
}

// ----- metrics -----
type ClusterMetrics struct {
	MetricMetadata MetricMetadata                     `json:"metadata"`
	Results        []cloudwatchtypes.MetricDataResult `json:"results"`
}

type MetricMetadata struct {
	ClusterType          string `json:"cluster_type"`
	FollowerFetching     bool   `json:"follower_fetching"`
	BrokerAzDistribution string `json:"broker_az_distribution"`
	KafkaVersion         string `json:"kafka_version"`
	EnhancedMonitoring   string `json:"enhanced_monitoring"`
	StartWindowDate      string `json:"start_window_date"`
	EndWindowDate        string `json:"end_window_date"`
	Period               int32  `json:"period"`
}

type CloudWatchTimeWindow struct {
	StartTime time.Time
	EndTime   time.Time
	Period    int32
}

// ----- costs -----
type CostInformation struct {
	CostMetadata CostMetadata                     `json:"metadata"`
	CostResults  []costexplorertypes.ResultByTime `json:"results"`
}

type CostMetadata struct {
	StartDate   time.Time           `json:"start_date"`
	EndDate     time.Time           `json:"end_date"`
	Granularity string              `json:"granularity"`
	Tags        map[string][]string `json:"tags"`
	Services    []string            `json:"services"`
}

=======
>>>>>>> bb51c7f2
// / todo review if we need
type GlobalMetrics struct {
	GlobalPartitionCountMax float64 `json:"global_partition_count_max"`
	GlobalTopicCountMax     float64 `json:"global_topic_count_max"`
}

<<<<<<< HEAD
// Returns only one bootstrap broker per authentication type.
func (c *AWSClientInformation) GetBootstrapBrokersForAuthType(authType AuthType) ([]string, error) {
	var brokerList string
	var visibility string
	slog.Info("🔍 parsing broker addresses", "authType", authType)

	switch authType {
	case AuthTypeIAM:
		brokerList = aws.ToString(c.BootstrapBrokers.BootstrapBrokerStringPublicSaslIam)
		visibility = "PUBLIC"
		if brokerList == "" {
			brokerList = aws.ToString(c.BootstrapBrokers.BootstrapBrokerStringSaslIam)
			visibility = "PRIVATE"
		}
		if brokerList == "" {
			return nil, fmt.Errorf("❌ No SASL/IAM brokers found in the cluster")
		}
	case AuthTypeSASLSCRAM:
		brokerList = aws.ToString(c.BootstrapBrokers.BootstrapBrokerStringPublicSaslScram)
		visibility = "PUBLIC"
		if brokerList == "" {
			brokerList = aws.ToString(c.BootstrapBrokers.BootstrapBrokerStringSaslScram)
			visibility = "PRIVATE"
		}
		if brokerList == "" {
			return nil, fmt.Errorf("❌ No SASL/SCRAM brokers found in the cluster")
		}
	case AuthTypeUnauthenticatedTLS:
		brokerList = aws.ToString(c.BootstrapBrokers.BootstrapBrokerStringTls)
		visibility = "PRIVATE"
		if brokerList == "" {
			return nil, fmt.Errorf("❌ No Unauthenticated (TLS Encryption) brokers found in the cluster")
		}
	case AuthTypeUnauthenticatedPlaintext:
		brokerList = aws.ToString(c.BootstrapBrokers.BootstrapBrokerString)
		visibility = "PRIVATE"
		if brokerList == "" {
			return nil, fmt.Errorf("❌ No Unauthenticated (Plaintext) brokers found in the cluster")
		}
	case AuthTypeTLS:
		brokerList = aws.ToString(c.BootstrapBrokers.BootstrapBrokerStringPublicTls)
		visibility = "PUBLIC"
		if brokerList == "" {
			brokerList = aws.ToString(c.BootstrapBrokers.BootstrapBrokerStringTls)
			visibility = "PRIVATE"
		}
		if brokerList == "" {
			return nil, fmt.Errorf("❌ No TLS brokers found in the cluster")
		}
	default:
		return nil, fmt.Errorf("❌ Auth type: %v not yet supported", authType)
	}

	slog.Info("🔍 found broker addresses", "visibility", visibility, "authType", authType, "addresses", brokerList)

	// Split by comma and trim whitespace from each address, filter out empty strings
	rawAddresses := strings.Split(brokerList, ",")
	addresses := make([]string, 0, len(rawAddresses))
	for _, addr := range rawAddresses {
		trimmedAddr := strings.TrimSpace(addr)
		if trimmedAddr != "" {
			addresses = append(addresses, trimmedAddr)
		}
	}
	return addresses, nil
}

// Returns all bootstrap brokers for a given auth type.
func (c *AWSClientInformation) GetAllBootstrapBrokersForAuthType(authType AuthType) ([]string, error) {
	var brokerList []string
	slog.Info("🔍 parsing broker addresses", "authType", authType)

	switch authType {
	case AuthTypeIAM:
		brokerList = append(brokerList, aws.ToString(c.BootstrapBrokers.BootstrapBrokerStringPublicSaslIam))
		brokerList = append(brokerList, aws.ToString(c.BootstrapBrokers.BootstrapBrokerStringSaslIam))
	case AuthTypeSASLSCRAM:
		brokerList = append(brokerList, aws.ToString(c.BootstrapBrokers.BootstrapBrokerStringPublicSaslScram))
		brokerList = append(brokerList, aws.ToString(c.BootstrapBrokers.BootstrapBrokerStringSaslScram))
	case AuthTypeUnauthenticatedTLS:
		brokerList = append(brokerList, aws.ToString(c.BootstrapBrokers.BootstrapBrokerStringTls))
	case AuthTypeUnauthenticatedPlaintext:
		brokerList = append(brokerList, aws.ToString(c.BootstrapBrokers.BootstrapBrokerString))
	case AuthTypeTLS:
		brokerList = append(brokerList, aws.ToString(c.BootstrapBrokers.BootstrapBrokerStringPublicTls))
		brokerList = append(brokerList, aws.ToString(c.BootstrapBrokers.BootstrapBrokerStringTls))
	default:
		return nil, fmt.Errorf("❌ Auth type: %v not yet supported", authType)
	}

	slog.Info("🔍 found broker addresses", "authType", authType, "addresses", brokerList)

	rawAddresses := strings.Split(strings.Join(brokerList, ","), ",")
	addresses := make([]string, 0, len(rawAddresses))
	for _, addr := range rawAddresses {
		trimmedAddr := strings.TrimSpace(addr)
		if trimmedAddr != "" {
			addresses = append(addresses, trimmedAddr)
		}
	}
	return addresses, nil
}

func (c *KafkaAdminClientInformation) CalculateTopicSummary() TopicSummary {
	return c.CalculateTopicSummaryFromDetails(c.Topics.Details)
}

func (c *KafkaAdminClientInformation) CalculateTopicSummaryFromDetails(topicDetails []TopicDetails) TopicSummary {
	summary := TopicSummary{}

	for _, topic := range topicDetails {
		isInternal := strings.HasPrefix(topic.Name, "__")

		// Check if cleanup.policy exists and is not nil before dereferencing
		var isCompact bool
		if cleanupPolicy, exists := topic.Configurations["cleanup.policy"]; exists && cleanupPolicy != nil {
			isCompact = strings.Contains(*cleanupPolicy, "compact")
		}

		if isInternal {
			summary.InternalTopics++
			summary.TotalInternalPartitions += topic.Partitions
			if isCompact {
				summary.CompactInternalTopics++
				summary.CompactInternalPartitions += topic.Partitions
			}
		} else {
			summary.Topics++
			summary.TotalPartitions += topic.Partitions
			if isCompact {
				summary.CompactTopics++
				summary.CompactPartitions += topic.Partitions
			}
		}
	}

	return summary
}

func (c *KafkaAdminClientInformation) SetTopics(topicDetails []TopicDetails) {
	c.Topics = &Topics{
		Details: topicDetails,
		Summary: CalculateTopicSummaryFromDetails(topicDetails),
	}
}

func CalculateTopicSummaryFromDetails(topicDetails []TopicDetails) TopicSummary {
	summary := TopicSummary{}

	for _, topic := range topicDetails {
		isInternal := strings.HasPrefix(topic.Name, "__")

		// Check if cleanup.policy exists and is not nil before dereferencing
		var isCompact bool
		if cleanupPolicy, exists := topic.Configurations["cleanup.policy"]; exists && cleanupPolicy != nil {
			isCompact = strings.Contains(*cleanupPolicy, "compact")
		}

		if isInternal {
			summary.InternalTopics++
			summary.TotalInternalPartitions += topic.Partitions
			if isCompact {
				summary.CompactInternalTopics++
				summary.CompactInternalPartitions += topic.Partitions
			}
		} else {
			summary.Topics++
			summary.TotalPartitions += topic.Partitions
			if isCompact {
				summary.CompactTopics++
				summary.CompactPartitions += topic.Partitions
			}
		}
	}

	return summary
}

// report type

// ParsedCost represents a flattened cost entry
type ProcessedCost struct {
	Start     string `json:"start"`
	End       string `json:"end"`
	Service   string `json:"service"`
	UsageType string `json:"usage_type"`
	Value     string `json:"value"`
}

// ServiceTotal represents the total cost for a service
type ServiceTotal struct {
	Service string `json:"service"`
	Total   string `json:"total"`
}

// ParsedCostResponse represents the response structure with parsed costs and totals
type ProcessedRegionCosts struct {
	Region   string          `json:"region"`
	Costs    []ProcessedCost `json:"costs"`
	Totals   []ServiceTotal  `json:"totals"`
	Metadata CostMetadata    `json:"metadata"`
}

=======
>>>>>>> bb51c7f2
// todo this could be use for a single report with both costs and metrics - with its own markdown func
type Report struct {
	Costs   []ProcessedRegionCosts    `json:"costs"`
	Metrics []ProcessedClusterMetrics `json:"metrics"`
}

type CostReport struct {
	ProcessedRegionCosts []ProcessedRegionCosts `json:"processed_region_costs"`
}

func (c *CostReport) AsMarkdown() *markdown.Markdown {

	md := markdown.New()
	md.AddHeading("AWS Service Cost Report", 1)

	md.AddParagraph("This report presents cost analysis for AWS services across multiple regions.")
	region := "us-east-1"

	// Process each region
	for _, regionCost := range c.ProcessedRegionCosts {
		md.AddHeading(fmt.Sprintf("Region: %s", region), 2)
		md.AddParagraph(fmt.Sprintf("This section presents cost analysis for the region **%s**.", region))

		// Add metadata section
		md.AddHeading("Cost Analysis Dimensions", 3)
		services := make([]string, 0, len(regionCost.Totals))
		for _, total := range regionCost.Totals {
			services = append(services, total.Service)
		}

		md.AddParagraph(fmt.Sprintf("**Region:** %s", region))
		md.AddParagraph(fmt.Sprintf("**Services:** %s", strings.Join(services, ", ")))
		md.AddParagraph(fmt.Sprintf("**Aggregation Period:** %s to %s", regionCost.Metadata.StartDate.Format("2006-01-02"), regionCost.Metadata.EndDate.Format("2006-01-02")))
		md.AddParagraph(fmt.Sprintf("**Aggregation Granularity:** %s", regionCost.Metadata.Granularity))

		if len(regionCost.Metadata.Tags) > 0 {
			md.AddParagraph("**Resource Filter Tags:**")
			for k, v := range regionCost.Metadata.Tags {
				md.AddParagraph(fmt.Sprintf("- %s=%s", k, strings.Join(v, ",")))
			}
		}

		// Build usage type summary
		usageTypeSummary := make(map[string]map[string]float64) // service -> lineItem -> cost
		serviceTotalsFromCosts := make(map[string]float64)      // service -> total cost

		for _, cost := range regionCost.Results {
			if usageTypeSummary[cost.Service] == nil {
				usageTypeSummary[cost.Service] = make(map[string]float64)
			}

			// Parse cost string to float
			if costFloat, err := strconv.ParseFloat(cost.Value, 64); err == nil {
				usageTypeSummary[cost.Service][cost.UsageType] += costFloat
				serviceTotalsFromCosts[cost.Service] += costFloat
			}
		}

		// Separate MSK and other services
		mskUsageData := [][]string{}
		otherUsageData := [][]string{}
		var mskDataTransferCost, ec2DataTransferCost float64

		// Sort services for consistent output
		sortedServices := make([]string, 0, len(usageTypeSummary))
		for service := range usageTypeSummary {
			sortedServices = append(sortedServices, service)
		}
		// Simple sort
		for i := 0; i < len(sortedServices)-1; i++ {
			for j := i + 1; j < len(sortedServices); j++ {
				if sortedServices[i] > sortedServices[j] {
					sortedServices[i], sortedServices[j] = sortedServices[j], sortedServices[i]
				}
			}
		}

		for _, service := range sortedServices {
			// Sort line items within each service
			lineItems := make([]string, 0, len(usageTypeSummary[service]))
			for lineItem := range usageTypeSummary[service] {
				lineItems = append(lineItems, lineItem)
			}
			for i := 0; i < len(lineItems)-1; i++ {
				for j := i + 1; j < len(lineItems); j++ {
					if lineItems[i] > lineItems[j] {
						lineItems[i], lineItems[j] = lineItems[j], lineItems[i]
					}
				}
			}

			for _, lineItem := range lineItems {
				totalCost := usageTypeSummary[service][lineItem]
				totalCostFormatted := fmt.Sprintf("$%.2f", totalCost)
				if totalCostFormatted == "$0.00" {
					continue
				}

				if service == "Amazon Managed Streaming for Apache Kafka" {
					if strings.Contains(lineItem, "DataTransfer-Regional-Bytes") {
						mskDataTransferCost = totalCost
					}
					mskUsageData = append(mskUsageData, []string{lineItem, totalCostFormatted})
				} else {
					if strings.Contains(lineItem, "DataTransfer-Regional-Bytes") && service == "EC2 - Other" {
						ec2DataTransferCost = totalCost
					}
					otherUsageData = append(otherUsageData, []string{service, lineItem, totalCostFormatted})
				}
			}

			// Add service total row
			if service == "Amazon Managed Streaming for Apache Kafka" {
				mskUsageData = append(mskUsageData, []string{"**TOTAL**", fmt.Sprintf("$%.2f", serviceTotalsFromCosts[service])})
			} else {
				otherUsageData = append(otherUsageData, []string{service, "**TOTAL**", fmt.Sprintf("$%.2f", serviceTotalsFromCosts[service])})
			}
		}

		// Add MSK section
		if len(mskUsageData) > 0 {
			mskUsageHeaders := []string{"Usage Type", "Total Cost (USD)"}
			md.AddHeading("Amazon Managed Streaming for Apache Kafka (MSK) Service Costs Summary", 3)
			md.AddParagraph("This section presents a summary of directly attributable costs for the Amazon Managed Streaming for Apache Kafka (MSK) service.")
			md.AddTable(mskUsageHeaders, mskUsageData)
		}

		// Add other services section
		if len(otherUsageData) > 0 {
			otherUsageHeaders := []string{"Service", "Usage Type", "Total Cost (USD)"}
			md.AddHeading("Other Services Costs Summary", 3)
			md.AddParagraph("This section details costs for additional AWS services. " +
				"Some portions of some costs may be indirectly attributable to Amazon MSK operations, while others may arise from unrelated service activities. " +
				"These *hidden* costs are not identifiable through AWS Cost APIs without comprehensive resource tagging across all resources used by MSK operations.")
			md.AddTable(otherUsageHeaders, otherUsageData)
		}

		// Add hidden costs section if we have data transfer costs
		if mskDataTransferCost > 0 && ec2DataTransferCost > 0 {
			md.AddHeading("Estimated Amazon MSK Hidden Costs", 3)
			md.AddParagraph("This section details potential *hidden* costs of Amazon MSK operations. " +
				"These are costs attributed to other AWS services, which may be caused by the operations of Amazon MSK, but are not directly attributable to the service itself.")

			hiddenHeaders := []string{"Hidden Cost Type", "Description", "Service", "Hidden Cost (USD)"}
			hiddenCosts := [][]string{
				{
					"Cross AZ Data Transfer costs",
					fmt.Sprintf("$%.2f of the $%.2f **EC2 - Other:DataTransfer-Regional-Bytes** cost is MSK-attributable (equivalent to **MSK:DataTransfer-Regional-Bytes** cost).", mskDataTransferCost, ec2DataTransferCost),
					"EC2 - Other",
					fmt.Sprintf("$%.2f", mskDataTransferCost),
				},
			}
			md.AddTable(hiddenHeaders, hiddenCosts)
		}

		md.AddHorizontalRule()
	}

	// Add build info section at the end
	md.AddHeading("KCP Build Info", 2)
	// We'll need to get build info from somewhere - let's add a simple version for now
	md.AddParagraph(fmt.Sprintf("**Version:** %s", build_info.Version))
	md.AddParagraph(fmt.Sprintf("**Commit:** %s", build_info.Commit))
	md.AddParagraph(fmt.Sprintf("**Date:** %s", build_info.Date))

	return md
}

// // ProcessedMetric represents a single metric data point
// type ProcessedMetric struct {
// 	Start string   `json:"start"`
// 	End   string   `json:"end"`
// 	Label string   `json:"label"`
// 	Value *float64 `json:"value"`
// }

// // ProcessedClusterMetrics represents the flattened metrics response
// type ProcessedClusterMetrics struct {
// 	ClusterName string            `json:"cluster_name"`
// 	ClusterArn  string            `json:"cluster_arn"`
// 	Metadata    MetricMetadata    `json:"metadata"`
// 	Metrics     []ProcessedMetric `json:"results"`
// }

type MetricsReport struct {
	ProcessedClusterMetrics []ProcessedClusterMetrics `json:"processed_cluster_metrics"`
}

func (m *MetricsReport) AsMarkdown() *markdown.Markdown {
	md := markdown.New()
	md.AddHeading("Amazon MSK Cluster Metrics Report", 1)

	md.AddParagraph("This report presents metrics analysis for Amazon MSK clusters across multiple regions.")

	cluster := "cluster-1"
	clusterArn := "arn:aws:kafka:us-east-1:123456789012:cluster/cluster-1/123456789012"

	// Process each cluster
	for _, clusterMetrics := range m.ProcessedClusterMetrics {
		md.AddHeading(fmt.Sprintf("Cluster: %s", cluster), 2)
		md.AddParagraph(fmt.Sprintf("This section presents metrics analysis for the cluster **%s**.", cluster))

		// Add metadata section
		md.AddHeading("Metrics Analysis Dimensions", 3)
		md.AddParagraph(fmt.Sprintf("**Cluster Name:** %s", cluster))
		md.AddParagraph(fmt.Sprintf("**Cluster ARN:** %s", clusterArn))
		md.AddParagraph(fmt.Sprintf("**Cluster Type:** %s", clusterMetrics.Metadata.ClusterType))
		md.AddParagraph(fmt.Sprintf("**Kafka Version:** %s", clusterMetrics.Metadata.KafkaVersion))
		md.AddParagraph(fmt.Sprintf("**Enhanced Monitoring:** %s", clusterMetrics.Metadata.EnhancedMonitoring))
		md.AddParagraph(fmt.Sprintf("**Broker AZ Distribution:** %s", clusterMetrics.Metadata.BrokerAzDistribution))
		md.AddParagraph(fmt.Sprintf("**Follower Fetching:** %t", clusterMetrics.Metadata.FollowerFetching))
		md.AddParagraph(fmt.Sprintf("**Metrics Period:** %s to %s", clusterMetrics.Metadata.StartWindowDate, clusterMetrics.Metadata.EndWindowDate))
		md.AddParagraph(fmt.Sprintf("**Aggregation Period:** %d seconds", clusterMetrics.Metadata.Period))

		// Group metrics by label
		metricGroups := make(map[string][]ProcessedMetric)
		for _, metric := range clusterMetrics.Metrics {
			metricGroups[metric.Label] = append(metricGroups[metric.Label], metric)
		}

		// Sort metric names for consistent output across all sections
		sortedMetricNames := make([]string, 0, len(metricGroups))
		for metricName := range metricGroups {
			sortedMetricNames = append(sortedMetricNames, metricName)
		}
		// Simple sort
		for i := 0; i < len(sortedMetricNames)-1; i++ {
			for j := i + 1; j < len(sortedMetricNames); j++ {
				if sortedMetricNames[i] > sortedMetricNames[j] {
					sortedMetricNames[i], sortedMetricNames[j] = sortedMetricNames[j], sortedMetricNames[i]
				}
			}
		}

		// Create metrics summary table
		if len(metricGroups) > 0 {
			md.AddHeading("Metrics Summary", 3)
			md.AddParagraph("This section presents a summary of all collected metrics for this cluster.")

			// Create table data
			headers := []string{"Metric Name", "Latest Value", "Latest Period Start", "Latest Period End", "Data Points"}
			tableData := [][]string{}

			for _, metricName := range sortedMetricNames {
				metrics := metricGroups[metricName]

				// Find the latest non-null metric
				var latestMetric *ProcessedMetric
				for i := len(metrics) - 1; i >= 0; i-- {
					if metrics[i].Value != nil && metrics[i].Start != "" && metrics[i].End != "" {
						latestMetric = &metrics[i]
						break
					}
				}

				var latestValue, latestStart, latestEnd, dataPoints string
				dataPoints = fmt.Sprintf("%d", len(metrics))

				if latestMetric != nil {
					latestValue = fmt.Sprintf("%.6f", *latestMetric.Value)
					latestStart = latestMetric.Start
					latestEnd = latestMetric.End
				} else {
					latestValue = "No data"
					latestStart = "No data"
					latestEnd = "No data"
				}

				tableData = append(tableData, []string{
					metricName,
					latestValue,
					latestStart,
					latestEnd,
					dataPoints,
				})
			}

			md.AddTable(headers, tableData)
		}

		// Add detailed metrics section
		if len(metricGroups) > 0 {
			md.AddHeading("Detailed Metrics", 3)
			md.AddParagraph("This section presents detailed time-series data for each metric.")

			// Use the same sorted metric names from above
			for _, metricName := range sortedMetricNames {
				metrics := metricGroups[metricName]

				md.AddHeading(fmt.Sprintf("Metric: %s", metricName), 4)

				// Filter out null values for the detailed view
				validMetrics := []ProcessedMetric{}
				for _, metric := range metrics {
					if metric.Value != nil && metric.Start != "" && metric.End != "" {
						validMetrics = append(validMetrics, metric)
					}
				}

				if len(validMetrics) > 0 {
					detailHeaders := []string{"Period Start", "Period End", "Value"}
					detailData := [][]string{}

					for _, metric := range validMetrics {
						detailData = append(detailData, []string{
							metric.Start,
							metric.End,
							fmt.Sprintf("%.6f", *metric.Value),
						})
					}

					md.AddTable(detailHeaders, detailData)
				} else {
					md.AddParagraph("*No data available for this metric.*")
				}
			}
		}

		md.AddHorizontalRule()
	}

	// Add build info section at the end
	md.AddHeading("KCP Build Info", 2)
	md.AddParagraph(fmt.Sprintf("**Version:** %s", build_info.Version))
	md.AddParagraph(fmt.Sprintf("**Commit:** %s", build_info.Commit))
	md.AddParagraph(fmt.Sprintf("**Date:** %s", build_info.Date))

	return md
}

// type ProcessedDiscovery struct {
// 	Regions      []ProcessedDiscoveredRegion `json:"regions"`
// 	KcpBuildInfo KcpBuildInfo                `json:"kcp_build_info"`
// 	Timestamp    time.Time                   `json:"timestamp"`
// }

// type ProcessedDiscoveredRegion struct {
// 	Name           string                                      `json:"name"`
// 	Configurations []kafka.DescribeConfigurationRevisionOutput `json:"configurations"`
// 	Costs          ProcessedCostInformation                    `json:"costs"`
// 	Clusters       []ProcessDiscoveredCluster                  `json:"clusters"`
// 	// internal only - exclude from JSON output
// 	ClusterArns []string `json:"-"`
// }

// type ProcessedCostInformation struct {
// 	CostMetadata         CostMetadata         `json:"metadata"`
// 	ProcessedRegionCosts ProcessedRegionCosts `json:"results"`
// }

// type ProcessDiscoveredCluster struct {
// 	ClusterName string                  `json:"cluster_name"`
// 	ClusterArn  string                  `json:"cluster_arn"`
// 	Metrics     ProcessedClusterMetrics `json:"metrics"`
// }

// type ProcessedClusterMetrics struct {
// 	MetricMetadata MetricMetadata                     `json:"metadata"`
// 	Results        []cloudwatchtypes.MetricDataResult `json:"results"`
// }<|MERGE_RESOLUTION|>--- conflicted
+++ resolved
@@ -3,10 +3,6 @@
 import (
 	"fmt"
 	"strconv"
-	"strings"
-
-	"github.com/confluentinc/kcp/internal/build_info"
-	"github.com/confluentinc/kcp/internal/services/markdown"
 )
 
 type TerraformState struct {
@@ -99,78 +95,6 @@
 	MigrationInfraType MigrationInfraType `json:"migration_infra_type"`
 }
 
-<<<<<<< HEAD
-type KcpBuildInfo struct {
-	Version string `json:"version"`
-	Commit  string `json:"commit"`
-	Date    string `json:"date"`
-}
-
-type Discovery struct {
-	Regions      []DiscoveredRegion `json:"regions"`
-	KcpBuildInfo KcpBuildInfo       `json:"kcp_build_info"`
-	Timestamp    time.Time          `json:"timestamp"`
-}
-
-func NewDiscovery(discoveredRegions []DiscoveredRegion) Discovery {
-	return Discovery{
-		Regions: discoveredRegions,
-		KcpBuildInfo: KcpBuildInfo{
-			Version: build_info.Version,
-			Commit:  build_info.Commit,
-			Date:    build_info.Date,
-		},
-		Timestamp: time.Now(),
-	}
-}
-
-func (d *Discovery) WriteToJsonFile(filePath string) error {
-	data, err := json.MarshalIndent(d, "", "  ")
-	if err != nil {
-		return fmt.Errorf("failed to marshal discovery: %v", err)
-	}
-	return os.WriteFile(filePath, data, 0644)
-}
-
-func (d *Discovery) LoadStateFile(stateFile string) error {
-	file, err := os.ReadFile(stateFile)
-	if err != nil {
-		return fmt.Errorf("failed to read state file: %v", err)
-	}
-
-	if err := json.Unmarshal(file, d); err != nil {
-		return fmt.Errorf("failed to unmarshal discovery: %v", err)
-	}
-
-	return nil
-}
-
-func (d *Discovery) PersistStateFile(stateFile string) error {
-	if d == nil {
-		return fmt.Errorf("discovery state is nil")
-	}
-
-	return d.WriteToJsonFile(stateFile)
-}
-
-type DiscoveredRegion struct {
-	Name           string                                      `json:"name"`
-	Configurations []kafka.DescribeConfigurationRevisionOutput `json:"configurations"`
-	Costs          CostInformation                             `json:"costs"`
-	Clusters       []DiscoveredCluster                         `json:"clusters"`
-	// internal only - exclude from JSON output
-	ClusterArns []string `json:"-"`
-}
-
-type DiscoveredCluster struct {
-	Name                        string                      `json:"name"`
-	Arn                         string                      `json:"arn"`
-	Region                      string                      `json:"region"`
-	ClusterMetrics              ClusterMetrics              `json:"metrics"`
-	AWSClientInformation        AWSClientInformation        `json:"aws_client_information"`
-	KafkaAdminClientInformation KafkaAdminClientInformation `json:"kafka_admin_client_information"`
-}
-
 type ClusterNetworking struct {
 	VpcId          string       `json:"vpc_id"`
 	SubnetIds      []string     `json:"subnet_ids"`
@@ -186,645 +110,8 @@
 	CidrBlock         string `json:"cidr_block"`
 }
 
-type AWSClientInformation struct {
-	MskClusterConfig     kafkatypes.Cluster                     `json:"msk_cluster_config"`
-	ClientVpcConnections []kafkatypes.ClientVpcConnection       `json:"client_vpc_connections"`
-	ClusterOperations    []kafkatypes.ClusterOperationV2Summary `json:"cluster_operations"`
-	Nodes                []kafkatypes.NodeInfo                  `json:"nodes"`
-	ScramSecrets         []string                               `json:"ScramSecrets"`
-	BootstrapBrokers     kafka.GetBootstrapBrokersOutput        `json:"bootstrap_brokers"`
-	Policy               kafka.GetClusterPolicyOutput           `json:"policy"`
-	CompatibleVersions   kafka.GetCompatibleKafkaVersionsOutput `json:"compatible_versions"`
-	ClusterNetworking    ClusterNetworking                      `json:"cluster_networking"`
-	Connectors           []ConnectorSummary                     `json:"connectors"`
-}
-
-type ConnectorSummary struct {
-	ConnectorArn                     string                                                        `json:"connector_arn"`
-	ConnectorName                    string                                                        `json:"connector_name"`
-	ConnectorState                   string                                                        `json:"connector_state"`
-	CreationTime                     string                                                        `json:"creation_time"`
-	KafkaCluster                     kafkaconnecttypes.ApacheKafkaClusterDescription               `json:"kafka_cluster"`
-	KafkaClusterClientAuthentication kafkaconnecttypes.KafkaClusterClientAuthenticationDescription `json:"kafka_cluster_client_authentication"`
-	Capacity                         kafkaconnecttypes.CapacityDescription                         `json:"capacity"`
-	Plugins                          []kafkaconnecttypes.PluginDescription                         `json:"plugins"`
-	ConnectorConfiguration           map[string]string                                             `json:"connector_configuration"`
-}
-
-type KafkaAdminClientInformation struct {
-	ClusterID string  `json:"cluster_id"`
-	Topics    *Topics `json:"topics"`
-	Acls      []Acls  `json:"acls"`
-}
-
-// ----- metrics -----
-type ClusterMetrics struct {
-	MetricMetadata MetricMetadata                     `json:"metadata"`
-	Results        []cloudwatchtypes.MetricDataResult `json:"results"`
-}
-
-type MetricMetadata struct {
-	ClusterType          string `json:"cluster_type"`
-	FollowerFetching     bool   `json:"follower_fetching"`
-	BrokerAzDistribution string `json:"broker_az_distribution"`
-	KafkaVersion         string `json:"kafka_version"`
-	EnhancedMonitoring   string `json:"enhanced_monitoring"`
-	StartWindowDate      string `json:"start_window_date"`
-	EndWindowDate        string `json:"end_window_date"`
-	Period               int32  `json:"period"`
-}
-
-type CloudWatchTimeWindow struct {
-	StartTime time.Time
-	EndTime   time.Time
-	Period    int32
-}
-
-// ----- costs -----
-type CostInformation struct {
-	CostMetadata CostMetadata                     `json:"metadata"`
-	CostResults  []costexplorertypes.ResultByTime `json:"results"`
-}
-
-type CostMetadata struct {
-	StartDate   time.Time           `json:"start_date"`
-	EndDate     time.Time           `json:"end_date"`
-	Granularity string              `json:"granularity"`
-	Tags        map[string][]string `json:"tags"`
-	Services    []string            `json:"services"`
-}
-
-=======
->>>>>>> bb51c7f2
 // / todo review if we need
 type GlobalMetrics struct {
 	GlobalPartitionCountMax float64 `json:"global_partition_count_max"`
 	GlobalTopicCountMax     float64 `json:"global_topic_count_max"`
-}
-
-<<<<<<< HEAD
-// Returns only one bootstrap broker per authentication type.
-func (c *AWSClientInformation) GetBootstrapBrokersForAuthType(authType AuthType) ([]string, error) {
-	var brokerList string
-	var visibility string
-	slog.Info("🔍 parsing broker addresses", "authType", authType)
-
-	switch authType {
-	case AuthTypeIAM:
-		brokerList = aws.ToString(c.BootstrapBrokers.BootstrapBrokerStringPublicSaslIam)
-		visibility = "PUBLIC"
-		if brokerList == "" {
-			brokerList = aws.ToString(c.BootstrapBrokers.BootstrapBrokerStringSaslIam)
-			visibility = "PRIVATE"
-		}
-		if brokerList == "" {
-			return nil, fmt.Errorf("❌ No SASL/IAM brokers found in the cluster")
-		}
-	case AuthTypeSASLSCRAM:
-		brokerList = aws.ToString(c.BootstrapBrokers.BootstrapBrokerStringPublicSaslScram)
-		visibility = "PUBLIC"
-		if brokerList == "" {
-			brokerList = aws.ToString(c.BootstrapBrokers.BootstrapBrokerStringSaslScram)
-			visibility = "PRIVATE"
-		}
-		if brokerList == "" {
-			return nil, fmt.Errorf("❌ No SASL/SCRAM brokers found in the cluster")
-		}
-	case AuthTypeUnauthenticatedTLS:
-		brokerList = aws.ToString(c.BootstrapBrokers.BootstrapBrokerStringTls)
-		visibility = "PRIVATE"
-		if brokerList == "" {
-			return nil, fmt.Errorf("❌ No Unauthenticated (TLS Encryption) brokers found in the cluster")
-		}
-	case AuthTypeUnauthenticatedPlaintext:
-		brokerList = aws.ToString(c.BootstrapBrokers.BootstrapBrokerString)
-		visibility = "PRIVATE"
-		if brokerList == "" {
-			return nil, fmt.Errorf("❌ No Unauthenticated (Plaintext) brokers found in the cluster")
-		}
-	case AuthTypeTLS:
-		brokerList = aws.ToString(c.BootstrapBrokers.BootstrapBrokerStringPublicTls)
-		visibility = "PUBLIC"
-		if brokerList == "" {
-			brokerList = aws.ToString(c.BootstrapBrokers.BootstrapBrokerStringTls)
-			visibility = "PRIVATE"
-		}
-		if brokerList == "" {
-			return nil, fmt.Errorf("❌ No TLS brokers found in the cluster")
-		}
-	default:
-		return nil, fmt.Errorf("❌ Auth type: %v not yet supported", authType)
-	}
-
-	slog.Info("🔍 found broker addresses", "visibility", visibility, "authType", authType, "addresses", brokerList)
-
-	// Split by comma and trim whitespace from each address, filter out empty strings
-	rawAddresses := strings.Split(brokerList, ",")
-	addresses := make([]string, 0, len(rawAddresses))
-	for _, addr := range rawAddresses {
-		trimmedAddr := strings.TrimSpace(addr)
-		if trimmedAddr != "" {
-			addresses = append(addresses, trimmedAddr)
-		}
-	}
-	return addresses, nil
-}
-
-// Returns all bootstrap brokers for a given auth type.
-func (c *AWSClientInformation) GetAllBootstrapBrokersForAuthType(authType AuthType) ([]string, error) {
-	var brokerList []string
-	slog.Info("🔍 parsing broker addresses", "authType", authType)
-
-	switch authType {
-	case AuthTypeIAM:
-		brokerList = append(brokerList, aws.ToString(c.BootstrapBrokers.BootstrapBrokerStringPublicSaslIam))
-		brokerList = append(brokerList, aws.ToString(c.BootstrapBrokers.BootstrapBrokerStringSaslIam))
-	case AuthTypeSASLSCRAM:
-		brokerList = append(brokerList, aws.ToString(c.BootstrapBrokers.BootstrapBrokerStringPublicSaslScram))
-		brokerList = append(brokerList, aws.ToString(c.BootstrapBrokers.BootstrapBrokerStringSaslScram))
-	case AuthTypeUnauthenticatedTLS:
-		brokerList = append(brokerList, aws.ToString(c.BootstrapBrokers.BootstrapBrokerStringTls))
-	case AuthTypeUnauthenticatedPlaintext:
-		brokerList = append(brokerList, aws.ToString(c.BootstrapBrokers.BootstrapBrokerString))
-	case AuthTypeTLS:
-		brokerList = append(brokerList, aws.ToString(c.BootstrapBrokers.BootstrapBrokerStringPublicTls))
-		brokerList = append(brokerList, aws.ToString(c.BootstrapBrokers.BootstrapBrokerStringTls))
-	default:
-		return nil, fmt.Errorf("❌ Auth type: %v not yet supported", authType)
-	}
-
-	slog.Info("🔍 found broker addresses", "authType", authType, "addresses", brokerList)
-
-	rawAddresses := strings.Split(strings.Join(brokerList, ","), ",")
-	addresses := make([]string, 0, len(rawAddresses))
-	for _, addr := range rawAddresses {
-		trimmedAddr := strings.TrimSpace(addr)
-		if trimmedAddr != "" {
-			addresses = append(addresses, trimmedAddr)
-		}
-	}
-	return addresses, nil
-}
-
-func (c *KafkaAdminClientInformation) CalculateTopicSummary() TopicSummary {
-	return c.CalculateTopicSummaryFromDetails(c.Topics.Details)
-}
-
-func (c *KafkaAdminClientInformation) CalculateTopicSummaryFromDetails(topicDetails []TopicDetails) TopicSummary {
-	summary := TopicSummary{}
-
-	for _, topic := range topicDetails {
-		isInternal := strings.HasPrefix(topic.Name, "__")
-
-		// Check if cleanup.policy exists and is not nil before dereferencing
-		var isCompact bool
-		if cleanupPolicy, exists := topic.Configurations["cleanup.policy"]; exists && cleanupPolicy != nil {
-			isCompact = strings.Contains(*cleanupPolicy, "compact")
-		}
-
-		if isInternal {
-			summary.InternalTopics++
-			summary.TotalInternalPartitions += topic.Partitions
-			if isCompact {
-				summary.CompactInternalTopics++
-				summary.CompactInternalPartitions += topic.Partitions
-			}
-		} else {
-			summary.Topics++
-			summary.TotalPartitions += topic.Partitions
-			if isCompact {
-				summary.CompactTopics++
-				summary.CompactPartitions += topic.Partitions
-			}
-		}
-	}
-
-	return summary
-}
-
-func (c *KafkaAdminClientInformation) SetTopics(topicDetails []TopicDetails) {
-	c.Topics = &Topics{
-		Details: topicDetails,
-		Summary: CalculateTopicSummaryFromDetails(topicDetails),
-	}
-}
-
-func CalculateTopicSummaryFromDetails(topicDetails []TopicDetails) TopicSummary {
-	summary := TopicSummary{}
-
-	for _, topic := range topicDetails {
-		isInternal := strings.HasPrefix(topic.Name, "__")
-
-		// Check if cleanup.policy exists and is not nil before dereferencing
-		var isCompact bool
-		if cleanupPolicy, exists := topic.Configurations["cleanup.policy"]; exists && cleanupPolicy != nil {
-			isCompact = strings.Contains(*cleanupPolicy, "compact")
-		}
-
-		if isInternal {
-			summary.InternalTopics++
-			summary.TotalInternalPartitions += topic.Partitions
-			if isCompact {
-				summary.CompactInternalTopics++
-				summary.CompactInternalPartitions += topic.Partitions
-			}
-		} else {
-			summary.Topics++
-			summary.TotalPartitions += topic.Partitions
-			if isCompact {
-				summary.CompactTopics++
-				summary.CompactPartitions += topic.Partitions
-			}
-		}
-	}
-
-	return summary
-}
-
-// report type
-
-// ParsedCost represents a flattened cost entry
-type ProcessedCost struct {
-	Start     string `json:"start"`
-	End       string `json:"end"`
-	Service   string `json:"service"`
-	UsageType string `json:"usage_type"`
-	Value     string `json:"value"`
-}
-
-// ServiceTotal represents the total cost for a service
-type ServiceTotal struct {
-	Service string `json:"service"`
-	Total   string `json:"total"`
-}
-
-// ParsedCostResponse represents the response structure with parsed costs and totals
-type ProcessedRegionCosts struct {
-	Region   string          `json:"region"`
-	Costs    []ProcessedCost `json:"costs"`
-	Totals   []ServiceTotal  `json:"totals"`
-	Metadata CostMetadata    `json:"metadata"`
-}
-
-=======
->>>>>>> bb51c7f2
-// todo this could be use for a single report with both costs and metrics - with its own markdown func
-type Report struct {
-	Costs   []ProcessedRegionCosts    `json:"costs"`
-	Metrics []ProcessedClusterMetrics `json:"metrics"`
-}
-
-type CostReport struct {
-	ProcessedRegionCosts []ProcessedRegionCosts `json:"processed_region_costs"`
-}
-
-func (c *CostReport) AsMarkdown() *markdown.Markdown {
-
-	md := markdown.New()
-	md.AddHeading("AWS Service Cost Report", 1)
-
-	md.AddParagraph("This report presents cost analysis for AWS services across multiple regions.")
-	region := "us-east-1"
-
-	// Process each region
-	for _, regionCost := range c.ProcessedRegionCosts {
-		md.AddHeading(fmt.Sprintf("Region: %s", region), 2)
-		md.AddParagraph(fmt.Sprintf("This section presents cost analysis for the region **%s**.", region))
-
-		// Add metadata section
-		md.AddHeading("Cost Analysis Dimensions", 3)
-		services := make([]string, 0, len(regionCost.Totals))
-		for _, total := range regionCost.Totals {
-			services = append(services, total.Service)
-		}
-
-		md.AddParagraph(fmt.Sprintf("**Region:** %s", region))
-		md.AddParagraph(fmt.Sprintf("**Services:** %s", strings.Join(services, ", ")))
-		md.AddParagraph(fmt.Sprintf("**Aggregation Period:** %s to %s", regionCost.Metadata.StartDate.Format("2006-01-02"), regionCost.Metadata.EndDate.Format("2006-01-02")))
-		md.AddParagraph(fmt.Sprintf("**Aggregation Granularity:** %s", regionCost.Metadata.Granularity))
-
-		if len(regionCost.Metadata.Tags) > 0 {
-			md.AddParagraph("**Resource Filter Tags:**")
-			for k, v := range regionCost.Metadata.Tags {
-				md.AddParagraph(fmt.Sprintf("- %s=%s", k, strings.Join(v, ",")))
-			}
-		}
-
-		// Build usage type summary
-		usageTypeSummary := make(map[string]map[string]float64) // service -> lineItem -> cost
-		serviceTotalsFromCosts := make(map[string]float64)      // service -> total cost
-
-		for _, cost := range regionCost.Results {
-			if usageTypeSummary[cost.Service] == nil {
-				usageTypeSummary[cost.Service] = make(map[string]float64)
-			}
-
-			// Parse cost string to float
-			if costFloat, err := strconv.ParseFloat(cost.Value, 64); err == nil {
-				usageTypeSummary[cost.Service][cost.UsageType] += costFloat
-				serviceTotalsFromCosts[cost.Service] += costFloat
-			}
-		}
-
-		// Separate MSK and other services
-		mskUsageData := [][]string{}
-		otherUsageData := [][]string{}
-		var mskDataTransferCost, ec2DataTransferCost float64
-
-		// Sort services for consistent output
-		sortedServices := make([]string, 0, len(usageTypeSummary))
-		for service := range usageTypeSummary {
-			sortedServices = append(sortedServices, service)
-		}
-		// Simple sort
-		for i := 0; i < len(sortedServices)-1; i++ {
-			for j := i + 1; j < len(sortedServices); j++ {
-				if sortedServices[i] > sortedServices[j] {
-					sortedServices[i], sortedServices[j] = sortedServices[j], sortedServices[i]
-				}
-			}
-		}
-
-		for _, service := range sortedServices {
-			// Sort line items within each service
-			lineItems := make([]string, 0, len(usageTypeSummary[service]))
-			for lineItem := range usageTypeSummary[service] {
-				lineItems = append(lineItems, lineItem)
-			}
-			for i := 0; i < len(lineItems)-1; i++ {
-				for j := i + 1; j < len(lineItems); j++ {
-					if lineItems[i] > lineItems[j] {
-						lineItems[i], lineItems[j] = lineItems[j], lineItems[i]
-					}
-				}
-			}
-
-			for _, lineItem := range lineItems {
-				totalCost := usageTypeSummary[service][lineItem]
-				totalCostFormatted := fmt.Sprintf("$%.2f", totalCost)
-				if totalCostFormatted == "$0.00" {
-					continue
-				}
-
-				if service == "Amazon Managed Streaming for Apache Kafka" {
-					if strings.Contains(lineItem, "DataTransfer-Regional-Bytes") {
-						mskDataTransferCost = totalCost
-					}
-					mskUsageData = append(mskUsageData, []string{lineItem, totalCostFormatted})
-				} else {
-					if strings.Contains(lineItem, "DataTransfer-Regional-Bytes") && service == "EC2 - Other" {
-						ec2DataTransferCost = totalCost
-					}
-					otherUsageData = append(otherUsageData, []string{service, lineItem, totalCostFormatted})
-				}
-			}
-
-			// Add service total row
-			if service == "Amazon Managed Streaming for Apache Kafka" {
-				mskUsageData = append(mskUsageData, []string{"**TOTAL**", fmt.Sprintf("$%.2f", serviceTotalsFromCosts[service])})
-			} else {
-				otherUsageData = append(otherUsageData, []string{service, "**TOTAL**", fmt.Sprintf("$%.2f", serviceTotalsFromCosts[service])})
-			}
-		}
-
-		// Add MSK section
-		if len(mskUsageData) > 0 {
-			mskUsageHeaders := []string{"Usage Type", "Total Cost (USD)"}
-			md.AddHeading("Amazon Managed Streaming for Apache Kafka (MSK) Service Costs Summary", 3)
-			md.AddParagraph("This section presents a summary of directly attributable costs for the Amazon Managed Streaming for Apache Kafka (MSK) service.")
-			md.AddTable(mskUsageHeaders, mskUsageData)
-		}
-
-		// Add other services section
-		if len(otherUsageData) > 0 {
-			otherUsageHeaders := []string{"Service", "Usage Type", "Total Cost (USD)"}
-			md.AddHeading("Other Services Costs Summary", 3)
-			md.AddParagraph("This section details costs for additional AWS services. " +
-				"Some portions of some costs may be indirectly attributable to Amazon MSK operations, while others may arise from unrelated service activities. " +
-				"These *hidden* costs are not identifiable through AWS Cost APIs without comprehensive resource tagging across all resources used by MSK operations.")
-			md.AddTable(otherUsageHeaders, otherUsageData)
-		}
-
-		// Add hidden costs section if we have data transfer costs
-		if mskDataTransferCost > 0 && ec2DataTransferCost > 0 {
-			md.AddHeading("Estimated Amazon MSK Hidden Costs", 3)
-			md.AddParagraph("This section details potential *hidden* costs of Amazon MSK operations. " +
-				"These are costs attributed to other AWS services, which may be caused by the operations of Amazon MSK, but are not directly attributable to the service itself.")
-
-			hiddenHeaders := []string{"Hidden Cost Type", "Description", "Service", "Hidden Cost (USD)"}
-			hiddenCosts := [][]string{
-				{
-					"Cross AZ Data Transfer costs",
-					fmt.Sprintf("$%.2f of the $%.2f **EC2 - Other:DataTransfer-Regional-Bytes** cost is MSK-attributable (equivalent to **MSK:DataTransfer-Regional-Bytes** cost).", mskDataTransferCost, ec2DataTransferCost),
-					"EC2 - Other",
-					fmt.Sprintf("$%.2f", mskDataTransferCost),
-				},
-			}
-			md.AddTable(hiddenHeaders, hiddenCosts)
-		}
-
-		md.AddHorizontalRule()
-	}
-
-	// Add build info section at the end
-	md.AddHeading("KCP Build Info", 2)
-	// We'll need to get build info from somewhere - let's add a simple version for now
-	md.AddParagraph(fmt.Sprintf("**Version:** %s", build_info.Version))
-	md.AddParagraph(fmt.Sprintf("**Commit:** %s", build_info.Commit))
-	md.AddParagraph(fmt.Sprintf("**Date:** %s", build_info.Date))
-
-	return md
-}
-
-// // ProcessedMetric represents a single metric data point
-// type ProcessedMetric struct {
-// 	Start string   `json:"start"`
-// 	End   string   `json:"end"`
-// 	Label string   `json:"label"`
-// 	Value *float64 `json:"value"`
-// }
-
-// // ProcessedClusterMetrics represents the flattened metrics response
-// type ProcessedClusterMetrics struct {
-// 	ClusterName string            `json:"cluster_name"`
-// 	ClusterArn  string            `json:"cluster_arn"`
-// 	Metadata    MetricMetadata    `json:"metadata"`
-// 	Metrics     []ProcessedMetric `json:"results"`
-// }
-
-type MetricsReport struct {
-	ProcessedClusterMetrics []ProcessedClusterMetrics `json:"processed_cluster_metrics"`
-}
-
-func (m *MetricsReport) AsMarkdown() *markdown.Markdown {
-	md := markdown.New()
-	md.AddHeading("Amazon MSK Cluster Metrics Report", 1)
-
-	md.AddParagraph("This report presents metrics analysis for Amazon MSK clusters across multiple regions.")
-
-	cluster := "cluster-1"
-	clusterArn := "arn:aws:kafka:us-east-1:123456789012:cluster/cluster-1/123456789012"
-
-	// Process each cluster
-	for _, clusterMetrics := range m.ProcessedClusterMetrics {
-		md.AddHeading(fmt.Sprintf("Cluster: %s", cluster), 2)
-		md.AddParagraph(fmt.Sprintf("This section presents metrics analysis for the cluster **%s**.", cluster))
-
-		// Add metadata section
-		md.AddHeading("Metrics Analysis Dimensions", 3)
-		md.AddParagraph(fmt.Sprintf("**Cluster Name:** %s", cluster))
-		md.AddParagraph(fmt.Sprintf("**Cluster ARN:** %s", clusterArn))
-		md.AddParagraph(fmt.Sprintf("**Cluster Type:** %s", clusterMetrics.Metadata.ClusterType))
-		md.AddParagraph(fmt.Sprintf("**Kafka Version:** %s", clusterMetrics.Metadata.KafkaVersion))
-		md.AddParagraph(fmt.Sprintf("**Enhanced Monitoring:** %s", clusterMetrics.Metadata.EnhancedMonitoring))
-		md.AddParagraph(fmt.Sprintf("**Broker AZ Distribution:** %s", clusterMetrics.Metadata.BrokerAzDistribution))
-		md.AddParagraph(fmt.Sprintf("**Follower Fetching:** %t", clusterMetrics.Metadata.FollowerFetching))
-		md.AddParagraph(fmt.Sprintf("**Metrics Period:** %s to %s", clusterMetrics.Metadata.StartWindowDate, clusterMetrics.Metadata.EndWindowDate))
-		md.AddParagraph(fmt.Sprintf("**Aggregation Period:** %d seconds", clusterMetrics.Metadata.Period))
-
-		// Group metrics by label
-		metricGroups := make(map[string][]ProcessedMetric)
-		for _, metric := range clusterMetrics.Metrics {
-			metricGroups[metric.Label] = append(metricGroups[metric.Label], metric)
-		}
-
-		// Sort metric names for consistent output across all sections
-		sortedMetricNames := make([]string, 0, len(metricGroups))
-		for metricName := range metricGroups {
-			sortedMetricNames = append(sortedMetricNames, metricName)
-		}
-		// Simple sort
-		for i := 0; i < len(sortedMetricNames)-1; i++ {
-			for j := i + 1; j < len(sortedMetricNames); j++ {
-				if sortedMetricNames[i] > sortedMetricNames[j] {
-					sortedMetricNames[i], sortedMetricNames[j] = sortedMetricNames[j], sortedMetricNames[i]
-				}
-			}
-		}
-
-		// Create metrics summary table
-		if len(metricGroups) > 0 {
-			md.AddHeading("Metrics Summary", 3)
-			md.AddParagraph("This section presents a summary of all collected metrics for this cluster.")
-
-			// Create table data
-			headers := []string{"Metric Name", "Latest Value", "Latest Period Start", "Latest Period End", "Data Points"}
-			tableData := [][]string{}
-
-			for _, metricName := range sortedMetricNames {
-				metrics := metricGroups[metricName]
-
-				// Find the latest non-null metric
-				var latestMetric *ProcessedMetric
-				for i := len(metrics) - 1; i >= 0; i-- {
-					if metrics[i].Value != nil && metrics[i].Start != "" && metrics[i].End != "" {
-						latestMetric = &metrics[i]
-						break
-					}
-				}
-
-				var latestValue, latestStart, latestEnd, dataPoints string
-				dataPoints = fmt.Sprintf("%d", len(metrics))
-
-				if latestMetric != nil {
-					latestValue = fmt.Sprintf("%.6f", *latestMetric.Value)
-					latestStart = latestMetric.Start
-					latestEnd = latestMetric.End
-				} else {
-					latestValue = "No data"
-					latestStart = "No data"
-					latestEnd = "No data"
-				}
-
-				tableData = append(tableData, []string{
-					metricName,
-					latestValue,
-					latestStart,
-					latestEnd,
-					dataPoints,
-				})
-			}
-
-			md.AddTable(headers, tableData)
-		}
-
-		// Add detailed metrics section
-		if len(metricGroups) > 0 {
-			md.AddHeading("Detailed Metrics", 3)
-			md.AddParagraph("This section presents detailed time-series data for each metric.")
-
-			// Use the same sorted metric names from above
-			for _, metricName := range sortedMetricNames {
-				metrics := metricGroups[metricName]
-
-				md.AddHeading(fmt.Sprintf("Metric: %s", metricName), 4)
-
-				// Filter out null values for the detailed view
-				validMetrics := []ProcessedMetric{}
-				for _, metric := range metrics {
-					if metric.Value != nil && metric.Start != "" && metric.End != "" {
-						validMetrics = append(validMetrics, metric)
-					}
-				}
-
-				if len(validMetrics) > 0 {
-					detailHeaders := []string{"Period Start", "Period End", "Value"}
-					detailData := [][]string{}
-
-					for _, metric := range validMetrics {
-						detailData = append(detailData, []string{
-							metric.Start,
-							metric.End,
-							fmt.Sprintf("%.6f", *metric.Value),
-						})
-					}
-
-					md.AddTable(detailHeaders, detailData)
-				} else {
-					md.AddParagraph("*No data available for this metric.*")
-				}
-			}
-		}
-
-		md.AddHorizontalRule()
-	}
-
-	// Add build info section at the end
-	md.AddHeading("KCP Build Info", 2)
-	md.AddParagraph(fmt.Sprintf("**Version:** %s", build_info.Version))
-	md.AddParagraph(fmt.Sprintf("**Commit:** %s", build_info.Commit))
-	md.AddParagraph(fmt.Sprintf("**Date:** %s", build_info.Date))
-
-	return md
-}
-
-// type ProcessedDiscovery struct {
-// 	Regions      []ProcessedDiscoveredRegion `json:"regions"`
-// 	KcpBuildInfo KcpBuildInfo                `json:"kcp_build_info"`
-// 	Timestamp    time.Time                   `json:"timestamp"`
-// }
-
-// type ProcessedDiscoveredRegion struct {
-// 	Name           string                                      `json:"name"`
-// 	Configurations []kafka.DescribeConfigurationRevisionOutput `json:"configurations"`
-// 	Costs          ProcessedCostInformation                    `json:"costs"`
-// 	Clusters       []ProcessDiscoveredCluster                  `json:"clusters"`
-// 	// internal only - exclude from JSON output
-// 	ClusterArns []string `json:"-"`
-// }
-
-// type ProcessedCostInformation struct {
-// 	CostMetadata         CostMetadata         `json:"metadata"`
-// 	ProcessedRegionCosts ProcessedRegionCosts `json:"results"`
-// }
-
-// type ProcessDiscoveredCluster struct {
-// 	ClusterName string                  `json:"cluster_name"`
-// 	ClusterArn  string                  `json:"cluster_arn"`
-// 	Metrics     ProcessedClusterMetrics `json:"metrics"`
-// }
-
-// type ProcessedClusterMetrics struct {
-// 	MetricMetadata MetricMetadata                     `json:"metadata"`
-// 	Results        []cloudwatchtypes.MetricDataResult `json:"results"`
-// }+}
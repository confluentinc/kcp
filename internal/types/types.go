--- conflicted
+++ resolved
@@ -10,11 +10,8 @@
 	"time"
 
 	cloudwatchtypes "github.com/aws/aws-sdk-go-v2/service/cloudwatch/types"
-<<<<<<< HEAD
+	costexplorertypes "github.com/aws/aws-sdk-go-v2/service/costexplorer/types"
 	"github.com/aws/aws-sdk-go-v2/aws"
-=======
-	costexplorertypes "github.com/aws/aws-sdk-go-v2/service/costexplorer/types"
->>>>>>> 870389bb
 	"github.com/aws/aws-sdk-go-v2/service/kafka"
 	kafkatypes "github.com/aws/aws-sdk-go-v2/service/kafka/types"
 	"github.com/confluentinc/kcp/internal/build_info"
@@ -197,34 +194,12 @@
 }
 
 type DiscoveredCluster struct {
-<<<<<<< HEAD
 	Name                        string                      `json:"name"`
-	ClusterMetricsV2            ClusterMetrics          `json:"metrics"`
+	ClusterMetrics            ClusterMetrics          `json:"metrics"`
 	AWSClientInformation        AWSClientInformation        `json:"aws_client_information"`
 	KafkaAdminClientInformation KafkaAdminClientInformation `json:"kafka_admin_client_information"`
 }
 
-type ClusterMetrics struct {
-	MetricMetadata MetricMetadata                     `json:"metadata"`
-	Results        []cloudwatchtypes.MetricDataResult `json:"results"`
-}
-
-type MetricMetadata struct {
-	ClusterType          string `json:"cluster_type"`
-	FollowerFetching     bool   `json:"follower_fetching"`
-	BrokerAzDistribution string `json:"broker_az_distribution"`
-	KafkaVersion         string `json:"kafka_version"`
-	EnhancedMonitoring   string `json:"enhanced_monitoring"`
-	StartWindowDate      string `json:"start_window_date"`
-	EndWindowDate        string `json:"end_window_date"`
-	Period               int32  `json:"period"`
-=======
-	Name                       string                     `json:"name"`
-	AWSClientInformation       AWSClientInformation       `json:"aws_client_information"`
-	KafkAdminClientInformation KafkAdminClientInformation `json:"kafk_admin_client_information"`
-	ClusterMetrics             ClusterMetrics             `json:"metrics"`
->>>>>>> 870389bb
-}
 
 type AWSClientInformation struct {
 	MskClusterConfig     kafkatypes.Cluster                     `json:"msk_cluster_config"`
@@ -267,7 +242,26 @@
 	Period    int32
 }
 
-<<<<<<< HEAD
+// ----- costs -----
+type CostInformation struct {
+	CostMetadata CostMetadata                     `json:"metadata"`
+	CostResults  []costexplorertypes.ResultByTime `json:"results"`
+}
+
+type CostMetadata struct {
+	StartDate   time.Time           `json:"start_date"`
+	EndDate     time.Time           `json:"end_date"`
+	Granularity string              `json:"granularity"`
+	Tags        map[string][]string `json:"tags"`
+	Services    []string            `json:"services"`
+}
+
+// / todo review if we need
+type GlobalMetrics struct {
+	GlobalPartitionCountMax float64 `json:"global_partition_count_max"`
+	GlobalTopicCountMax     float64 `json:"global_topic_count_max"`
+}
+
 func (c *AWSClientInformation) GetBootstrapBrokersForAuthType(authType AuthType) ([]string, error) {
 	var brokerList string
 	var visibility string
@@ -372,24 +366,4 @@
 		Details: topicDetails,
 		Summary: CalculateTopicSummaryFromDetails(topicDetails),
 	}
-=======
-// ----- costs -----
-type CostInformation struct {
-	CostMetadata CostMetadata                     `json:"metadata"`
-	CostResults  []costexplorertypes.ResultByTime `json:"results"`
-}
-
-type CostMetadata struct {
-	StartDate   time.Time           `json:"start_date"`
-	EndDate     time.Time           `json:"end_date"`
-	Granularity string              `json:"granularity"`
-	Tags        map[string][]string `json:"tags"`
-	Services    []string            `json:"services"`
-}
-
-// / todo review if we need
-type GlobalMetrics struct {
-	GlobalPartitionCountMax float64 `json:"global_partition_count_max"`
-	GlobalTopicCountMax     float64 `json:"global_topic_count_max"`
->>>>>>> 870389bb
 }
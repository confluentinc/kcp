--- conflicted
+++ resolved
@@ -45,26 +45,14 @@
 	}
 
 	costData := cs.processCostExplorerOutput(output)
-<<<<<<< HEAD
 	regionCosts := types.NewRegionCosts(region, time.Now())
 	regionCosts.CostData = costData
 	regionCosts.StartDate = startDate
 	regionCosts.EndDate = endDate
 	regionCosts.Granularity = string(granularity)
 	regionCosts.Tags = tags
+	regionCosts.Services = services
 	return *regionCosts, nil
-=======
-	regionCosts := types.RegionCosts{
-		Region:      region,
-		CostData:    costData,
-		StartDate:   startDate,
-		EndDate:     endDate,
-		Granularity: string(granularity),
-		Tags:        tags,
-		Services:    services,
-	}
-	return regionCosts, nil
->>>>>>> c6d10b62
 }
 
 func (cs *CostService) buildCostExplorerInput(region string, start, end *string, granularity costexplorertypes.Granularity, services []string, tags map[string][]string) *costexplorer.GetCostAndUsageInput {

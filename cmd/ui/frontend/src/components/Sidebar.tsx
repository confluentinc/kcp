import { Button } from '@/components/ui/button'
import type { Cluster, Region } from '@/types'

interface SidebarProps {
  onFileUpload: () => void
  regions: Region[]
  onClusterSelect: (cluster: Cluster, regionName: string) => void
  onRegionSelect: (region: Region) => void
  onSummarySelect: () => void
<<<<<<< HEAD
  selectedCluster: { cluster: Cluster; regionName: string } | null
  selectedRegion: Region | null
  selectedSummary: boolean
=======
  onTCOInputsSelect: () => void
  selectedCluster: { cluster: Cluster; regionName: string } | null
  selectedRegion: Region | null
  selectedSummary: boolean
  selectedTCOInputs: boolean
>>>>>>> 26637c9a
  isProcessing?: boolean
  error?: string | null
}

export default function Sidebar({
  onFileUpload,
  regions,
  onClusterSelect,
  onRegionSelect,
  onSummarySelect,
<<<<<<< HEAD
  selectedCluster,
  selectedRegion,
  selectedSummary,
=======
  onTCOInputsSelect,
  selectedCluster,
  selectedRegion,
  selectedSummary,
  selectedTCOInputs,
>>>>>>> 26637c9a
  isProcessing = false,
  error = null,
}: SidebarProps) {
  return (
    <aside className="w-80 bg-gray-50 dark:bg-gray-800 border-r border-gray-200 dark:border-gray-700 flex-shrink-0 h-screen flex flex-col transition-colors">
      <div className="p-4 flex flex-col h-full">
        <div className="flex-shrink-0 space-y-3">
          <Button
            onClick={onFileUpload}
            variant="outline"
            className="w-full"
            disabled={isProcessing}
          >
            {isProcessing ? 'Processing...' : 'Upload KCP State File'}
          </Button>

          {error && (
            <div className="p-3 bg-red-50 dark:bg-red-900/20 border border-red-200 dark:border-red-800 rounded-md">
              <div className="text-sm text-red-800 dark:text-red-200">
                <strong>Error:</strong> {error}
              </div>
            </div>
          )}
        </div>

        {regions.length > 0 && (
          <div className="flex-1 flex flex-col min-h-0 mt-4">
            <div className="border-t border-gray-200 pt-4 flex-1 flex flex-col min-h-0">
              <div className="flex-1 space-y-3 overflow-y-auto pr-2 border border-gray-200 dark:border-gray-600 rounded-lg p-3 bg-white dark:bg-gray-700 min-h-0 transition-colors">
<<<<<<< HEAD
                {/* Summary Section */}
                <div className="space-y-2">
                  <button
=======
                {/* TCO Inputs Section */}
                <div className="space-y-2">
                  <button
                    onClick={onTCOInputsSelect}
                    className={`w-full text-left flex items-center justify-between p-3 rounded-lg transition-colors ${
                      selectedTCOInputs
                        ? 'bg-blue-100 dark:bg-blue-900 border border-blue-200 dark:border-blue-700'
                        : 'hover:bg-gray-100 dark:hover:bg-gray-600'
                    }`}
                  >
                    <div className="flex items-center space-x-2 min-w-0 flex-1">
                      <div
                        className={`w-2 h-2 rounded-full flex-shrink-0 ${
                          selectedTCOInputs ? 'bg-blue-600' : 'bg-gray-500'
                        }`}
                      ></div>
                      <h4
                        className={`text-base font-medium whitespace-nowrap ${
                          selectedTCOInputs
                            ? 'text-blue-900 dark:text-blue-100'
                            : 'text-gray-800 dark:text-gray-200'
                        }`}
                      >
                        TCO Inputs
                      </h4>
                    </div>
                  </button>
                </div>

                {/* Summary Section */}
                <div className="space-y-2 mt-6 pt-4 border-t border-gray-200 dark:border-gray-600">
                  <button
>>>>>>> 26637c9a
                    onClick={onSummarySelect}
                    className={`w-full text-left flex items-center justify-between p-3 rounded-lg transition-colors ${
                      selectedSummary
                        ? 'bg-blue-100 dark:bg-blue-900 border border-blue-200 dark:border-blue-700'
                        : 'hover:bg-gray-100 dark:hover:bg-gray-600'
                    }`}
                  >
                    <div className="flex items-center space-x-2 min-w-0 flex-1">
                      <div
                        className={`w-2 h-2 rounded-full flex-shrink-0 ${
                          selectedSummary ? 'bg-blue-600' : 'bg-gray-500'
                        }`}
                      ></div>
                      <h4
<<<<<<< HEAD
                        className={`text-sm font-medium whitespace-nowrap ${
=======
                        className={`text-base font-medium whitespace-nowrap ${
>>>>>>> 26637c9a
                          selectedSummary
                            ? 'text-blue-900 dark:text-blue-100'
                            : 'text-gray-800 dark:text-gray-200'
                        }`}
                      >
                        Summary
                      </h4>
<<<<<<< HEAD
                      <span className="text-xs text-gray-500 dark:text-gray-400 whitespace-nowrap">
                        ({regions.reduce((sum, r) => sum + (r.clusters?.length || 0), 0)} clusters)
                      </span>
=======
>>>>>>> 26637c9a
                    </div>
                  </button>

                  {/* Regions under Summary */}
                  <div className="ml-4 space-y-2">
                    {regions.map((region) => {
                      const isRegionSelected = selectedRegion?.name === region.name

                      return (
                        <div
                          key={region.name}
                          className="space-y-1"
                        >
                          <button
                            onClick={() => onRegionSelect(region)}
                            className={`w-full text-left flex items-center justify-between p-2 rounded-md transition-colors ${
                              isRegionSelected
                                ? 'bg-blue-100 dark:bg-blue-900 border border-blue-200 dark:border-blue-700'
                                : 'hover:bg-gray-100 dark:hover:bg-gray-600'
                            }`}
                          >
                            <div className="flex items-center space-x-2 min-w-0 flex-1">
                              <div
                                className={`w-1.5 h-1.5 rounded-full flex-shrink-0 ${
                                  isRegionSelected ? 'bg-blue-500' : 'bg-blue-400'
                                }`}
                              ></div>
                              <h5
<<<<<<< HEAD
                                className={`text-xs font-medium whitespace-nowrap ${
=======
                                className={`text-sm font-medium whitespace-nowrap ${
>>>>>>> 26637c9a
                                  isRegionSelected
                                    ? 'text-blue-900 dark:text-blue-100'
                                    : 'text-gray-700 dark:text-gray-300'
                                }`}
                              >
                                {region.name}
                              </h5>
<<<<<<< HEAD
                              <span className="text-xs text-gray-500 dark:text-gray-400 whitespace-nowrap">
                                ({region.clusters?.length || 0})
                              </span>
                            </div>
                          </button>

                          {/* Clusters under each region */}
                          <div className="ml-4 space-y-1">
                            {(region.clusters || []).map((cluster) => {
                              const isSelected =
                                selectedCluster?.cluster.name === cluster.name &&
                                selectedCluster?.regionName === region.name
                              return (
                                <button
                                  key={cluster.name}
                                  onClick={() => onClusterSelect(cluster, region.name)}
                                  className={`w-full text-left px-2 py-1 text-xs rounded-sm transition-colors ${
                                    isSelected
                                      ? 'bg-blue-100 dark:bg-blue-900 text-blue-900 dark:text-blue-100 border border-blue-200 dark:border-blue-700'
                                      : 'text-gray-600 dark:text-gray-300 hover:text-gray-900 dark:hover:text-gray-100 hover:bg-gray-100 dark:hover:bg-gray-600'
                                  }`}
                                >
                                  <div className="flex items-center space-x-2">
                                    <div
                                      className={`w-1 h-1 rounded-full flex-shrink-0 ${
                                        isSelected ? 'bg-blue-500' : 'bg-gray-400'
                                      }`}
                                    ></div>
                                    <span className="truncate">{cluster.name}</span>
                                  </div>
                                </button>
                              )
                            })}
=======
                            </div>
                          </button>

                          {/* Clusters under each region - only show provisioned clusters */}
                          <div className="ml-4 space-y-1">
                            {(region.clusters || [])
                              .filter(
                                (cluster) =>
                                  cluster.aws_client_information?.msk_cluster_config?.Provisioned
                              )
                              .map((cluster) => {
                                const isSelected =
                                  selectedCluster?.cluster.name === cluster.name &&
                                  selectedCluster?.regionName === region.name
                                return (
                                  <button
                                    key={cluster.name}
                                    onClick={() => onClusterSelect(cluster, region.name)}
                                    className={`w-full text-left px-2 py-1 text-sm rounded-sm transition-colors ${
                                      isSelected
                                        ? 'bg-blue-100 dark:bg-blue-900 text-blue-900 dark:text-blue-100 border border-blue-200 dark:border-blue-700'
                                        : 'text-gray-600 dark:text-gray-300 hover:text-gray-900 dark:hover:text-gray-100 hover:bg-gray-100 dark:hover:bg-gray-600'
                                    }`}
                                  >
                                    <div className="flex items-center space-x-2">
                                      <div
                                        className={`w-1 h-1 rounded-full flex-shrink-0 ${
                                          isSelected ? 'bg-blue-500' : 'bg-gray-400'
                                        }`}
                                      ></div>
                                      <span className="truncate">{cluster.name}</span>
                                    </div>
                                  </button>
                                )
                              })}
>>>>>>> 26637c9a
                          </div>
                        </div>
                      )
                    })}
                  </div>
                </div>
              </div>
            </div>
          </div>
        )}
      </div>
    </aside>
  )
}<|MERGE_RESOLUTION|>--- conflicted
+++ resolved
@@ -7,17 +7,11 @@
   onClusterSelect: (cluster: Cluster, regionName: string) => void
   onRegionSelect: (region: Region) => void
   onSummarySelect: () => void
-<<<<<<< HEAD
-  selectedCluster: { cluster: Cluster; regionName: string } | null
-  selectedRegion: Region | null
-  selectedSummary: boolean
-=======
   onTCOInputsSelect: () => void
   selectedCluster: { cluster: Cluster; regionName: string } | null
   selectedRegion: Region | null
   selectedSummary: boolean
   selectedTCOInputs: boolean
->>>>>>> 26637c9a
   isProcessing?: boolean
   error?: string | null
 }
@@ -28,17 +22,11 @@
   onClusterSelect,
   onRegionSelect,
   onSummarySelect,
-<<<<<<< HEAD
-  selectedCluster,
-  selectedRegion,
-  selectedSummary,
-=======
   onTCOInputsSelect,
   selectedCluster,
   selectedRegion,
   selectedSummary,
   selectedTCOInputs,
->>>>>>> 26637c9a
   isProcessing = false,
   error = null,
 }: SidebarProps) {
@@ -68,11 +56,6 @@
           <div className="flex-1 flex flex-col min-h-0 mt-4">
             <div className="border-t border-gray-200 pt-4 flex-1 flex flex-col min-h-0">
               <div className="flex-1 space-y-3 overflow-y-auto pr-2 border border-gray-200 dark:border-gray-600 rounded-lg p-3 bg-white dark:bg-gray-700 min-h-0 transition-colors">
-<<<<<<< HEAD
-                {/* Summary Section */}
-                <div className="space-y-2">
-                  <button
-=======
                 {/* TCO Inputs Section */}
                 <div className="space-y-2">
                   <button
@@ -105,7 +88,6 @@
                 {/* Summary Section */}
                 <div className="space-y-2 mt-6 pt-4 border-t border-gray-200 dark:border-gray-600">
                   <button
->>>>>>> 26637c9a
                     onClick={onSummarySelect}
                     className={`w-full text-left flex items-center justify-between p-3 rounded-lg transition-colors ${
                       selectedSummary
@@ -120,11 +102,7 @@
                         }`}
                       ></div>
                       <h4
-<<<<<<< HEAD
-                        className={`text-sm font-medium whitespace-nowrap ${
-=======
                         className={`text-base font-medium whitespace-nowrap ${
->>>>>>> 26637c9a
                           selectedSummary
                             ? 'text-blue-900 dark:text-blue-100'
                             : 'text-gray-800 dark:text-gray-200'
@@ -132,12 +110,6 @@
                       >
                         Summary
                       </h4>
-<<<<<<< HEAD
-                      <span className="text-xs text-gray-500 dark:text-gray-400 whitespace-nowrap">
-                        ({regions.reduce((sum, r) => sum + (r.clusters?.length || 0), 0)} clusters)
-                      </span>
-=======
->>>>>>> 26637c9a
                     </div>
                   </button>
 
@@ -166,11 +138,7 @@
                                 }`}
                               ></div>
                               <h5
-<<<<<<< HEAD
-                                className={`text-xs font-medium whitespace-nowrap ${
-=======
                                 className={`text-sm font-medium whitespace-nowrap ${
->>>>>>> 26637c9a
                                   isRegionSelected
                                     ? 'text-blue-900 dark:text-blue-100'
                                     : 'text-gray-700 dark:text-gray-300'
@@ -178,41 +146,6 @@
                               >
                                 {region.name}
                               </h5>
-<<<<<<< HEAD
-                              <span className="text-xs text-gray-500 dark:text-gray-400 whitespace-nowrap">
-                                ({region.clusters?.length || 0})
-                              </span>
-                            </div>
-                          </button>
-
-                          {/* Clusters under each region */}
-                          <div className="ml-4 space-y-1">
-                            {(region.clusters || []).map((cluster) => {
-                              const isSelected =
-                                selectedCluster?.cluster.name === cluster.name &&
-                                selectedCluster?.regionName === region.name
-                              return (
-                                <button
-                                  key={cluster.name}
-                                  onClick={() => onClusterSelect(cluster, region.name)}
-                                  className={`w-full text-left px-2 py-1 text-xs rounded-sm transition-colors ${
-                                    isSelected
-                                      ? 'bg-blue-100 dark:bg-blue-900 text-blue-900 dark:text-blue-100 border border-blue-200 dark:border-blue-700'
-                                      : 'text-gray-600 dark:text-gray-300 hover:text-gray-900 dark:hover:text-gray-100 hover:bg-gray-100 dark:hover:bg-gray-600'
-                                  }`}
-                                >
-                                  <div className="flex items-center space-x-2">
-                                    <div
-                                      className={`w-1 h-1 rounded-full flex-shrink-0 ${
-                                        isSelected ? 'bg-blue-500' : 'bg-gray-400'
-                                      }`}
-                                    ></div>
-                                    <span className="truncate">{cluster.name}</span>
-                                  </div>
-                                </button>
-                              )
-                            })}
-=======
                             </div>
                           </button>
 
@@ -248,7 +181,6 @@
                                   </button>
                                 )
                               })}
->>>>>>> 26637c9a
                           </div>
                         </div>
                       )

import { useState } from 'react'
import ClusterMetrics from './ClusterMetrics'
import ClusterTopics from './ClusterTopics'
<<<<<<< HEAD
=======
import ClusterConnectors from './ClusterConnectors'
import ClusterACLs from './ClusterACLs'
>>>>>>> 26637c9a

interface ClusterReportProps {
  cluster: {
    name: string
    metrics?: {
      metadata: {
        cluster_type: string
        follower_fetching: boolean
<<<<<<< HEAD
        broker_az_distribution: string
        kafka_version: string
        enhanced_monitoring: string
        start_window_date: string
        end_window_date: string
=======
        tiered_storage: boolean
        instance_type: string
        broker_az_distribution: string
        kafka_version: string
        enhanced_monitoring: string
        start_date: string
        end_date: string
>>>>>>> 26637c9a
        period: number // Period in seconds
      }
      results: Array<{
        start: string
        end: string
        label: string
        value: number | null
      }>
    }
    aws_client_information: {
      msk_cluster_config?: any
      connectors?: any[]
    }
    kafka_admin_client_information?: any
  }
  regionName: string
  regionData?: any
}

export default function ClusterReport({ cluster, regionName, regionData }: ClusterReportProps) {
  const [activeTab, setActiveTab] = useState<
<<<<<<< HEAD
    | 'metrics'
    | 'topics'
    | 'cluster'
    | 'auth'
    | 'network'
    | 'storage'
    | 'security'
    | 'monitoring'
    | 'configurations'
  >('metrics')
=======
    'metrics' | 'topics' | 'connectors' | 'cluster' | 'acls'
  >('cluster')
>>>>>>> 26637c9a

  const mskConfig = cluster.aws_client_information?.msk_cluster_config
  const provisioned = mskConfig?.Provisioned
  const brokerInfo = provisioned?.BrokerNodeGroupInfo

  // Safety checks for required data
  if (!mskConfig || !provisioned || !brokerInfo) {
    return (
      <div className="max-w-7xl mx-auto">
        <div className="bg-white rounded-lg shadow-sm border p-6">
          <h1 className="text-2xl font-bold text-gray-900">{cluster.name}</h1>
          <p className="text-gray-600 mt-2">Cluster data is incomplete or unavailable.</p>
        </div>
      </div>
    )
  }

  const formatDate = (dateString: string) =>
    new Date(dateString).toLocaleDateString('en-US', {
      year: 'numeric',
      month: 'short',
      day: 'numeric',
      hour: '2-digit',
      minute: '2-digit',
    })

  const getStatusBadge = (enabled: boolean, label: string) => (
    <span
      className={`text-sm font-medium ${
        enabled ? 'text-green-600 dark:text-green-400' : 'text-red-600 dark:text-red-400'
      }`}
    >
      {label}
    </span>
  )

  const decodeBase64 = (base64String: string) => {
    try {
      return atob(base64String)
    } catch {
      return 'Unable to decode'
    }
  }

  return (
    <div className="max-w-7xl mx-auto space-y-6 min-w-0 w-full">
      {/* Header */}
      <div className="bg-white dark:bg-gray-800 rounded-lg shadow-sm border border-gray-200 dark:border-gray-700 transition-colors">
        {/* Cluster Title and Key Metrics */}
        <div className="p-6 border-b border-gray-200 dark:border-gray-700">
          <div className="flex items-center justify-between mb-6">
            <div>
              <h1 className="text-3xl font-bold text-gray-900 dark:text-gray-100">
                Cluster:&nbsp;{cluster.name}
              </h1>
              <p className="text-sm text-gray-500 dark:text-gray-400 mt-1">
                Created: {mskConfig.CreationTime ? formatDate(mskConfig.CreationTime) : 'Unknown'} •
                Version: {mskConfig.CurrentVersion || 'Unknown'}
              </p>
            </div>
          </div>

          {/* Key Metrics */}
<<<<<<< HEAD
          <div className="grid grid-cols-1 md:grid-cols-5 gap-4">
=======
          <div className="grid grid-cols-1 md:grid-cols-3 gap-4">
>>>>>>> 26637c9a
            <div className="bg-gray-50 dark:bg-gray-700 rounded-lg p-4 transition-colors">
              <div className="text-2xl font-bold text-gray-900 dark:text-gray-100">
                {mskConfig.ClusterType || 'Unknown'}
              </div>
              <div className="text-sm text-gray-600 dark:text-gray-400">Cluster Type</div>
            </div>
            <div className="bg-gray-50 dark:bg-gray-700 rounded-lg p-4 transition-colors">
              <div className="text-2xl font-bold text-gray-900 dark:text-gray-100">
                {provisioned.NumberOfBrokerNodes}
              </div>
              <div className="text-sm text-gray-600 dark:text-gray-400">Broker Nodes</div>
            </div>
            <div className="bg-gray-50 dark:bg-gray-700 rounded-lg p-4 transition-colors">
              <div className="text-2xl font-bold text-gray-900 dark:text-gray-100">
<<<<<<< HEAD
                {brokerInfo.InstanceType || 'Unknown'}
              </div>
              <div className="text-sm text-gray-600 dark:text-gray-400">Instance Type</div>
            </div>
            <div className="bg-gray-50 dark:bg-gray-700 rounded-lg p-4 transition-colors">
              <div className="text-2xl font-bold text-gray-900 dark:text-gray-100">
                {brokerInfo.StorageInfo?.EbsStorageInfo?.VolumeSize || 0}GB
              </div>
              <div className="text-sm text-gray-600 dark:text-gray-400">Storage per Broker</div>
            </div>
            <div className="bg-gray-50 dark:bg-gray-700 rounded-lg p-4 transition-colors">
              <div className="text-2xl font-bold text-gray-900 dark:text-gray-100">
=======
>>>>>>> 26637c9a
                {provisioned.CurrentBrokerSoftwareInfo?.KafkaVersion || 'Unknown'}
              </div>
              <div className="text-sm text-gray-600 dark:text-gray-400">Kafka Version</div>
            </div>
          </div>
        </div>

        {/* All Tabs */}
        <div className="border-b border-gray-200 dark:border-gray-700">
          <nav className="-mb-px flex space-x-8 px-6 overflow-x-auto">
            {[
<<<<<<< HEAD
              { id: 'metrics', label: 'Metrics' },
              { id: 'topics', label: 'Topics' },
              { id: 'cluster', label: 'Cluster' },
              { id: 'auth', label: 'Authentication' },
              { id: 'network', label: 'Network' },
              { id: 'storage', label: 'Storage' },
              { id: 'security', label: 'Security' },
              { id: 'monitoring', label: 'Monitoring & Logging' },
              { id: 'configurations', label: 'Broker Settings' },
=======
              { id: 'cluster', label: 'Cluster' },
              { id: 'metrics', label: 'Metrics' },
              { id: 'topics', label: 'Topics' },
              { id: 'connectors', label: 'Connectors' },
              { id: 'acls', label: 'ACLs' },
>>>>>>> 26637c9a
            ].map((tab) => (
              <button
                key={tab.id}
                onClick={() => setActiveTab(tab.id as any)}
                className={`py-4 px-1 border-b-2 font-medium text-sm transition-colors whitespace-nowrap ${
                  activeTab === tab.id
                    ? 'border-blue-500 text-blue-600 dark:text-blue-400'
                    : 'border-transparent text-gray-500 dark:text-gray-400 hover:text-gray-700 dark:hover:text-gray-300 hover:border-gray-300 dark:hover:border-gray-600'
                }`}
              >
                {tab.label}
              </button>
            ))}
          </nav>
        </div>

        {/* Tab Content */}
        <div className="p-6">
          {/* Metrics Tab */}
          {activeTab === 'metrics' && (
            <div className="min-w-0 max-w-full">
              <ClusterMetrics
                cluster={{
                  name: cluster.name,
                  region: regionName,
                }}
                isActive={activeTab === 'metrics'}
              />
            </div>
          )}

          {/* Topics Tab */}
          {activeTab === 'topics' && (
            <div className="min-w-0 max-w-full">
              <ClusterTopics kafkaAdminInfo={cluster.kafka_admin_client_information} />
            </div>
          )}

<<<<<<< HEAD
          {/* Cluster Configuration Tab */}
          {activeTab === 'cluster' && (
            <div className="space-y-4">
              <h3 className="text-lg font-semibold text-gray-900 dark:text-gray-100 mb-3">
                Cluster Configuration
              </h3>
              <div className="space-y-2 text-sm">
                <div className="flex justify-between">
                  <span className="text-gray-600 dark:text-gray-400">Cluster ARN:</span>
                  <span className="font-mono text-xs bg-gray-200 dark:bg-gray-600 text-gray-900 dark:text-gray-100 px-2 py-1 rounded transition-colors">
                    {mskConfig.ClusterArn.split('/').pop()}
                  </span>
                </div>
                <div className="flex justify-between">
                  <span className="text-gray-600 dark:text-gray-400">AZ Distribution:</span>
                  <span className="font-medium text-gray-900 dark:text-gray-100">
                    {brokerInfo.BrokerAZDistribution || 'Unknown'}
                  </span>
                </div>
                <div className="flex justify-between">
                  <span className="text-gray-600 dark:text-gray-400">Availability Zones:</span>
                  <span className="font-medium text-gray-900 dark:text-gray-100">
                    {brokerInfo.ZoneIds?.length || 0} zones
                  </span>
                </div>
                <div className="flex justify-between">
                  <span className="text-gray-600 dark:text-gray-400">Subnets:</span>
                  <span className="font-medium text-gray-900 dark:text-gray-100">
                    {brokerInfo.ClientSubnets?.length || 0} subnets
                  </span>
                </div>
              </div>
            </div>
          )}

          {/* Authentication Status Tab */}
          {activeTab === 'auth' && (
            <div className="space-y-4">
              <h3 className="text-lg font-semibold text-gray-900 dark:text-gray-100 mb-3">
                Authentication Status
              </h3>
              <div className="overflow-x-auto">
                <table className="w-full text-sm">
                  <thead>
                    <tr className="border-b border-gray-200 dark:border-gray-600">
                      <th className="text-left py-2 font-medium text-gray-900 dark:text-gray-100">
                        Authentication Method
                      </th>
                      <th className="text-center py-2 font-medium text-gray-900 dark:text-gray-100">
                        Status
                      </th>
                    </tr>
                  </thead>
                  <tbody className="divide-y divide-gray-200 dark:divide-gray-600">
                    <tr>
                      <td className="py-2 text-gray-900 dark:text-gray-100">IAM Authentication</td>
                      <td className="py-2 text-center">
=======
          {/* Connectors Tab */}
          {activeTab === 'connectors' && (
            <div className="min-w-0 max-w-full">
              <ClusterConnectors connectors={cluster.aws_client_information?.connectors || []} />
            </div>
          )}

          {/* ACLs Tab */}
          {activeTab === 'acls' && (
            <div className="min-w-0 max-w-full">
              <ClusterACLs acls={cluster.kafka_admin_client_information?.acls || []} />
            </div>
          )}

          {/* Cluster Configuration Tab */}
          {activeTab === 'cluster' && (
            <div className="space-y-8">
              {/* Basic Cluster Configuration */}
              <div>
                <h3 className="text-lg font-semibold text-gray-900 dark:text-gray-100 mb-4">
                  Cluster Configuration
                </h3>
                <div className="grid grid-cols-1 md:grid-cols-2 gap-4 text-sm">
                  <div className="flex justify-between">
                    <span className="text-gray-600 dark:text-gray-400">Instance Type:</span>
                    <span className="font-medium text-gray-900 dark:text-gray-100">
                      {brokerInfo.InstanceType || 'Unknown'}
                    </span>
                  </div>
                  <div className="flex justify-between">
                    <span className="text-gray-600 dark:text-gray-400">
                      Storage per Broker (GB):
                    </span>
                    <span className="font-medium text-gray-900 dark:text-gray-100">
                      {brokerInfo.StorageInfo?.EbsStorageInfo?.VolumeSize || 0}
                    </span>
                  </div>
                  <div className="flex justify-between">
                    <span className="text-gray-600 dark:text-gray-400">Total Storage (GB):</span>
                    <span className="font-medium text-gray-900 dark:text-gray-100">
                      {(brokerInfo.StorageInfo?.EbsStorageInfo?.VolumeSize || 0) *
                        (provisioned.NumberOfBrokerNodes || 0)}
                    </span>
                  </div>
                  <div className="flex justify-between">
                    <span className="text-gray-600 dark:text-gray-400">AZ Distribution:</span>
                    <span className="font-medium text-gray-900 dark:text-gray-100">
                      {brokerInfo.BrokerAZDistribution || 'Unknown'}
                    </span>
                  </div>
                  <div className="flex justify-between">
                    <span className="text-gray-600 dark:text-gray-400">Availability Zones:</span>
                    <span className="font-medium text-gray-900 dark:text-gray-100">
                      {brokerInfo.ZoneIds?.length || 0}
                    </span>
                  </div>
                  <div className="flex justify-between">
                    <span className="text-gray-600 dark:text-gray-400">Follower Fetching:</span>
                    <span className="font-medium">
                      {cluster.metrics?.metadata?.follower_fetching !== undefined ? (
                        <span
                          className={`${
                            cluster.metrics.metadata.follower_fetching
                              ? 'text-green-600 dark:text-green-400'
                              : 'text-red-600 dark:text-red-400'
                          }`}
                        >
                          {cluster.metrics.metadata.follower_fetching ? '✓' : '✗'}
                        </span>
                      ) : (
                        <span className="text-gray-500 dark:text-gray-400">Unknown</span>
                      )}
                    </span>
                  </div>
                  <div className="flex justify-between">
                    <span className="text-gray-600 dark:text-gray-400">Tiered Storage:</span>
                    <span className="font-medium">
                      {cluster.metrics?.metadata?.tiered_storage !== undefined ? (
                        <span
                          className={`${
                            cluster.metrics.metadata.tiered_storage
                              ? 'text-green-600 dark:text-green-400'
                              : 'text-red-600 dark:text-red-400'
                          }`}
                        >
                          {cluster.metrics.metadata.tiered_storage ? '✓' : '✗'}
                        </span>
                      ) : (
                        <span className="text-gray-500 dark:text-gray-400">Unknown</span>
                      )}
                    </span>
                  </div>
                </div>
              </div>

              {/* Authentication Status */}
              <div>
                <h3 className="text-lg font-semibold text-gray-900 dark:text-gray-100 mb-4">
                  Authentication Status
                </h3>
                <div className="overflow-x-auto">
                  <table className="w-full text-sm">
                    <thead>
                      <tr className="border-b border-gray-200 dark:border-gray-600">
                        <th className="text-left py-2 font-medium text-gray-900 dark:text-gray-100">
                          Authentication Method
                        </th>
                        <th className="text-center py-2 font-medium text-gray-900 dark:text-gray-100">
                          Status
                        </th>
                      </tr>
                    </thead>
                    <tbody className="divide-y divide-gray-200 dark:divide-gray-600">
                      <tr>
                        <td className="py-2 text-gray-900 dark:text-gray-100">
                          IAM Authentication
                        </td>
                        <td className="py-2 text-center">
                          {getStatusBadge(
                            provisioned.ClientAuthentication?.Sasl?.Iam?.Enabled || false,
                            provisioned.ClientAuthentication?.Sasl?.Iam?.Enabled
                              ? 'Enabled'
                              : 'Disabled'
                          )}
                        </td>
                      </tr>
                      <tr>
                        <td className="py-2 text-gray-900 dark:text-gray-100">
                          SCRAM Authentication
                        </td>
                        <td className="py-2 text-center">
                          {getStatusBadge(
                            provisioned.ClientAuthentication?.Sasl?.Scram?.Enabled || false,
                            provisioned.ClientAuthentication?.Sasl?.Scram?.Enabled
                              ? 'Enabled'
                              : 'Disabled'
                          )}
                        </td>
                      </tr>
                      <tr>
                        <td className="py-2 text-gray-900 dark:text-gray-100">
                          TLS Authentication
                        </td>
                        <td className="py-2 text-center">
                          {getStatusBadge(
                            provisioned.ClientAuthentication?.Tls?.Enabled || false,
                            provisioned.ClientAuthentication?.Tls?.Enabled ? 'Enabled' : 'Disabled'
                          )}
                        </td>
                      </tr>
                      <tr>
                        <td className="py-2 text-gray-900 dark:text-gray-100">
                          Unauthenticated Access
                        </td>
                        <td className="py-2 text-center">
                          {getStatusBadge(
                            provisioned.ClientAuthentication?.Unauthenticated?.Enabled || false,
                            provisioned.ClientAuthentication?.Unauthenticated?.Enabled
                              ? 'Enabled'
                              : 'Disabled'
                          )}
                        </td>
                      </tr>
                    </tbody>
                  </table>
                </div>
              </div>

              {/* Network Configuration */}
              <div>
                <h3 className="text-lg font-semibold text-gray-900 dark:text-gray-100 mb-4">
                  Network Configuration
                </h3>
                <div>
                  <h4 className="font-medium text-gray-900 dark:text-gray-100 mb-3">
                    Client Subnets
                  </h4>
                  <div className="space-y-2">
                    {(brokerInfo.ClientSubnets || []).map((subnet: string, index: number) => (
                      <div
                        key={index}
                        className="flex items-center justify-between p-2 bg-gray-50 dark:bg-gray-700 rounded transition-colors"
                      >
                        <span className="font-mono text-sm text-gray-900 dark:text-gray-100">
                          {subnet}
                        </span>
                        <span className="text-xs text-gray-500 dark:text-gray-400">
                          AZ: {brokerInfo.ZoneIds?.[index] || 'Unknown'}
                        </span>
                      </div>
                    ))}
                  </div>
                </div>
              </div>

              {/* Storage Configuration */}
              <div>
                <h3 className="text-lg font-semibold text-gray-900 dark:text-gray-100 mb-4">
                  Storage Configuration
                </h3>
                <div className="bg-gray-50 dark:bg-gray-700 rounded-lg p-4 transition-colors">
                  <div className="space-y-2 text-sm">
                    <div className="flex justify-between">
                      <span className="text-gray-600 dark:text-gray-400">Volume Size:</span>
                      <span className="font-bold text-blue-600 dark:text-blue-400">
                        {brokerInfo.StorageInfo?.EbsStorageInfo?.VolumeSize || 0} GB
                      </span>
                    </div>
                    <div className="flex justify-between">
                      <span className="text-gray-600 dark:text-gray-400">Total Storage:</span>
                      <span className="font-bold text-green-600 dark:text-green-400">
                        {(brokerInfo.StorageInfo?.EbsStorageInfo?.VolumeSize || 0) *
                          (provisioned.NumberOfBrokerNodes || 0)}{' '}
                        GB
                      </span>
                    </div>
                    <div className="flex justify-between">
                      <span className="text-gray-600 dark:text-gray-400">
                        Provisioned Throughput:
                      </span>
                      {getStatusBadge(
                        brokerInfo.StorageInfo?.EbsStorageInfo?.ProvisionedThroughput?.Enabled ||
                          false,
                        brokerInfo.StorageInfo?.EbsStorageInfo?.ProvisionedThroughput?.Enabled
                          ? 'Enabled'
                          : 'Disabled'
                      )}
                    </div>
                  </div>
                </div>
              </div>

              {/* Security Configuration */}
              <div>
                <h3 className="text-lg font-semibold text-gray-900 dark:text-gray-100 mb-4">
                  Security Configuration
                </h3>
                <div className="grid grid-cols-1 lg:grid-cols-2 gap-6">
                  {/* Authentication Methods */}
                  <div>
                    <h4 className="font-medium text-gray-900 dark:text-gray-100 mb-3">
                      Authentication Methods
                    </h4>
                    <div className="space-y-2">
                      <div className="flex items-center justify-between p-3 bg-gray-50 dark:bg-gray-700 rounded-lg transition-colors">
                        <span className="font-medium text-gray-900 dark:text-gray-100">
                          IAM Authentication
                        </span>
>>>>>>> 26637c9a
                        {getStatusBadge(
                          provisioned.ClientAuthentication?.Sasl?.Iam?.Enabled || false,
                          provisioned.ClientAuthentication?.Sasl?.Iam?.Enabled
                            ? 'Enabled'
                            : 'Disabled'
                        )}
<<<<<<< HEAD
                      </td>
                    </tr>
                    <tr>
                      <td className="py-2 text-gray-900 dark:text-gray-100">
                        SCRAM Authentication
                      </td>
                      <td className="py-2 text-center">
=======
                      </div>
                      <div className="flex items-center justify-between p-3 bg-gray-50 dark:bg-gray-700 rounded-lg transition-colors">
                        <span className="font-medium text-gray-900 dark:text-gray-100">
                          SCRAM Authentication
                        </span>
>>>>>>> 26637c9a
                        {getStatusBadge(
                          provisioned.ClientAuthentication?.Sasl?.Scram?.Enabled || false,
                          provisioned.ClientAuthentication?.Sasl?.Scram?.Enabled
                            ? 'Enabled'
                            : 'Disabled'
                        )}
<<<<<<< HEAD
                      </td>
                    </tr>
                    <tr>
                      <td className="py-2 text-gray-900 dark:text-gray-100">TLS Authentication</td>
                      <td className="py-2 text-center">
=======
                      </div>
                      <div className="flex items-center justify-between p-3 bg-gray-50 dark:bg-gray-700 rounded-lg transition-colors">
                        <span className="font-medium text-gray-900 dark:text-gray-100">
                          TLS Authentication
                        </span>
>>>>>>> 26637c9a
                        {getStatusBadge(
                          provisioned.ClientAuthentication?.Tls?.Enabled || false,
                          provisioned.ClientAuthentication?.Tls?.Enabled ? 'Enabled' : 'Disabled'
                        )}
<<<<<<< HEAD
                      </td>
                    </tr>
                    <tr>
                      <td className="py-2 text-gray-900 dark:text-gray-100">
                        Unauthenticated Access
                      </td>
                      <td className="py-2 text-center">
=======
                      </div>
                      <div className="flex items-center justify-between p-3 bg-gray-50 dark:bg-gray-700 rounded-lg transition-colors">
                        <span className="font-medium text-gray-900 dark:text-gray-100">
                          Unauthenticated Access
                        </span>
>>>>>>> 26637c9a
                        {getStatusBadge(
                          provisioned.ClientAuthentication?.Unauthenticated?.Enabled || false,
                          provisioned.ClientAuthentication?.Unauthenticated?.Enabled
                            ? 'Enabled'
                            : 'Disabled'
                        )}
<<<<<<< HEAD
                      </td>
                    </tr>
                  </tbody>
                </table>
              </div>
            </div>
          )}

          {/* Network Configuration Tab */}
          {activeTab === 'network' && (
            <div className="space-y-6">
              <h3 className="text-lg font-semibold text-gray-900 dark:text-gray-100">
                Network Configuration
              </h3>
              <div>
                <h4 className="font-medium text-gray-900 dark:text-gray-100 mb-3">
                  Client Subnets
                </h4>
                <div className="space-y-2">
                  {(brokerInfo.ClientSubnets || []).map((subnet: string, index: number) => (
                    <div
                      key={index}
                      className="flex items-center justify-between p-2 bg-gray-50 dark:bg-gray-700 rounded transition-colors"
                    >
                      <span className="font-mono text-sm text-gray-900 dark:text-gray-100">
                        {subnet}
                      </span>
                      <span className="text-xs text-gray-500 dark:text-gray-400">
                        AZ: {brokerInfo.ZoneIds?.[index] || 'Unknown'}
                      </span>
                    </div>
                  ))}
                </div>
              </div>
            </div>
          )}

          {/* Storage Configuration Tab */}
          {activeTab === 'storage' && (
            <div className="space-y-6">
              <h3 className="text-lg font-semibold text-gray-900 dark:text-gray-100">
                Storage Configuration
              </h3>
              <div className="bg-gray-50 dark:bg-gray-700 rounded-lg p-4 transition-colors">
                <div className="space-y-2 text-sm">
                  <div className="flex justify-between">
                    <span className="text-gray-600 dark:text-gray-400">Volume Size:</span>
                    <span className="font-bold text-blue-600 dark:text-blue-400">
                      {brokerInfo.StorageInfo?.EbsStorageInfo?.VolumeSize || 0} GB
                    </span>
                  </div>
                  <div className="flex justify-between">
                    <span className="text-gray-600 dark:text-gray-400">Total Storage:</span>
                    <span className="font-bold text-green-600 dark:text-green-400">
                      {(brokerInfo.StorageInfo?.EbsStorageInfo?.VolumeSize || 0) *
                        (provisioned.NumberOfBrokerNodes || 0)}{' '}
                      GB
                    </span>
                  </div>
                  <div className="flex justify-between">
                    <span className="text-gray-600 dark:text-gray-400">
                      Provisioned Throughput:
                    </span>
                    {getStatusBadge(
                      brokerInfo.StorageInfo?.EbsStorageInfo?.ProvisionedThroughput?.Enabled ||
                        false,
                      brokerInfo.StorageInfo?.EbsStorageInfo?.ProvisionedThroughput?.Enabled
                        ? 'Enabled'
                        : 'Disabled'
                    )}
                  </div>
                </div>
              </div>
            </div>
          )}

          {/* Security Configuration Tab */}
          {activeTab === 'security' && (
            <div className="space-y-6">
              <h3 className="text-lg font-semibold text-gray-900 dark:text-gray-100">
                Security Configuration
              </h3>
              <div className="grid grid-cols-1 lg:grid-cols-2 gap-6">
                {/* Authentication Methods */}
                <div>
                  <h4 className="font-medium text-gray-900 dark:text-gray-100 mb-3">
                    Authentication Methods
                  </h4>
                  <div className="space-y-2">
                    <div className="flex items-center justify-between p-3 bg-gray-50 dark:bg-gray-700 rounded-lg transition-colors">
                      <span className="font-medium text-gray-900 dark:text-gray-100">
                        IAM Authentication
                      </span>
                      {getStatusBadge(
                        provisioned.ClientAuthentication?.Sasl?.Iam?.Enabled || false,
                        provisioned.ClientAuthentication?.Sasl?.Iam?.Enabled
=======
                      </div>
                    </div>
                  </div>

                  {/* Encryption Settings */}
                  <div>
                    <h4 className="font-medium text-gray-900 dark:text-gray-100 mb-3">
                      Encryption Settings
                    </h4>
                    <div className="space-y-4">
                      <div>
                        <div className="text-sm font-medium text-gray-900 dark:text-gray-100 mb-2">
                          Encryption at Rest
                        </div>
                        <div className="bg-gray-50 dark:bg-gray-700 rounded-lg transition-colors p-3">
                          <div className="text-sm text-gray-600 dark:text-gray-400">
                            KMS Key ID:
                          </div>
                          <div className="font-mono text-xs bg-gray-200 dark:bg-gray-600 text-gray-900 dark:text-gray-100 px-2 py-1 rounded transition-colors mt-1">
                            {provisioned.EncryptionInfo?.EncryptionAtRest?.DataVolumeKMSKeyId?.split(
                              '/'
                            ).pop() || 'Not configured'}
                          </div>
                        </div>
                      </div>
                      <div>
                        <div className="text-sm font-medium text-gray-900 dark:text-gray-100 mb-2">
                          Encryption in Transit
                        </div>
                        <div className="space-y-2">
                          <div className="flex justify-between">
                            <span className="text-sm text-gray-600 dark:text-gray-400">
                              Client-Broker:
                            </span>
                            <span className="font-medium text-gray-900 dark:text-gray-100">
                              {provisioned.EncryptionInfo?.EncryptionInTransit?.ClientBroker ||
                                'Not configured'}
                            </span>
                          </div>
                          <div className="flex justify-between">
                            <span className="text-sm text-gray-600 dark:text-gray-400">
                              In-Cluster:
                            </span>
                            {getStatusBadge(
                              provisioned.EncryptionInfo?.EncryptionInTransit?.InCluster || false,
                              provisioned.EncryptionInfo?.EncryptionInTransit?.InCluster
                                ? 'Enabled'
                                : 'Disabled'
                            )}
                          </div>
                        </div>
                      </div>
                    </div>
                  </div>
                </div>
              </div>

              {/* Monitoring & Logging */}
              <div>
                <h3 className="text-lg font-semibold text-gray-900 dark:text-gray-100 mb-4">
                  Monitoring & Logging Configuration
                </h3>
                <div>
                  <h4 className="font-medium text-gray-900 dark:text-gray-100 mb-3">
                    Monitoring Configuration
                  </h4>
                  <div className="space-y-3">
                    <div className="flex justify-between items-center">
                      <span className="text-gray-600 dark:text-gray-400">Enhanced Monitoring:</span>
                      <span className="font-medium text-gray-900 dark:text-gray-100 bg-blue-100 dark:bg-blue-900 text-blue-800 dark:text-blue-200 px-2 py-1 rounded">
                        {provisioned.EnhancedMonitoring}
                      </span>
                    </div>
                    <div className="flex justify-between items-center">
                      <span className="text-gray-600 dark:text-gray-400">CloudWatch Logs:</span>
                      {getStatusBadge(
                        provisioned.LoggingInfo?.BrokerLogs?.CloudWatchLogs?.Enabled || false,
                        provisioned.LoggingInfo?.BrokerLogs?.CloudWatchLogs?.Enabled
>>>>>>> 26637c9a
                          ? 'Enabled'
                          : 'Disabled'
                      )}
                    </div>
<<<<<<< HEAD
                    <div className="flex items-center justify-between p-3 bg-gray-50 dark:bg-gray-700 rounded-lg transition-colors">
                      <span className="font-medium text-gray-900 dark:text-gray-100">
                        SCRAM Authentication
                      </span>
                      {getStatusBadge(
                        provisioned.ClientAuthentication?.Sasl?.Scram?.Enabled || false,
                        provisioned.ClientAuthentication?.Sasl?.Scram?.Enabled
=======
                    <div className="flex justify-between items-center">
                      <span className="text-gray-600 dark:text-gray-400">Firehose Logs:</span>
                      {getStatusBadge(
                        provisioned.LoggingInfo?.BrokerLogs?.Firehose?.Enabled || false,
                        provisioned.LoggingInfo?.BrokerLogs?.Firehose?.Enabled
>>>>>>> 26637c9a
                          ? 'Enabled'
                          : 'Disabled'
                      )}
                    </div>
<<<<<<< HEAD
                    <div className="flex items-center justify-between p-3 bg-gray-50 dark:bg-gray-700 rounded-lg transition-colors">
                      <span className="font-medium text-gray-900 dark:text-gray-100">
                        TLS Authentication
                      </span>
                      {getStatusBadge(
                        provisioned.ClientAuthentication?.Tls?.Enabled || false,
                        provisioned.ClientAuthentication?.Tls?.Enabled ? 'Enabled' : 'Disabled'
                      )}
                    </div>
                    <div className="flex items-center justify-between p-3 bg-gray-50 dark:bg-gray-700 rounded-lg transition-colors">
                      <span className="font-medium text-gray-900 dark:text-gray-100">
                        Unauthenticated Access
                      </span>
                      {getStatusBadge(
                        provisioned.ClientAuthentication?.Unauthenticated?.Enabled || false,
                        provisioned.ClientAuthentication?.Unauthenticated?.Enabled
                          ? 'Enabled'
                          : 'Disabled'
=======
                    <div className="flex justify-between items-center">
                      <span className="text-gray-600 dark:text-gray-400">S3 Logs:</span>
                      {getStatusBadge(
                        provisioned.LoggingInfo?.BrokerLogs?.S3?.Enabled || false,
                        provisioned.LoggingInfo?.BrokerLogs?.S3?.Enabled ? 'Enabled' : 'Disabled'
>>>>>>> 26637c9a
                      )}
                    </div>
                  </div>
                </div>
<<<<<<< HEAD

                {/* Encryption Settings */}
                <div>
                  <h4 className="font-medium text-gray-900 dark:text-gray-100 mb-3">
                    Encryption Settings
                  </h4>
                  <div className="space-y-4">
                    <div>
                      <div className="text-sm font-medium text-gray-900 dark:text-gray-100 mb-2">
                        Encryption at Rest
                      </div>
                      <div className="bg-gray-50 dark:bg-gray-700 rounded-lg transition-colors p-3">
                        <div className="text-sm text-gray-600 dark:text-gray-400">KMS Key ID:</div>
                        <div className="font-mono text-xs bg-gray-200 dark:bg-gray-600 text-gray-900 dark:text-gray-100 px-2 py-1 rounded transition-colors mt-1">
                          {provisioned.EncryptionInfo?.EncryptionAtRest?.DataVolumeKMSKeyId?.split(
                            '/'
                          ).pop() || 'Not configured'}
                        </div>
                      </div>
                    </div>
                    <div>
                      <div className="text-sm font-medium text-gray-900 dark:text-gray-100 mb-2">
                        Encryption in Transit
                      </div>
                      <div className="space-y-2">
                        <div className="flex justify-between">
                          <span className="text-sm text-gray-600 dark:text-gray-400">
                            Client-Broker:
                          </span>
                          <span className="font-medium text-gray-900 dark:text-gray-100">
                            {provisioned.EncryptionInfo?.EncryptionInTransit?.ClientBroker ||
                              'Not configured'}
                          </span>
                        </div>
                        <div className="flex justify-between">
                          <span className="text-sm text-gray-600 dark:text-gray-400">
                            In-Cluster:
                          </span>
                          {getStatusBadge(
                            provisioned.EncryptionInfo?.EncryptionInTransit?.InCluster || false,
                            provisioned.EncryptionInfo?.EncryptionInTransit?.InCluster
                              ? 'Enabled'
                              : 'Disabled'
                          )}
                        </div>
                      </div>
                    </div>
                  </div>
                </div>
              </div>
            </div>
          )}

          {/* Monitoring & Logging Tab */}
          {activeTab === 'monitoring' && (
            <div className="space-y-6">
              <h3 className="text-lg font-semibold text-gray-900 dark:text-gray-100">
                Monitoring & Logging Configuration
              </h3>
              <div>
                <h4 className="font-medium text-gray-900 dark:text-gray-100 mb-3">
                  Monitoring Configuration
                </h4>
                <div className="space-y-3">
                  <div className="flex justify-between items-center">
                    <span className="text-gray-600 dark:text-gray-400">Enhanced Monitoring:</span>
                    <span className="font-medium text-gray-900 dark:text-gray-100 bg-blue-100 dark:bg-blue-900 text-blue-800 dark:text-blue-200 px-2 py-1 rounded">
                      {provisioned.EnhancedMonitoring}
                    </span>
                  </div>
                  <div className="flex justify-between items-center">
                    <span className="text-gray-600 dark:text-gray-400">CloudWatch Logs:</span>
                    {getStatusBadge(
                      provisioned.LoggingInfo?.BrokerLogs?.CloudWatchLogs?.Enabled || false,
                      provisioned.LoggingInfo?.BrokerLogs?.CloudWatchLogs?.Enabled
                        ? 'Enabled'
                        : 'Disabled'
                    )}
                  </div>
                  <div className="flex justify-between items-center">
                    <span className="text-gray-600 dark:text-gray-400">Firehose Logs:</span>
                    {getStatusBadge(
                      provisioned.LoggingInfo?.BrokerLogs?.Firehose?.Enabled || false,
                      provisioned.LoggingInfo?.BrokerLogs?.Firehose?.Enabled
                        ? 'Enabled'
                        : 'Disabled'
                    )}
                  </div>
                  <div className="flex justify-between items-center">
                    <span className="text-gray-600 dark:text-gray-400">S3 Logs:</span>
                    {getStatusBadge(
                      provisioned.LoggingInfo?.BrokerLogs?.S3?.Enabled || false,
                      provisioned.LoggingInfo?.BrokerLogs?.S3?.Enabled ? 'Enabled' : 'Disabled'
                    )}
                  </div>
                </div>
              </div>
            </div>
          )}

          {/* Available Configurations Tab */}
          {activeTab === 'configurations' && (
            <div className="space-y-6">
              <h3 className="text-lg font-semibold text-gray-900 dark:text-gray-100">
                Broker Settings
              </h3>
              {regionData?.configurations && regionData.configurations.length > 0 ? (
                <div className="space-y-6">
                  {regionData.configurations.slice(0, 5).map((config: any, index: number) => (
                    <div
                      key={index}
                      className="bg-gray-50 dark:bg-gray-700 rounded-lg p-4 transition-colors"
                    >
                      <div className="flex items-center justify-between mb-4">
                        <div>
                          <div className="font-medium text-gray-900 dark:text-gray-100">
                            {config.Arn.split('/').slice(-2, -1)[0]}
                          </div>
                          <div className="text-sm text-gray-500 dark:text-gray-400">
                            Revision {config.Revision} • Created {formatDate(config.CreationTime)}
                          </div>
                        </div>
                        <div className="text-sm text-gray-600 dark:text-gray-400">
                          {config.Description || 'No description'}
                        </div>
                      </div>

                      {/* Server Properties */}
                      {config.ServerProperties && (
                        <div className="mt-4">
                          <h4 className="font-medium text-gray-900 dark:text-gray-100 mb-2">
                            Server Properties
                          </h4>
                          <div className="bg-white dark:bg-gray-600 rounded-lg p-3 transition-colors">
                            <pre className="text-xs text-gray-800 dark:text-gray-200 overflow-auto max-h-48 whitespace-pre-wrap font-mono">
                              {decodeBase64(config.ServerProperties)}
                            </pre>
                          </div>
                        </div>
                      )}
                    </div>
                  ))}
                </div>
              ) : (
                <p className="text-gray-500 dark:text-gray-400">
                  No configurations available for this region.
                </p>
              )}
=======
              </div>

              {/* Broker Settings */}
              <div>
                <h3 className="text-lg font-semibold text-gray-900 dark:text-gray-100 mb-4">
                  Broker Settings
                </h3>
                {(() => {
                  // Get the cluster's configuration ARN
                  const clusterConfigArn = provisioned?.CurrentBrokerSoftwareInfo?.ConfigurationArn

                  // Find the matching configuration in region configurations
                  const clusterConfig = regionData?.configurations?.find(
                    (config: any) => config.Arn === clusterConfigArn
                  )

                  if (clusterConfig) {
                    return (
                      <div className="space-y-6">
                        <div className="bg-gray-50 dark:bg-gray-700 rounded-lg p-4 transition-colors">
                          <div className="flex items-center justify-between mb-4">
                            <div>
                              <div className="font-medium text-gray-900 dark:text-gray-100">
                                {clusterConfig.Arn.split('/').slice(-2, -1)[0]}
                              </div>
                              <div className="text-sm text-gray-500 dark:text-gray-400">
                                Revision {clusterConfig.Revision} • Created{' '}
                                {formatDate(clusterConfig.CreationTime)}
                              </div>
                            </div>
                            <div className="text-sm text-gray-600 dark:text-gray-400">
                              {clusterConfig.Description || 'No description'}
                            </div>
                          </div>

                          {/* Server Properties */}
                          {clusterConfig.ServerProperties && (
                            <div className="mt-4">
                              <h4 className="font-medium text-gray-900 dark:text-gray-100 mb-2">
                                Server Properties
                              </h4>
                              <div className="bg-white dark:bg-gray-600 rounded-lg p-3 transition-colors">
                                <pre className="text-xs text-gray-800 dark:text-gray-200 overflow-auto max-h-48 whitespace-pre-wrap font-mono">
                                  {decodeBase64(clusterConfig.ServerProperties)}
                                </pre>
                              </div>
                            </div>
                          )}
                        </div>
                      </div>
                    )
                  } else if (clusterConfigArn) {
                    return (
                      <p className="text-gray-500 dark:text-gray-400">
                        Configuration not found for ARN: {clusterConfigArn}
                      </p>
                    )
                  } else {
                    return (
                      <p className="text-gray-500 dark:text-gray-400">
                        No configuration ARN found for this cluster.
                      </p>
                    )
                  }
                })()}
              </div>
>>>>>>> 26637c9a
            </div>
          )}
        </div>
      </div>
    </div>
  )
}<|MERGE_RESOLUTION|>--- conflicted
+++ resolved
@@ -1,11 +1,8 @@
 import { useState } from 'react'
 import ClusterMetrics from './ClusterMetrics'
 import ClusterTopics from './ClusterTopics'
-<<<<<<< HEAD
-=======
 import ClusterConnectors from './ClusterConnectors'
 import ClusterACLs from './ClusterACLs'
->>>>>>> 26637c9a
 
 interface ClusterReportProps {
   cluster: {
@@ -14,13 +11,6 @@
       metadata: {
         cluster_type: string
         follower_fetching: boolean
-<<<<<<< HEAD
-        broker_az_distribution: string
-        kafka_version: string
-        enhanced_monitoring: string
-        start_window_date: string
-        end_window_date: string
-=======
         tiered_storage: boolean
         instance_type: string
         broker_az_distribution: string
@@ -28,7 +18,6 @@
         enhanced_monitoring: string
         start_date: string
         end_date: string
->>>>>>> 26637c9a
         period: number // Period in seconds
       }
       results: Array<{
@@ -50,21 +39,8 @@
 
 export default function ClusterReport({ cluster, regionName, regionData }: ClusterReportProps) {
   const [activeTab, setActiveTab] = useState<
-<<<<<<< HEAD
-    | 'metrics'
-    | 'topics'
-    | 'cluster'
-    | 'auth'
-    | 'network'
-    | 'storage'
-    | 'security'
-    | 'monitoring'
-    | 'configurations'
-  >('metrics')
-=======
     'metrics' | 'topics' | 'connectors' | 'cluster' | 'acls'
   >('cluster')
->>>>>>> 26637c9a
 
   const mskConfig = cluster.aws_client_information?.msk_cluster_config
   const provisioned = mskConfig?.Provisioned
@@ -128,11 +104,7 @@
           </div>
 
           {/* Key Metrics */}
-<<<<<<< HEAD
-          <div className="grid grid-cols-1 md:grid-cols-5 gap-4">
-=======
           <div className="grid grid-cols-1 md:grid-cols-3 gap-4">
->>>>>>> 26637c9a
             <div className="bg-gray-50 dark:bg-gray-700 rounded-lg p-4 transition-colors">
               <div className="text-2xl font-bold text-gray-900 dark:text-gray-100">
                 {mskConfig.ClusterType || 'Unknown'}
@@ -147,21 +119,6 @@
             </div>
             <div className="bg-gray-50 dark:bg-gray-700 rounded-lg p-4 transition-colors">
               <div className="text-2xl font-bold text-gray-900 dark:text-gray-100">
-<<<<<<< HEAD
-                {brokerInfo.InstanceType || 'Unknown'}
-              </div>
-              <div className="text-sm text-gray-600 dark:text-gray-400">Instance Type</div>
-            </div>
-            <div className="bg-gray-50 dark:bg-gray-700 rounded-lg p-4 transition-colors">
-              <div className="text-2xl font-bold text-gray-900 dark:text-gray-100">
-                {brokerInfo.StorageInfo?.EbsStorageInfo?.VolumeSize || 0}GB
-              </div>
-              <div className="text-sm text-gray-600 dark:text-gray-400">Storage per Broker</div>
-            </div>
-            <div className="bg-gray-50 dark:bg-gray-700 rounded-lg p-4 transition-colors">
-              <div className="text-2xl font-bold text-gray-900 dark:text-gray-100">
-=======
->>>>>>> 26637c9a
                 {provisioned.CurrentBrokerSoftwareInfo?.KafkaVersion || 'Unknown'}
               </div>
               <div className="text-sm text-gray-600 dark:text-gray-400">Kafka Version</div>
@@ -173,23 +130,11 @@
         <div className="border-b border-gray-200 dark:border-gray-700">
           <nav className="-mb-px flex space-x-8 px-6 overflow-x-auto">
             {[
-<<<<<<< HEAD
-              { id: 'metrics', label: 'Metrics' },
-              { id: 'topics', label: 'Topics' },
-              { id: 'cluster', label: 'Cluster' },
-              { id: 'auth', label: 'Authentication' },
-              { id: 'network', label: 'Network' },
-              { id: 'storage', label: 'Storage' },
-              { id: 'security', label: 'Security' },
-              { id: 'monitoring', label: 'Monitoring & Logging' },
-              { id: 'configurations', label: 'Broker Settings' },
-=======
               { id: 'cluster', label: 'Cluster' },
               { id: 'metrics', label: 'Metrics' },
               { id: 'topics', label: 'Topics' },
               { id: 'connectors', label: 'Connectors' },
               { id: 'acls', label: 'ACLs' },
->>>>>>> 26637c9a
             ].map((tab) => (
               <button
                 key={tab.id}
@@ -228,65 +173,6 @@
             </div>
           )}
 
-<<<<<<< HEAD
-          {/* Cluster Configuration Tab */}
-          {activeTab === 'cluster' && (
-            <div className="space-y-4">
-              <h3 className="text-lg font-semibold text-gray-900 dark:text-gray-100 mb-3">
-                Cluster Configuration
-              </h3>
-              <div className="space-y-2 text-sm">
-                <div className="flex justify-between">
-                  <span className="text-gray-600 dark:text-gray-400">Cluster ARN:</span>
-                  <span className="font-mono text-xs bg-gray-200 dark:bg-gray-600 text-gray-900 dark:text-gray-100 px-2 py-1 rounded transition-colors">
-                    {mskConfig.ClusterArn.split('/').pop()}
-                  </span>
-                </div>
-                <div className="flex justify-between">
-                  <span className="text-gray-600 dark:text-gray-400">AZ Distribution:</span>
-                  <span className="font-medium text-gray-900 dark:text-gray-100">
-                    {brokerInfo.BrokerAZDistribution || 'Unknown'}
-                  </span>
-                </div>
-                <div className="flex justify-between">
-                  <span className="text-gray-600 dark:text-gray-400">Availability Zones:</span>
-                  <span className="font-medium text-gray-900 dark:text-gray-100">
-                    {brokerInfo.ZoneIds?.length || 0} zones
-                  </span>
-                </div>
-                <div className="flex justify-between">
-                  <span className="text-gray-600 dark:text-gray-400">Subnets:</span>
-                  <span className="font-medium text-gray-900 dark:text-gray-100">
-                    {brokerInfo.ClientSubnets?.length || 0} subnets
-                  </span>
-                </div>
-              </div>
-            </div>
-          )}
-
-          {/* Authentication Status Tab */}
-          {activeTab === 'auth' && (
-            <div className="space-y-4">
-              <h3 className="text-lg font-semibold text-gray-900 dark:text-gray-100 mb-3">
-                Authentication Status
-              </h3>
-              <div className="overflow-x-auto">
-                <table className="w-full text-sm">
-                  <thead>
-                    <tr className="border-b border-gray-200 dark:border-gray-600">
-                      <th className="text-left py-2 font-medium text-gray-900 dark:text-gray-100">
-                        Authentication Method
-                      </th>
-                      <th className="text-center py-2 font-medium text-gray-900 dark:text-gray-100">
-                        Status
-                      </th>
-                    </tr>
-                  </thead>
-                  <tbody className="divide-y divide-gray-200 dark:divide-gray-600">
-                    <tr>
-                      <td className="py-2 text-gray-900 dark:text-gray-100">IAM Authentication</td>
-                      <td className="py-2 text-center">
-=======
           {/* Connectors Tab */}
           {activeTab === 'connectors' && (
             <div className="min-w-0 max-w-full">
@@ -535,170 +421,43 @@
                         <span className="font-medium text-gray-900 dark:text-gray-100">
                           IAM Authentication
                         </span>
->>>>>>> 26637c9a
                         {getStatusBadge(
                           provisioned.ClientAuthentication?.Sasl?.Iam?.Enabled || false,
                           provisioned.ClientAuthentication?.Sasl?.Iam?.Enabled
                             ? 'Enabled'
                             : 'Disabled'
                         )}
-<<<<<<< HEAD
-                      </td>
-                    </tr>
-                    <tr>
-                      <td className="py-2 text-gray-900 dark:text-gray-100">
-                        SCRAM Authentication
-                      </td>
-                      <td className="py-2 text-center">
-=======
                       </div>
                       <div className="flex items-center justify-between p-3 bg-gray-50 dark:bg-gray-700 rounded-lg transition-colors">
                         <span className="font-medium text-gray-900 dark:text-gray-100">
                           SCRAM Authentication
                         </span>
->>>>>>> 26637c9a
                         {getStatusBadge(
                           provisioned.ClientAuthentication?.Sasl?.Scram?.Enabled || false,
                           provisioned.ClientAuthentication?.Sasl?.Scram?.Enabled
                             ? 'Enabled'
                             : 'Disabled'
                         )}
-<<<<<<< HEAD
-                      </td>
-                    </tr>
-                    <tr>
-                      <td className="py-2 text-gray-900 dark:text-gray-100">TLS Authentication</td>
-                      <td className="py-2 text-center">
-=======
                       </div>
                       <div className="flex items-center justify-between p-3 bg-gray-50 dark:bg-gray-700 rounded-lg transition-colors">
                         <span className="font-medium text-gray-900 dark:text-gray-100">
                           TLS Authentication
                         </span>
->>>>>>> 26637c9a
                         {getStatusBadge(
                           provisioned.ClientAuthentication?.Tls?.Enabled || false,
                           provisioned.ClientAuthentication?.Tls?.Enabled ? 'Enabled' : 'Disabled'
                         )}
-<<<<<<< HEAD
-                      </td>
-                    </tr>
-                    <tr>
-                      <td className="py-2 text-gray-900 dark:text-gray-100">
-                        Unauthenticated Access
-                      </td>
-                      <td className="py-2 text-center">
-=======
                       </div>
                       <div className="flex items-center justify-between p-3 bg-gray-50 dark:bg-gray-700 rounded-lg transition-colors">
                         <span className="font-medium text-gray-900 dark:text-gray-100">
                           Unauthenticated Access
                         </span>
->>>>>>> 26637c9a
                         {getStatusBadge(
                           provisioned.ClientAuthentication?.Unauthenticated?.Enabled || false,
                           provisioned.ClientAuthentication?.Unauthenticated?.Enabled
                             ? 'Enabled'
                             : 'Disabled'
                         )}
-<<<<<<< HEAD
-                      </td>
-                    </tr>
-                  </tbody>
-                </table>
-              </div>
-            </div>
-          )}
-
-          {/* Network Configuration Tab */}
-          {activeTab === 'network' && (
-            <div className="space-y-6">
-              <h3 className="text-lg font-semibold text-gray-900 dark:text-gray-100">
-                Network Configuration
-              </h3>
-              <div>
-                <h4 className="font-medium text-gray-900 dark:text-gray-100 mb-3">
-                  Client Subnets
-                </h4>
-                <div className="space-y-2">
-                  {(brokerInfo.ClientSubnets || []).map((subnet: string, index: number) => (
-                    <div
-                      key={index}
-                      className="flex items-center justify-between p-2 bg-gray-50 dark:bg-gray-700 rounded transition-colors"
-                    >
-                      <span className="font-mono text-sm text-gray-900 dark:text-gray-100">
-                        {subnet}
-                      </span>
-                      <span className="text-xs text-gray-500 dark:text-gray-400">
-                        AZ: {brokerInfo.ZoneIds?.[index] || 'Unknown'}
-                      </span>
-                    </div>
-                  ))}
-                </div>
-              </div>
-            </div>
-          )}
-
-          {/* Storage Configuration Tab */}
-          {activeTab === 'storage' && (
-            <div className="space-y-6">
-              <h3 className="text-lg font-semibold text-gray-900 dark:text-gray-100">
-                Storage Configuration
-              </h3>
-              <div className="bg-gray-50 dark:bg-gray-700 rounded-lg p-4 transition-colors">
-                <div className="space-y-2 text-sm">
-                  <div className="flex justify-between">
-                    <span className="text-gray-600 dark:text-gray-400">Volume Size:</span>
-                    <span className="font-bold text-blue-600 dark:text-blue-400">
-                      {brokerInfo.StorageInfo?.EbsStorageInfo?.VolumeSize || 0} GB
-                    </span>
-                  </div>
-                  <div className="flex justify-between">
-                    <span className="text-gray-600 dark:text-gray-400">Total Storage:</span>
-                    <span className="font-bold text-green-600 dark:text-green-400">
-                      {(brokerInfo.StorageInfo?.EbsStorageInfo?.VolumeSize || 0) *
-                        (provisioned.NumberOfBrokerNodes || 0)}{' '}
-                      GB
-                    </span>
-                  </div>
-                  <div className="flex justify-between">
-                    <span className="text-gray-600 dark:text-gray-400">
-                      Provisioned Throughput:
-                    </span>
-                    {getStatusBadge(
-                      brokerInfo.StorageInfo?.EbsStorageInfo?.ProvisionedThroughput?.Enabled ||
-                        false,
-                      brokerInfo.StorageInfo?.EbsStorageInfo?.ProvisionedThroughput?.Enabled
-                        ? 'Enabled'
-                        : 'Disabled'
-                    )}
-                  </div>
-                </div>
-              </div>
-            </div>
-          )}
-
-          {/* Security Configuration Tab */}
-          {activeTab === 'security' && (
-            <div className="space-y-6">
-              <h3 className="text-lg font-semibold text-gray-900 dark:text-gray-100">
-                Security Configuration
-              </h3>
-              <div className="grid grid-cols-1 lg:grid-cols-2 gap-6">
-                {/* Authentication Methods */}
-                <div>
-                  <h4 className="font-medium text-gray-900 dark:text-gray-100 mb-3">
-                    Authentication Methods
-                  </h4>
-                  <div className="space-y-2">
-                    <div className="flex items-center justify-between p-3 bg-gray-50 dark:bg-gray-700 rounded-lg transition-colors">
-                      <span className="font-medium text-gray-900 dark:text-gray-100">
-                        IAM Authentication
-                      </span>
-                      {getStatusBadge(
-                        provisioned.ClientAuthentication?.Sasl?.Iam?.Enabled || false,
-                        provisioned.ClientAuthentication?.Sasl?.Iam?.Enabled
-=======
                       </div>
                     </div>
                   </div>
@@ -777,210 +536,28 @@
                       {getStatusBadge(
                         provisioned.LoggingInfo?.BrokerLogs?.CloudWatchLogs?.Enabled || false,
                         provisioned.LoggingInfo?.BrokerLogs?.CloudWatchLogs?.Enabled
->>>>>>> 26637c9a
                           ? 'Enabled'
                           : 'Disabled'
                       )}
                     </div>
-<<<<<<< HEAD
-                    <div className="flex items-center justify-between p-3 bg-gray-50 dark:bg-gray-700 rounded-lg transition-colors">
-                      <span className="font-medium text-gray-900 dark:text-gray-100">
-                        SCRAM Authentication
-                      </span>
-                      {getStatusBadge(
-                        provisioned.ClientAuthentication?.Sasl?.Scram?.Enabled || false,
-                        provisioned.ClientAuthentication?.Sasl?.Scram?.Enabled
-=======
                     <div className="flex justify-between items-center">
                       <span className="text-gray-600 dark:text-gray-400">Firehose Logs:</span>
                       {getStatusBadge(
                         provisioned.LoggingInfo?.BrokerLogs?.Firehose?.Enabled || false,
                         provisioned.LoggingInfo?.BrokerLogs?.Firehose?.Enabled
->>>>>>> 26637c9a
                           ? 'Enabled'
                           : 'Disabled'
                       )}
                     </div>
-<<<<<<< HEAD
-                    <div className="flex items-center justify-between p-3 bg-gray-50 dark:bg-gray-700 rounded-lg transition-colors">
-                      <span className="font-medium text-gray-900 dark:text-gray-100">
-                        TLS Authentication
-                      </span>
-                      {getStatusBadge(
-                        provisioned.ClientAuthentication?.Tls?.Enabled || false,
-                        provisioned.ClientAuthentication?.Tls?.Enabled ? 'Enabled' : 'Disabled'
-                      )}
-                    </div>
-                    <div className="flex items-center justify-between p-3 bg-gray-50 dark:bg-gray-700 rounded-lg transition-colors">
-                      <span className="font-medium text-gray-900 dark:text-gray-100">
-                        Unauthenticated Access
-                      </span>
-                      {getStatusBadge(
-                        provisioned.ClientAuthentication?.Unauthenticated?.Enabled || false,
-                        provisioned.ClientAuthentication?.Unauthenticated?.Enabled
-                          ? 'Enabled'
-                          : 'Disabled'
-=======
                     <div className="flex justify-between items-center">
                       <span className="text-gray-600 dark:text-gray-400">S3 Logs:</span>
                       {getStatusBadge(
                         provisioned.LoggingInfo?.BrokerLogs?.S3?.Enabled || false,
                         provisioned.LoggingInfo?.BrokerLogs?.S3?.Enabled ? 'Enabled' : 'Disabled'
->>>>>>> 26637c9a
                       )}
                     </div>
                   </div>
                 </div>
-<<<<<<< HEAD
-
-                {/* Encryption Settings */}
-                <div>
-                  <h4 className="font-medium text-gray-900 dark:text-gray-100 mb-3">
-                    Encryption Settings
-                  </h4>
-                  <div className="space-y-4">
-                    <div>
-                      <div className="text-sm font-medium text-gray-900 dark:text-gray-100 mb-2">
-                        Encryption at Rest
-                      </div>
-                      <div className="bg-gray-50 dark:bg-gray-700 rounded-lg transition-colors p-3">
-                        <div className="text-sm text-gray-600 dark:text-gray-400">KMS Key ID:</div>
-                        <div className="font-mono text-xs bg-gray-200 dark:bg-gray-600 text-gray-900 dark:text-gray-100 px-2 py-1 rounded transition-colors mt-1">
-                          {provisioned.EncryptionInfo?.EncryptionAtRest?.DataVolumeKMSKeyId?.split(
-                            '/'
-                          ).pop() || 'Not configured'}
-                        </div>
-                      </div>
-                    </div>
-                    <div>
-                      <div className="text-sm font-medium text-gray-900 dark:text-gray-100 mb-2">
-                        Encryption in Transit
-                      </div>
-                      <div className="space-y-2">
-                        <div className="flex justify-between">
-                          <span className="text-sm text-gray-600 dark:text-gray-400">
-                            Client-Broker:
-                          </span>
-                          <span className="font-medium text-gray-900 dark:text-gray-100">
-                            {provisioned.EncryptionInfo?.EncryptionInTransit?.ClientBroker ||
-                              'Not configured'}
-                          </span>
-                        </div>
-                        <div className="flex justify-between">
-                          <span className="text-sm text-gray-600 dark:text-gray-400">
-                            In-Cluster:
-                          </span>
-                          {getStatusBadge(
-                            provisioned.EncryptionInfo?.EncryptionInTransit?.InCluster || false,
-                            provisioned.EncryptionInfo?.EncryptionInTransit?.InCluster
-                              ? 'Enabled'
-                              : 'Disabled'
-                          )}
-                        </div>
-                      </div>
-                    </div>
-                  </div>
-                </div>
-              </div>
-            </div>
-          )}
-
-          {/* Monitoring & Logging Tab */}
-          {activeTab === 'monitoring' && (
-            <div className="space-y-6">
-              <h3 className="text-lg font-semibold text-gray-900 dark:text-gray-100">
-                Monitoring & Logging Configuration
-              </h3>
-              <div>
-                <h4 className="font-medium text-gray-900 dark:text-gray-100 mb-3">
-                  Monitoring Configuration
-                </h4>
-                <div className="space-y-3">
-                  <div className="flex justify-between items-center">
-                    <span className="text-gray-600 dark:text-gray-400">Enhanced Monitoring:</span>
-                    <span className="font-medium text-gray-900 dark:text-gray-100 bg-blue-100 dark:bg-blue-900 text-blue-800 dark:text-blue-200 px-2 py-1 rounded">
-                      {provisioned.EnhancedMonitoring}
-                    </span>
-                  </div>
-                  <div className="flex justify-between items-center">
-                    <span className="text-gray-600 dark:text-gray-400">CloudWatch Logs:</span>
-                    {getStatusBadge(
-                      provisioned.LoggingInfo?.BrokerLogs?.CloudWatchLogs?.Enabled || false,
-                      provisioned.LoggingInfo?.BrokerLogs?.CloudWatchLogs?.Enabled
-                        ? 'Enabled'
-                        : 'Disabled'
-                    )}
-                  </div>
-                  <div className="flex justify-between items-center">
-                    <span className="text-gray-600 dark:text-gray-400">Firehose Logs:</span>
-                    {getStatusBadge(
-                      provisioned.LoggingInfo?.BrokerLogs?.Firehose?.Enabled || false,
-                      provisioned.LoggingInfo?.BrokerLogs?.Firehose?.Enabled
-                        ? 'Enabled'
-                        : 'Disabled'
-                    )}
-                  </div>
-                  <div className="flex justify-between items-center">
-                    <span className="text-gray-600 dark:text-gray-400">S3 Logs:</span>
-                    {getStatusBadge(
-                      provisioned.LoggingInfo?.BrokerLogs?.S3?.Enabled || false,
-                      provisioned.LoggingInfo?.BrokerLogs?.S3?.Enabled ? 'Enabled' : 'Disabled'
-                    )}
-                  </div>
-                </div>
-              </div>
-            </div>
-          )}
-
-          {/* Available Configurations Tab */}
-          {activeTab === 'configurations' && (
-            <div className="space-y-6">
-              <h3 className="text-lg font-semibold text-gray-900 dark:text-gray-100">
-                Broker Settings
-              </h3>
-              {regionData?.configurations && regionData.configurations.length > 0 ? (
-                <div className="space-y-6">
-                  {regionData.configurations.slice(0, 5).map((config: any, index: number) => (
-                    <div
-                      key={index}
-                      className="bg-gray-50 dark:bg-gray-700 rounded-lg p-4 transition-colors"
-                    >
-                      <div className="flex items-center justify-between mb-4">
-                        <div>
-                          <div className="font-medium text-gray-900 dark:text-gray-100">
-                            {config.Arn.split('/').slice(-2, -1)[0]}
-                          </div>
-                          <div className="text-sm text-gray-500 dark:text-gray-400">
-                            Revision {config.Revision} • Created {formatDate(config.CreationTime)}
-                          </div>
-                        </div>
-                        <div className="text-sm text-gray-600 dark:text-gray-400">
-                          {config.Description || 'No description'}
-                        </div>
-                      </div>
-
-                      {/* Server Properties */}
-                      {config.ServerProperties && (
-                        <div className="mt-4">
-                          <h4 className="font-medium text-gray-900 dark:text-gray-100 mb-2">
-                            Server Properties
-                          </h4>
-                          <div className="bg-white dark:bg-gray-600 rounded-lg p-3 transition-colors">
-                            <pre className="text-xs text-gray-800 dark:text-gray-200 overflow-auto max-h-48 whitespace-pre-wrap font-mono">
-                              {decodeBase64(config.ServerProperties)}
-                            </pre>
-                          </div>
-                        </div>
-                      )}
-                    </div>
-                  ))}
-                </div>
-              ) : (
-                <p className="text-gray-500 dark:text-gray-400">
-                  No configurations available for this region.
-                </p>
-              )}
-=======
               </div>
 
               {/* Broker Settings */}
@@ -1047,7 +624,6 @@
                   }
                 })()}
               </div>
->>>>>>> 26637c9a
             </div>
           )}
         </div>

import { useState } from 'react'
import ClusterMetrics from './ClusterMetrics'
import ClusterTopics from './ClusterTopics'
import ClusterConnectors from './ClusterConnectors'
import ClusterACLs from './ClusterACLs'
<<<<<<< HEAD
import Wizard from './Wizard'
import { Modal } from './ui/modal'
import { Button } from './ui/button'
import transientInfrastructureWizardConfig from './transient-infrastructure-wizard-config.json'
=======
>>>>>>> 4e79cc7c

interface ClusterReportProps {
  cluster: {
    name: string
    metrics?: {
      metadata: {
        cluster_type: string
        follower_fetching: boolean
        tiered_storage: boolean
        instance_type: string
        broker_az_distribution: string
        kafka_version: string
        enhanced_monitoring: string
        start_date: string
        end_date: string
        period: number // Period in seconds
      }
      results: Array<{
        start: string
        end: string
        label: string
        value: number | null
      }>
    }
    aws_client_information: {
      msk_cluster_config?: any
      connectors?: any[]
    }
    kafka_admin_client_information?: any
  }
  regionName: string
  regionData?: any
}

export default function ClusterReport({ cluster, regionName, regionData }: ClusterReportProps) {
  const [activeTab, setActiveTab] = useState<
    'metrics' | 'topics' | 'connectors' | 'cluster' | 'acls'
  >('cluster')
<<<<<<< HEAD
  const [isWizardOpen, setIsWizardOpen] = useState(false)
  const [isTransientWizardOpen, setIsTransientWizardOpen] = useState(false)
=======
>>>>>>> 4e79cc7c

  const mskConfig = cluster.aws_client_information?.msk_cluster_config
  const provisioned = mskConfig?.Provisioned
  const brokerInfo = provisioned?.BrokerNodeGroupInfo

  // Safety checks for required data
  if (!mskConfig || !provisioned || !brokerInfo) {
    return (
      <div className="max-w-7xl mx-auto">
        <div className="bg-white rounded-lg shadow-sm border p-6">
          <h1 className="text-2xl font-bold text-gray-900">{cluster.name}</h1>
          <p className="text-gray-600 mt-2">Cluster data is incomplete or unavailable.</p>
        </div>
      </div>
    )
  }

  const formatDate = (dateString: string) =>
    new Date(dateString).toLocaleDateString('en-US', {
      year: 'numeric',
      month: 'short',
      day: 'numeric',
      hour: '2-digit',
      minute: '2-digit',
    })

  const getStatusBadge = (enabled: boolean, label: string) => (
    <span
      className={`text-sm font-medium ${
        enabled ? 'text-green-600 dark:text-green-400' : 'text-red-600 dark:text-red-400'
      }`}
    >
      {label}
    </span>
  )

  const decodeBase64 = (base64String: string) => {
    try {
      return atob(base64String)
    } catch {
      return 'Unable to decode'
    }
  }

  return (
    <div className="max-w-7xl mx-auto space-y-6 min-w-0 w-full">
      {/* Header */}
      <div className="bg-white dark:bg-gray-800 rounded-lg shadow-sm border border-gray-200 dark:border-gray-700 transition-colors">
        {/* Cluster Title and Key Metrics */}
        <div className="p-6 border-b border-gray-200 dark:border-gray-700">
          <div className="flex items-center justify-between mb-6">
            <div>
              <h1 className="text-3xl font-bold text-gray-900 dark:text-gray-100">
                Cluster:&nbsp;{cluster.name}
              </h1>
              <p className="text-sm text-gray-500 dark:text-gray-400 mt-1">
                Created: {mskConfig.CreationTime ? formatDate(mskConfig.CreationTime) : 'Unknown'} •
                Version: {mskConfig.CurrentVersion || 'Unknown'}
              </p>
            </div>
<<<<<<< HEAD
            <div className="flex flex-col gap-3">
              <Button
                onClick={() => setIsWizardOpen(true)}
                variant="default"
                className="bg-blue-600 hover:bg-blue-700 text-white"
              >
                Create Migration Infrastructure
              </Button>
              <Button
                onClick={() => setIsTransientWizardOpen(true)}
                variant="default"
                className="bg-purple-600 hover:bg-purple-700 text-white"
              >
                Create Transient Infrastructure
              </Button>
            </div>
=======
>>>>>>> 4e79cc7c
          </div>

          {/* Key Metrics */}
          <div className="grid grid-cols-1 md:grid-cols-3 gap-4">
            <div className="bg-gray-50 dark:bg-gray-700 rounded-lg p-4 transition-colors">
              <div className="text-2xl font-bold text-gray-900 dark:text-gray-100">
                {mskConfig.ClusterType || 'Unknown'}
              </div>
              <div className="text-sm text-gray-600 dark:text-gray-400">Cluster Type</div>
            </div>
            <div className="bg-gray-50 dark:bg-gray-700 rounded-lg p-4 transition-colors">
              <div className="text-2xl font-bold text-gray-900 dark:text-gray-100">
                {provisioned.NumberOfBrokerNodes}
              </div>
              <div className="text-sm text-gray-600 dark:text-gray-400">Broker Nodes</div>
            </div>
            <div className="bg-gray-50 dark:bg-gray-700 rounded-lg p-4 transition-colors">
              <div className="text-2xl font-bold text-gray-900 dark:text-gray-100">
                {provisioned.CurrentBrokerSoftwareInfo?.KafkaVersion || 'Unknown'}
              </div>
              <div className="text-sm text-gray-600 dark:text-gray-400">Kafka Version</div>
            </div>
          </div>
        </div>

        {/* All Tabs */}
        <div className="border-b border-gray-200 dark:border-gray-700">
          <nav className="-mb-px flex space-x-8 px-6 overflow-x-auto">
            {[
              { id: 'cluster', label: 'Cluster' },
              { id: 'metrics', label: 'Metrics' },
              { id: 'topics', label: 'Topics' },
              { id: 'connectors', label: 'Connectors' },
              { id: 'acls', label: 'ACLs' },
            ].map((tab) => (
              <button
                key={tab.id}
                onClick={() => setActiveTab(tab.id as any)}
                className={`py-4 px-1 border-b-2 font-medium text-sm transition-colors whitespace-nowrap ${
                  activeTab === tab.id
                    ? 'border-blue-500 text-blue-600 dark:text-blue-400'
                    : 'border-transparent text-gray-500 dark:text-gray-400 hover:text-gray-700 dark:hover:text-gray-300 hover:border-gray-300 dark:hover:border-gray-600'
                }`}
              >
                {tab.label}
              </button>
            ))}
          </nav>
        </div>

        {/* Tab Content */}
        <div className="p-6">
          {/* Metrics Tab */}
          {activeTab === 'metrics' && (
            <div className="min-w-0 max-w-full">
              <ClusterMetrics
                cluster={{
                  name: cluster.name,
                  region: regionName,
                }}
                isActive={activeTab === 'metrics'}
              />
            </div>
          )}

          {/* Topics Tab */}
          {activeTab === 'topics' && (
            <div className="min-w-0 max-w-full">
              <ClusterTopics kafkaAdminInfo={cluster.kafka_admin_client_information} />
            </div>
          )}

          {/* Connectors Tab */}
          {activeTab === 'connectors' && (
            <div className="min-w-0 max-w-full">
              <ClusterConnectors connectors={cluster.aws_client_information?.connectors || []} />
            </div>
          )}

          {/* ACLs Tab */}
          {activeTab === 'acls' && (
            <div className="min-w-0 max-w-full">
              <ClusterACLs acls={cluster.kafka_admin_client_information?.acls || []} />
            </div>
          )}

          {/* Cluster Configuration Tab */}
          {activeTab === 'cluster' && (
            <div className="space-y-8">
              {/* Basic Cluster Configuration */}
              <div>
                <h3 className="text-lg font-semibold text-gray-900 dark:text-gray-100 mb-4">
                  Cluster Configuration
                </h3>
                <div className="grid grid-cols-1 md:grid-cols-2 gap-4 text-sm">
                  <div className="flex justify-between">
                    <span className="text-gray-600 dark:text-gray-400">Instance Type:</span>
                    <span className="font-medium text-gray-900 dark:text-gray-100">
                      {brokerInfo.InstanceType || 'Unknown'}
                    </span>
                  </div>
                  <div className="flex justify-between">
                    <span className="text-gray-600 dark:text-gray-400">
                      Storage per Broker (GB):
                    </span>
                    <span className="font-medium text-gray-900 dark:text-gray-100">
                      {brokerInfo.StorageInfo?.EbsStorageInfo?.VolumeSize || 0}
                    </span>
                  </div>
                  <div className="flex justify-between">
                    <span className="text-gray-600 dark:text-gray-400">Total Storage (GB):</span>
                    <span className="font-medium text-gray-900 dark:text-gray-100">
                      {(brokerInfo.StorageInfo?.EbsStorageInfo?.VolumeSize || 0) *
                        (provisioned.NumberOfBrokerNodes || 0)}
                    </span>
                  </div>
                  <div className="flex justify-between">
                    <span className="text-gray-600 dark:text-gray-400">AZ Distribution:</span>
                    <span className="font-medium text-gray-900 dark:text-gray-100">
                      {brokerInfo.BrokerAZDistribution || 'Unknown'}
                    </span>
                  </div>
                  <div className="flex justify-between">
                    <span className="text-gray-600 dark:text-gray-400">Availability Zones:</span>
                    <span className="font-medium text-gray-900 dark:text-gray-100">
                      {brokerInfo.ZoneIds?.length || 0}
                    </span>
                  </div>
                  <div className="flex justify-between">
                    <span className="text-gray-600 dark:text-gray-400">Follower Fetching:</span>
                    <span className="font-medium">
                      {cluster.metrics?.metadata?.follower_fetching !== undefined ? (
                        <span
                          className={`${
                            cluster.metrics.metadata.follower_fetching
                              ? 'text-green-600 dark:text-green-400'
                              : 'text-red-600 dark:text-red-400'
                          }`}
                        >
                          {cluster.metrics.metadata.follower_fetching ? '✓' : '✗'}
                        </span>
                      ) : (
                        <span className="text-gray-500 dark:text-gray-400">Unknown</span>
                      )}
                    </span>
                  </div>
                  <div className="flex justify-between">
                    <span className="text-gray-600 dark:text-gray-400">Tiered Storage:</span>
                    <span className="font-medium">
                      {cluster.metrics?.metadata?.tiered_storage !== undefined ? (
                        <span
                          className={`${
                            cluster.metrics.metadata.tiered_storage
                              ? 'text-green-600 dark:text-green-400'
                              : 'text-red-600 dark:text-red-400'
                          }`}
                        >
                          {cluster.metrics.metadata.tiered_storage ? '✓' : '✗'}
                        </span>
                      ) : (
                        <span className="text-gray-500 dark:text-gray-400">Unknown</span>
                      )}
                    </span>
                  </div>
                </div>
              </div>

              {/* Authentication Status */}
              <div>
                <h3 className="text-lg font-semibold text-gray-900 dark:text-gray-100 mb-4">
                  Authentication Status
                </h3>
                <div className="overflow-x-auto">
                  <table className="w-full text-sm">
                    <thead>
                      <tr className="border-b border-gray-200 dark:border-gray-600">
                        <th className="text-left py-2 font-medium text-gray-900 dark:text-gray-100">
                          Authentication Method
                        </th>
                        <th className="text-center py-2 font-medium text-gray-900 dark:text-gray-100">
                          Status
                        </th>
                      </tr>
                    </thead>
                    <tbody className="divide-y divide-gray-200 dark:divide-gray-600">
                      <tr>
                        <td className="py-2 text-gray-900 dark:text-gray-100">
                          IAM Authentication
                        </td>
                        <td className="py-2 text-center">
                          {getStatusBadge(
                            provisioned.ClientAuthentication?.Sasl?.Iam?.Enabled || false,
                            provisioned.ClientAuthentication?.Sasl?.Iam?.Enabled
                              ? 'Enabled'
                              : 'Disabled'
                          )}
                        </td>
                      </tr>
                      <tr>
                        <td className="py-2 text-gray-900 dark:text-gray-100">
                          SCRAM Authentication
                        </td>
                        <td className="py-2 text-center">
                          {getStatusBadge(
                            provisioned.ClientAuthentication?.Sasl?.Scram?.Enabled || false,
                            provisioned.ClientAuthentication?.Sasl?.Scram?.Enabled
                              ? 'Enabled'
                              : 'Disabled'
                          )}
                        </td>
                      </tr>
                      <tr>
                        <td className="py-2 text-gray-900 dark:text-gray-100">
                          TLS Authentication
                        </td>
                        <td className="py-2 text-center">
                          {getStatusBadge(
                            provisioned.ClientAuthentication?.Tls?.Enabled || false,
                            provisioned.ClientAuthentication?.Tls?.Enabled ? 'Enabled' : 'Disabled'
                          )}
                        </td>
                      </tr>
                      <tr>
                        <td className="py-2 text-gray-900 dark:text-gray-100">
                          Unauthenticated Access
                        </td>
                        <td className="py-2 text-center">
                          {getStatusBadge(
                            provisioned.ClientAuthentication?.Unauthenticated?.Enabled || false,
                            provisioned.ClientAuthentication?.Unauthenticated?.Enabled
                              ? 'Enabled'
                              : 'Disabled'
                          )}
                        </td>
                      </tr>
                    </tbody>
                  </table>
                </div>
              </div>

              {/* Network Configuration */}
              <div>
                <h3 className="text-lg font-semibold text-gray-900 dark:text-gray-100 mb-4">
                  Network Configuration
                </h3>
                <div>
                  <h4 className="font-medium text-gray-900 dark:text-gray-100 mb-3">
                    Client Subnets
                  </h4>
                  <div className="space-y-2">
                    {(brokerInfo.ClientSubnets || []).map((subnet: string, index: number) => (
                      <div
                        key={index}
                        className="flex items-center justify-between p-2 bg-gray-50 dark:bg-gray-700 rounded transition-colors"
                      >
                        <span className="font-mono text-sm text-gray-900 dark:text-gray-100">
                          {subnet}
                        </span>
                        <span className="text-xs text-gray-500 dark:text-gray-400">
                          AZ: {brokerInfo.ZoneIds?.[index] || 'Unknown'}
                        </span>
                      </div>
                    ))}
                  </div>
                </div>
              </div>

              {/* Storage Configuration */}
              <div>
                <h3 className="text-lg font-semibold text-gray-900 dark:text-gray-100 mb-4">
                  Storage Configuration
                </h3>
                <div className="bg-gray-50 dark:bg-gray-700 rounded-lg p-4 transition-colors">
                  <div className="space-y-2 text-sm">
                    <div className="flex justify-between">
                      <span className="text-gray-600 dark:text-gray-400">Volume Size:</span>
                      <span className="font-bold text-blue-600 dark:text-blue-400">
                        {brokerInfo.StorageInfo?.EbsStorageInfo?.VolumeSize || 0} GB
                      </span>
                    </div>
                    <div className="flex justify-between">
                      <span className="text-gray-600 dark:text-gray-400">Total Storage:</span>
                      <span className="font-bold text-green-600 dark:text-green-400">
                        {(brokerInfo.StorageInfo?.EbsStorageInfo?.VolumeSize || 0) *
                          (provisioned.NumberOfBrokerNodes || 0)}{' '}
                        GB
                      </span>
                    </div>
                    <div className="flex justify-between">
                      <span className="text-gray-600 dark:text-gray-400">
                        Provisioned Throughput:
                      </span>
                      {getStatusBadge(
                        brokerInfo.StorageInfo?.EbsStorageInfo?.ProvisionedThroughput?.Enabled ||
                          false,
                        brokerInfo.StorageInfo?.EbsStorageInfo?.ProvisionedThroughput?.Enabled
                          ? 'Enabled'
                          : 'Disabled'
                      )}
                    </div>
                  </div>
                </div>
              </div>

              {/* Security Configuration */}
              <div>
                <h3 className="text-lg font-semibold text-gray-900 dark:text-gray-100 mb-4">
                  Security Configuration
                </h3>
                <div className="grid grid-cols-1 lg:grid-cols-2 gap-6">
                  {/* Authentication Methods */}
                  <div>
                    <h4 className="font-medium text-gray-900 dark:text-gray-100 mb-3">
                      Authentication Methods
                    </h4>
                    <div className="space-y-2">
                      <div className="flex items-center justify-between p-3 bg-gray-50 dark:bg-gray-700 rounded-lg transition-colors">
                        <span className="font-medium text-gray-900 dark:text-gray-100">
                          IAM Authentication
                        </span>
                        {getStatusBadge(
                          provisioned.ClientAuthentication?.Sasl?.Iam?.Enabled || false,
                          provisioned.ClientAuthentication?.Sasl?.Iam?.Enabled
                            ? 'Enabled'
                            : 'Disabled'
                        )}
                      </div>
                      <div className="flex items-center justify-between p-3 bg-gray-50 dark:bg-gray-700 rounded-lg transition-colors">
                        <span className="font-medium text-gray-900 dark:text-gray-100">
                          SCRAM Authentication
                        </span>
                        {getStatusBadge(
                          provisioned.ClientAuthentication?.Sasl?.Scram?.Enabled || false,
                          provisioned.ClientAuthentication?.Sasl?.Scram?.Enabled
                            ? 'Enabled'
                            : 'Disabled'
                        )}
                      </div>
                      <div className="flex items-center justify-between p-3 bg-gray-50 dark:bg-gray-700 rounded-lg transition-colors">
                        <span className="font-medium text-gray-900 dark:text-gray-100">
                          TLS Authentication
                        </span>
                        {getStatusBadge(
                          provisioned.ClientAuthentication?.Tls?.Enabled || false,
                          provisioned.ClientAuthentication?.Tls?.Enabled ? 'Enabled' : 'Disabled'
                        )}
                      </div>
                      <div className="flex items-center justify-between p-3 bg-gray-50 dark:bg-gray-700 rounded-lg transition-colors">
                        <span className="font-medium text-gray-900 dark:text-gray-100">
                          Unauthenticated Access
                        </span>
                        {getStatusBadge(
                          provisioned.ClientAuthentication?.Unauthenticated?.Enabled || false,
                          provisioned.ClientAuthentication?.Unauthenticated?.Enabled
                            ? 'Enabled'
                            : 'Disabled'
                        )}
                      </div>
                    </div>
                  </div>

                  {/* Encryption Settings */}
                  <div>
                    <h4 className="font-medium text-gray-900 dark:text-gray-100 mb-3">
                      Encryption Settings
                    </h4>
                    <div className="space-y-4">
                      <div>
                        <div className="text-sm font-medium text-gray-900 dark:text-gray-100 mb-2">
                          Encryption at Rest
                        </div>
                        <div className="bg-gray-50 dark:bg-gray-700 rounded-lg transition-colors p-3">
                          <div className="text-sm text-gray-600 dark:text-gray-400">
                            KMS Key ID:
                          </div>
                          <div className="font-mono text-xs bg-gray-200 dark:bg-gray-600 text-gray-900 dark:text-gray-100 px-2 py-1 rounded transition-colors mt-1">
                            {provisioned.EncryptionInfo?.EncryptionAtRest?.DataVolumeKMSKeyId?.split(
                              '/'
                            ).pop() || 'Not configured'}
                          </div>
                        </div>
                      </div>
                      <div>
                        <div className="text-sm font-medium text-gray-900 dark:text-gray-100 mb-2">
                          Encryption in Transit
                        </div>
                        <div className="space-y-2">
                          <div className="flex justify-between">
                            <span className="text-sm text-gray-600 dark:text-gray-400">
                              Client-Broker:
                            </span>
                            <span className="font-medium text-gray-900 dark:text-gray-100">
                              {provisioned.EncryptionInfo?.EncryptionInTransit?.ClientBroker ||
                                'Not configured'}
                            </span>
                          </div>
                          <div className="flex justify-between">
                            <span className="text-sm text-gray-600 dark:text-gray-400">
                              In-Cluster:
                            </span>
                            {getStatusBadge(
                              provisioned.EncryptionInfo?.EncryptionInTransit?.InCluster || false,
                              provisioned.EncryptionInfo?.EncryptionInTransit?.InCluster
                                ? 'Enabled'
                                : 'Disabled'
                            )}
                          </div>
                        </div>
                      </div>
                    </div>
                  </div>
                </div>
              </div>

              {/* Monitoring & Logging */}
              <div>
                <h3 className="text-lg font-semibold text-gray-900 dark:text-gray-100 mb-4">
                  Monitoring & Logging Configuration
                </h3>
                <div>
                  <h4 className="font-medium text-gray-900 dark:text-gray-100 mb-3">
                    Monitoring Configuration
                  </h4>
                  <div className="space-y-3">
                    <div className="flex justify-between items-center">
                      <span className="text-gray-600 dark:text-gray-400">Enhanced Monitoring:</span>
                      <span className="font-medium text-gray-900 dark:text-gray-100 bg-blue-100 dark:bg-blue-900 text-blue-800 dark:text-blue-200 px-2 py-1 rounded">
                        {provisioned.EnhancedMonitoring}
                      </span>
                    </div>
                    <div className="flex justify-between items-center">
                      <span className="text-gray-600 dark:text-gray-400">CloudWatch Logs:</span>
                      {getStatusBadge(
                        provisioned.LoggingInfo?.BrokerLogs?.CloudWatchLogs?.Enabled || false,
                        provisioned.LoggingInfo?.BrokerLogs?.CloudWatchLogs?.Enabled
                          ? 'Enabled'
                          : 'Disabled'
                      )}
                    </div>
                    <div className="flex justify-between items-center">
                      <span className="text-gray-600 dark:text-gray-400">Firehose Logs:</span>
                      {getStatusBadge(
                        provisioned.LoggingInfo?.BrokerLogs?.Firehose?.Enabled || false,
                        provisioned.LoggingInfo?.BrokerLogs?.Firehose?.Enabled
                          ? 'Enabled'
                          : 'Disabled'
                      )}
                    </div>
                    <div className="flex justify-between items-center">
                      <span className="text-gray-600 dark:text-gray-400">S3 Logs:</span>
                      {getStatusBadge(
                        provisioned.LoggingInfo?.BrokerLogs?.S3?.Enabled || false,
                        provisioned.LoggingInfo?.BrokerLogs?.S3?.Enabled ? 'Enabled' : 'Disabled'
                      )}
                    </div>
                  </div>
                </div>
              </div>

              {/* Broker Settings */}
              <div>
                <h3 className="text-lg font-semibold text-gray-900 dark:text-gray-100 mb-4">
                  Broker Settings
                </h3>
                {(() => {
                  // Get the cluster's configuration ARN
                  const clusterConfigArn = provisioned?.CurrentBrokerSoftwareInfo?.ConfigurationArn

                  // Find the matching configuration in region configurations
                  const clusterConfig = regionData?.configurations?.find(
                    (config: any) => config.Arn === clusterConfigArn
                  )

                  if (clusterConfig) {
                    return (
                      <div className="space-y-6">
                        <div className="bg-gray-50 dark:bg-gray-700 rounded-lg p-4 transition-colors">
                          <div className="flex items-center justify-between mb-4">
                            <div>
                              <div className="font-medium text-gray-900 dark:text-gray-100">
                                {clusterConfig.Arn.split('/').slice(-2, -1)[0]}
                              </div>
                              <div className="text-sm text-gray-500 dark:text-gray-400">
                                Revision {clusterConfig.Revision} • Created{' '}
                                {formatDate(clusterConfig.CreationTime)}
                              </div>
                            </div>
                            <div className="text-sm text-gray-600 dark:text-gray-400">
                              {clusterConfig.Description || 'No description'}
                            </div>
                          </div>

                          {/* Server Properties */}
                          {clusterConfig.ServerProperties && (
                            <div className="mt-4">
                              <h4 className="font-medium text-gray-900 dark:text-gray-100 mb-2">
                                Server Properties
                              </h4>
                              <div className="bg-white dark:bg-gray-600 rounded-lg p-3 transition-colors">
                                <pre className="text-xs text-gray-800 dark:text-gray-200 overflow-auto max-h-48 whitespace-pre-wrap font-mono">
                                  {decodeBase64(clusterConfig.ServerProperties)}
                                </pre>
                              </div>
                            </div>
                          )}
                        </div>
                      </div>
                    )
                  } else if (clusterConfigArn) {
                    return (
                      <p className="text-gray-500 dark:text-gray-400">
                        Configuration not found for ARN: {clusterConfigArn}
                      </p>
                    )
                  } else {
                    return (
                      <p className="text-gray-500 dark:text-gray-400">
                        No configuration ARN found for this cluster.
                      </p>
                    )
                  }
                })()}
              </div>
            </div>
          )}
        </div>
      </div>
<<<<<<< HEAD

      {/* Migration Wizard Modal */}
      <Modal
        isOpen={isWizardOpen}
        onClose={() => setIsWizardOpen(false)}
        title={`Create Migration Infrastructure - ${cluster.name}`}
      >
        <Wizard />
      </Modal>

      {/* Transient Infrastructure Wizard Modal */}
      <Modal
        isOpen={isTransientWizardOpen}
        onClose={() => setIsTransientWizardOpen(false)}
        title={`Create Transient Infrastructure - ${cluster.name}`}
      >
        <Wizard config={transientInfrastructureWizardConfig as any} />
      </Modal>
=======
>>>>>>> 4e79cc7c
    </div>
  )
}<|MERGE_RESOLUTION|>--- conflicted
+++ resolved
@@ -3,13 +3,6 @@
 import ClusterTopics from './ClusterTopics'
 import ClusterConnectors from './ClusterConnectors'
 import ClusterACLs from './ClusterACLs'
-<<<<<<< HEAD
-import Wizard from './Wizard'
-import { Modal } from './ui/modal'
-import { Button } from './ui/button'
-import transientInfrastructureWizardConfig from './transient-infrastructure-wizard-config.json'
-=======
->>>>>>> 4e79cc7c
 
 interface ClusterReportProps {
   cluster: {
@@ -48,11 +41,6 @@
   const [activeTab, setActiveTab] = useState<
     'metrics' | 'topics' | 'connectors' | 'cluster' | 'acls'
   >('cluster')
-<<<<<<< HEAD
-  const [isWizardOpen, setIsWizardOpen] = useState(false)
-  const [isTransientWizardOpen, setIsTransientWizardOpen] = useState(false)
-=======
->>>>>>> 4e79cc7c
 
   const mskConfig = cluster.aws_client_information?.msk_cluster_config
   const provisioned = mskConfig?.Provisioned
@@ -113,25 +101,6 @@
                 Version: {mskConfig.CurrentVersion || 'Unknown'}
               </p>
             </div>
-<<<<<<< HEAD
-            <div className="flex flex-col gap-3">
-              <Button
-                onClick={() => setIsWizardOpen(true)}
-                variant="default"
-                className="bg-blue-600 hover:bg-blue-700 text-white"
-              >
-                Create Migration Infrastructure
-              </Button>
-              <Button
-                onClick={() => setIsTransientWizardOpen(true)}
-                variant="default"
-                className="bg-purple-600 hover:bg-purple-700 text-white"
-              >
-                Create Transient Infrastructure
-              </Button>
-            </div>
-=======
->>>>>>> 4e79cc7c
           </div>
 
           {/* Key Metrics */}
@@ -659,27 +628,6 @@
           )}
         </div>
       </div>
-<<<<<<< HEAD
-
-      {/* Migration Wizard Modal */}
-      <Modal
-        isOpen={isWizardOpen}
-        onClose={() => setIsWizardOpen(false)}
-        title={`Create Migration Infrastructure - ${cluster.name}`}
-      >
-        <Wizard />
-      </Modal>
-
-      {/* Transient Infrastructure Wizard Modal */}
-      <Modal
-        isOpen={isTransientWizardOpen}
-        onClose={() => setIsTransientWizardOpen(false)}
-        title={`Create Transient Infrastructure - ${cluster.name}`}
-      >
-        <Wizard config={transientInfrastructureWizardConfig as any} />
-      </Modal>
-=======
->>>>>>> 4e79cc7c
     </div>
   )
 }
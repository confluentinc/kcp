--- conflicted
+++ resolved
@@ -1,7 +1,10 @@
 import type { WizardConfig } from './types'
 import { getClusterDataByArn } from '@/stores/store'
 
-<<<<<<< HEAD
+export const createMigrationInfraWizardConfig = (clusterArn: string): WizardConfig => {
+  const cluster = getClusterDataByArn(clusterArn)
+  console.log('Migration Infra Wizard - Cluster:', cluster)
+
 export const migrationInfraWizardConfig: WizardConfig = {
   id: 'migration-infra-wizard',
   title: 'Migration Infrastructure Wizard',
@@ -387,224 +390,25 @@
         uiSchema: {
           msk_jump_cluster_auth_type: {
             'ui:widget': 'radio',
-=======
-export const createMigrationInfraWizardConfig = (clusterArn: string): WizardConfig => {
-  const cluster = getClusterDataByArn(clusterArn)
-  console.log('Migration Infra Wizard - Cluster:', cluster)
-
-  return {
-    id: 'migration-infra-wizard',
-    title: 'Migration Infrastructure Wizard',
-    description: 'Configure your migration infrastructure for migration',
-    apiEndpoint: '/assets/migration',
-    initial: 'authentication_method_question',
-
-    states: {
-      authentication_method_question: {
-        meta: {
-          title: 'Authentication Method',
-          description: 'Which authentication method will you use for the cluster link?',
-          schema: {
-            type: 'object',
-            properties: {
-              authentication_method: {
-                type: 'string',
-                title: 'Which authentication method will you use for the cluster link?',
-                enum: ['sasl_scram'],
-                enumNames: ['SASL/SCRAM'],
-              },
-            },
-            required: ['authentication_method'],
-          },
-          uiSchema: {
-            authentication_method: {
-              'ui:widget': 'radio',
-            },
-          },
-        },
-        on: {
-          NEXT: [
-            {
-              target: 'cluster_type_question',
-              guard: 'is_sasl_scram',
-              actions: 'save_step_data',
-            },
-          ],
-        },
-      },
-      cluster_type_question: {
-        meta: {
-          title: 'Target Cluster Type',
-          description: 'Select the type of your target Confluent Cloud cluster',
-          schema: {
-            type: 'object',
-            properties: {
-              target_cluster_type: {
-                type: 'string',
-                title: 'What type of target Confluent Cloud cluster are you migrating to?',
-                enum: ['dedicated'],
-                enumNames: ['Dedicated'],
-              },
-            },
-            required: ['target_cluster_type'],
-          },
-          uiSchema: {
-            target_cluster_type: {
-              'ui:widget': 'radio',
-            },
-          },
-        },
-        on: {
-          NEXT: [
-            {
-              target: 'dedicated_inputs',
-              guard: 'is_dedicated',
-              actions: 'save_step_data',
-            },
-          ],
-          BACK: {
-            target: 'authentication_method_question',
-            actions: 'undo_save_step_data',
-          },
-        },
-      },
-      dedicated_inputs: {
-        meta: {
-          title: 'Dedicated Cluster Configuration',
-          description: 'Enter configuration details for your Dedicated cluster',
-          schema: {
-            type: 'object',
-            properties: {
-              target_environment_id: {
-                type: 'string',
-                title: 'Confluent Cloud Environment ID',
-              },
-              target_cluster_id: {
-                type: 'string',
-                title: 'Confluent Cloud Cluster ID',
-              },
-              target_rest_endpoint: {
-                type: 'string',
-                title: 'Confluent Cloud Cluster REST Endpoint',
-              },
-            },
-            required: ['target_environment_id', 'target_cluster_id', 'target_rest_endpoint'],
-          },
-          uiSchema: {
-            target_environment_id: {
-              'ui:placeholder': 'e.g., env-xxxxx',
-            },
-            target_cluster_id: {
-              'ui:placeholder': 'e.g., cluster-xxxxx',
-            },
-            target_rest_endpoint: {
-              'ui:placeholder': 'e.g., https://api.confluent.cloud',
-            },
-          },
-        },
-        on: {
-          NEXT: {
-            target: 'statefile_inputs',
-            actions: 'save_step_data',
-          },
-          BACK: {
-            target: 'cluster_type_question',
-            actions: 'undo_save_step_data',
-          },
-        },
-      },
-      statefile_inputs: {
-        meta: {
-          title: 'Statefile Configuration',
-          description:
-            'Enter configuration details for your statefile - WIP these will be parsed from the statefile in future and this stage removed',
-          schema: {
-            type: 'object',
-            properties: {
-              msk_cluster_id: {
-                type: 'string',
-                title: 'MSK Cluster ID',
-              },
-              msk_sasl_scram_bootstrap_servers: {
-                type: 'string',
-                title: 'MSK Cluster Bootstrap Brokers',
-              },
-              msk_publicly_accessible: {
-                type: 'boolean',
-                title: 'Is your MSK cluster accessible from the internet?',
-                oneOf: [
-                  { title: 'Yes', const: true },
-                  { title: 'No', const: false },
-                ],
-                default: false,
-              },
-            },
-            required: [
-              'msk_cluster_id',
-              'msk_sasl_scram_bootstrap_servers',
-              'msk_publicly_accessible',
-            ],
-          },
-          uiSchema: {
-            msk_cluster_id: {
-              'ui:placeholder': 'e.g., cluster-xxxxx',
-            },
-            msk_sasl_scram_bootstrap_servers: {
-              'ui:placeholder':
-                'e.g., b-1.examplecluster.0abcde.c.us-west-2.msk.amazonaws.com:9098,b-2.examplecluster.0abcde.c.us-west-2.msk.amazonaws.com:9098',
-            },
-            msk_publicly_accessible: {
-              'ui:widget': 'radio',
-            },
-          },
-        },
-        on: {
-          NEXT: {
-            target: 'confirmation',
-            actions: 'save_step_data',
-          },
-          BACK: {
-            target: 'dedicated_inputs',
-            actions: 'undo_save_step_data',
->>>>>>> dabed6f5
-          },
-        },
-      },
-      confirmation: {
-        meta: {
-          title: 'Review Configuration',
-          description: 'Review your configuration before generating Terraform files',
-        },
-        on: {
-          CONFIRM: {
-            target: 'complete',
-          },
-          BACK: {
-            target: 'statefile_inputs',
-            actions: 'undo_save_step_data',
-          },
-        },
-<<<<<<< HEAD
+          },
+        },
+      },
+      on: {
+        NEXT: {
+          target: 'confirmation',
+          actions: 'save_step_data',
+        },
         BACK: {
           target: 'msk_jump_cluster_authentication_question',
           actions: 'undo_save_step_data',
-=======
-      },
-      complete: {
-        type: 'final',
-        meta: {
-          title: 'Configuration Complete',
-          message: 'Your migration infrastructure configuration is ready to be processed...',
->>>>>>> dabed6f5
-        },
-      },
-    },
-
-    guards: {
-      is_dedicated: ({ event }) => {
-        return event.data?.target_cluster_type === 'dedicated'
-      },
-<<<<<<< HEAD
+        },
+      },
+    },
+    confirmation: {
+      meta: {
+        title: 'Review Configuration',
+        description: 'Review your configuration before generating Terraform files',
+      },
       on: {
         CONFIRM: {
           target: 'complete',
@@ -621,20 +425,17 @@
             actions: 'undo_save_step_data',
           }
         ]
-=======
-      is_sasl_scram: ({ event }) => {
-        return event.data?.authentication_method === 'sasl_scram'
->>>>>>> dabed6f5
-      },
-      came_from_dedicated_inputs: ({ context }) => {
-        return context.previousStep === 'dedicated_inputs'
-      },
-      came_from_statefile_inputs: ({ context }) => {
-        return context.previousStep === 'statefile_inputs'
-      },
-    },
+      },
+    },
+    complete: {
+      type: 'final',
+      meta: {
+        title: 'Configuration Complete',
+        message: 'Your migration infrastructure configuration is ready to be processed...',
+      },
+    },
+  },
 
-<<<<<<< HEAD
   guards: {
     has_public_cc_endpoints: ({ event}) => {
       return event.data?.has_public_cc_endpoints === true
@@ -656,15 +457,9 @@
     }
   },
 
-  actions: {
-    save_step_data: 'save_step_data',
-    undo_save_step_data: 'undo_save_step_data',
-  },
-=======
     actions: {
       save_step_data: 'save_step_data',
       undo_save_step_data: 'undo_save_step_data',
     },
   }
->>>>>>> dabed6f5
 }
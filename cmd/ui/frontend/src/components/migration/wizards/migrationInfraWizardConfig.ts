import type { WizardConfig } from './types'
import { getClusterDataByArn } from '@/stores/store'

export const createMigrationInfraWizardConfig = (clusterArn: string): WizardConfig => {
  const cluster = getClusterDataByArn(clusterArn)

  const instanceType = cluster?.metrics?.metadata?.instance_type || 'kafka.m5.xlarge'

  return {
    id: 'migration-infra-wizard',
    title: 'Migration Infrastructure Wizard',
    description: 'Configure your migration infrastructure for migration',
    apiEndpoint: '/assets/migration',
    initial: 'confluent_cloud_endpoints_question',

    states: {
      confluent_cloud_endpoints_question: {
<<<<<<< HEAD
        meta: {
          title: 'Are your Confluent Cloud endpoints publicly accessible or private networked?',
          description: 'PLACEHOLDER',
          schema: {
            type: 'object',
            properties: {
              has_public_cc_endpoints: {
                type: 'boolean',
                title: 'Are your Confluent Cloud endpoints publicly accessible?',
                oneOf: [
                  { title: 'Yes', const: true },
                  { title: 'No', const: false },
                ],
              },
            },
            required: ['has_public_cc_endpoints'],
          },
          uiSchema: {
            has_public_cc_endpoints: {
              'ui:widget': 'radio',
            },
          },
        },
        on: {
          NEXT: [
            {
              target: 'public_cluster_link_inputs',
              guard: 'has_public_cc_endpoints',
              actions: 'save_step_data',
            },
            {
              target: 'private_link_subnets_question',
              guard: 'has_private_cc_endpoints',
              actions: 'save_step_data',
            },
          ],
        },
      },
      public_cluster_link_inputs: {
        meta: {
          title: 'Public-Public Cluster Link Configuration',
          description: 'Enter configuration details for your MSK to Confluent Cloud public-public cluster link',
          schema: {
            type: 'object',
            properties: {
              target_cluster_id: {
                type: 'string',
                title: 'Confluent Cloud Cluster ID'
              },
              target_rest_endpoint: {
                type: 'string',
                title: 'Confluent Cloud Cluster REST Endpoint'
              },
              cluster_link_name: {
                type: 'string',
                title: 'Confluent Cloud Cluster Link Name'
              },
              msk_cluster_id: {
                type: 'string',
                title: 'MSK Cluster ID (retrieved from statefile)'
              },
              msk_sasl_scram_bootstrap_servers: {
                type: 'string',
                title: 'MSK Bootstrap Servers (retrieved from statefile)'
              },
            },
            required: ['target_cluster_id', 'target_rest_endpoint', 'cluster_link_name', 'msk_cluster_id', 'msk_sasl_scram_bootstrap_servers'],
          },
          uiSchema: {
            target_cluster_id: {
              'ui:placeholder': 'e.g., lkc-xxxxxx',
            },
            target_rest_endpoint: {
              'ui:placeholder': 'e.g., https://xxx.xxx.aws.confluent.cloud:443',
            },
            cluster_link_name: {
              'ui:placeholder': 'e.g., msk-to-cc-migration-link',
            },
            msk_cluster_id: {
              'ui:placeholder': 'e.g., 3Db5QLSqSZieL3rJBUUegA',
            },
            msk_sasl_scram_bootstrap_servers: {
              'ui:placeholder': 'e.g., b-1.examplecluster.0abcde.c.us-west-2.msk.amazonaws.com:9198,b-2.examplecluster.0abcde.c.us-west-2.msk.amazonaws.com:9198',
            },
          },
        },
        on: {
          NEXT: {
            target: 'confirmation',
            actions: 'save_step_data',
          },
          BACK: {
            target: 'confluent_cloud_endpoints_question',
            actions: 'undo_save_step_data',
          },
        },
      },
      private_link_subnets_question: {
        meta: {
          title: 'Reuse existing subnets or create new subnets for setting up a private link to Confluent Cloud',
          description: 'PLACEHOLDER',
          schema: {
            type: 'object',
            properties: {
              reuse_existing_subnets: {
                type: 'boolean',
                title: 'Do you want to reuse existing subnets?',
                oneOf: [
                  { title: 'Yes', const: true },
                  { title: 'No', const: false },
                ],
              },
            },
            required: ['reuse_existing_subnets'],
          },
          uiSchema: {
=======
        meta: {
          title: 'MSK Migration - Public or Private Networking',
          description: 'When migrating from MSK to Confluent Cloud, you can choose to use public or private networking. Public networking is the default and requires no additional configuration. Private networking is more complex involving private linking and jump clusters.',
          schema: {
            type: 'object',
            properties: {
              has_public_cc_endpoints: {
                type: 'boolean',
                title: 'Are your Confluent Cloud endpoints publicly accessible?',
                oneOf: [
                  { title: 'Yes', const: true },
                  { title: 'No', const: false },
                ],
              },
            },
            required: ['has_public_cc_endpoints'],
          },
          uiSchema: {
            has_public_cc_endpoints: {
              'ui:widget': 'radio',
            },
          },
        },
        on: {
          NEXT: [
            {
              target: 'public_cluster_link_inputs',
              guard: 'has_public_cc_endpoints',
              actions: 'save_step_data',
            },
            {
              target: 'private_link_subnets_question',
              guard: 'has_private_cc_endpoints',
              actions: 'save_step_data',
            },
          ],
        },
      },
      public_cluster_link_inputs: {
        meta: {
          title: 'Public Migration | Cluster Link Configuration',
          description: 'Enter configuration details for your MSK to Confluent Cloud public-public cluster link',
          schema: {
            type: 'object',
            properties: {
              target_cluster_id: {
                type: 'string',
                title: 'Confluent Cloud Cluster ID'
              },
              target_rest_endpoint: {
                type: 'string',
                title: 'Confluent Cloud Cluster REST Endpoint'
              },
              cluster_link_name: {
                type: 'string',
                title: 'Confluent Cloud Cluster Link Name'
              },
              msk_cluster_id: {
                type: 'string',
                title: 'MSK Cluster ID',
                default: cluster?.kafka_admin_client_information?.cluster_id || 'failed to retrieve MSK cluster ID from statefile.'
              },
              msk_sasl_scram_bootstrap_servers: {
                type: 'string',
                title: 'MSK Bootstrap Servers',
                default: cluster?.aws_client_information?.bootstrap_brokers?.BootstrapBrokerStringPublicSaslScram || 'failed to retrieve MSK SASL/SCRAM bootstrap servers (public) from statefile.'
              },
            },
            required: ['target_cluster_id', 'target_rest_endpoint', 'cluster_link_name', 'msk_cluster_id', 'msk_sasl_scram_bootstrap_servers'],
          },
          uiSchema: {
            target_cluster_id: {
              'ui:placeholder': 'e.g., lkc-xxxxxx',
            },
            target_rest_endpoint: {
              'ui:placeholder': 'e.g., https://xxx.xxx.aws.confluent.cloud:443',
            },
            cluster_link_name: {
              'ui:placeholder': 'e.g., msk-to-cc-migration-link',
            },
            msk_cluster_id: {
              'ui:disabled': true,
            },
            msk_sasl_scram_bootstrap_servers: {
              'ui:disabled': true,
            },
          },
        },
        on: {
          NEXT: {
            target: 'confirmation',
            actions: 'save_step_data',
          },
          BACK: {
            target: 'confluent_cloud_endpoints_question',
            actions: 'undo_save_step_data',
          },
        },
      },
      private_link_subnets_question: {
        meta: {
          title: 'Private Migration |Private Link - Subnets',
          description: 'When setting up a private link between Confluent Cloud and AWS, subnets need to be specified to establish the connection.',
          schema: {
            type: 'object',
            properties: {
              reuse_existing_subnets: {
                type: 'boolean',
                title: 'Do you want to reuse existing subnets for setting up a private link to Confluent Cloud?',
                oneOf: [
                  { title: 'Yes', const: true },
                  { title: 'No', const: false },
                ],
              },
            },
            required: ['reuse_existing_subnets'],
          },
          uiSchema: {
>>>>>>> e54bac81
            reuse_existing_subnets: {
              'ui:widget': 'radio',
            },
          },
        },
        on: {
          NEXT: [
            {
              target: 'private_link_reuse_existing_subnets',
              guard: 'reuse_existing_subnets',
              actions: 'save_step_data',
            },
            {
              target: 'private_link_create_new_subnets',
              guard: 'create_new_subnets',
              actions: 'save_step_data',
            },
          ],
          BACK: {
            target: 'confluent_cloud_endpoints_question',
            actions: 'undo_save_step_data',
          },
<<<<<<< HEAD
        },
      },
      private_link_reuse_existing_subnets: {
        meta: {
          title: 'Reuse existing subnets',
          description: 'PLACEHOLDER',
          schema: {
            type: 'object',
            properties: {
              vpc_id: {
                type: 'string',
                title: 'VPC ID (retrieved from statefile)',
              },
              existing_subnets: {
                type: 'array',
                title: 'Existing subnet IDs',
                items: {
                  type: 'string',
                },
              },
            },
          },
        },
      },



      cluster_type_question: {
=======
        },
      },
      private_link_reuse_existing_subnets: {
>>>>>>> e54bac81
        meta: {
          title: 'Private Migration | Private Link - Reuse Existing Subnets',
          description: 'Reuse the existing subnets from your MSK cluster for setting up the private link between Confluent Cloud and the AWS VPC.',
          schema: {
            type: 'object',
            properties: {
              vpc_id: {
                type: 'string',
                title: 'VPC ID',
                default: cluster?.aws_client_information?.cluster_networking?.vpc_id || 'failed to retrieve VPC ID from statefile.'
              },
              private_link_existing_subnet_ids: {
                type: 'array',
                title: 'Existing subnet IDs',
                description: 'Retrieved from the statefile, these can be modified to other existing subnet IDs in the MSK VPC.',
                items: {
                  type: 'string',
                },
                minItems: 3,
                maxItems: 3,
                default: cluster?.aws_client_information?.cluster_networking?.subnet_ids?.slice(0, 3) || 
                cluster?.aws_client_information?.cluster_networking?.subnets?.slice(0, 3).map(s => s.subnet_id) ||
                ['failed to retrieve existing subnet IDs from statefile.', '', ''],
              },
            },
            required: ['vpc_id', 'private_link_existing_subnet_ids'],
          },
          uiSchema: {
            vpc_id: {
              'ui:disabled': true,
            },
            private_link_existing_subnet_ids: {
              'ui:placeholder': 'e.g., subnet-xxxx,subnet-xxxx,subnet-xxxx',
              'ui:options': {
                addable: false,
                orderable: false,
                removable: false,
              },
            },
          },
        },
        on: {
          NEXT: {
            target: 'private_link_internet_gateway_question',
            actions: 'save_step_data',
          },
          BACK: {
            target: 'private_link_subnets_question',
            actions: 'undo_save_step_data',
          },
        },
      },
      private_link_create_new_subnets: {
        meta: {
          title: 'Private Migration | Private Link - New Subnets',
          description: 'Create new subnets for setting up the private link between Confluent Cloud and the AWS VPC.',
          schema: {
            type: 'object',
            properties: {
              vpc_id: {
                type: 'string',
                title: 'VPC ID',
                default: cluster?.aws_client_information?.cluster_networking?.vpc_id || 'failed to retrieve VPC ID from statefile.'
              },
              private_link_new_subnets_cidr: {
                type: 'array',
                title: 'New subnet CIDR ranges',
                items: {
                  type: 'string',
                },
                minItems: 3,
                maxItems: 3,
                default: ['', '', ''],
              },
            },
            required: ['vpc_id', 'private_link_new_subnets_cidr'],
          },
          uiSchema: {
            vpc_id: {
              'ui:disabled': true,
            },
            private_link_new_subnets_cidr: {
              items: {
                'ui:placeholder': 'e.g., 10.0.1.0/24',
              },
              'ui:options': {
                addable: false,
                orderable: false,
                removable: false,
              },
            },
          },
        },
        on: {
          NEXT: {
            target: 'private_link_internet_gateway_question',
            actions: 'save_step_data',
          },
          BACK: {
            target: 'private_link_subnets_question',
            actions: 'undo_save_step_data',
          },
        },
      },
      private_link_internet_gateway_question: {
        meta: {
          title: 'Private Migration | Private Link - Internet Gateway',
          description: 'When migrating data from MSK to Confluent Cloud over a private network, a jump cluster is required and some dependencies will need to be installed on these jump clusters from the internet.',
          schema: {
            type: 'object',
            properties: {
              has_existing_internet_gateway: {
                type: 'boolean',
                title: 'Does your MSK VPC network have an existing internet gateway?',
                oneOf: [
                  { title: 'Yes', const: true },
                  { title: 'No', const: false },
                ],
              },
            },
            required: ['has_existing_internet_gateway'],
          },
          uiSchema: {
            has_existing_internet_gateway: {
              'ui:widget': 'radio',
            },
          },
        },
        on: {
          NEXT: {
            target: 'jump_cluster_networking_inputs',
            actions: 'save_step_data',
          },
          BACK: {
            target: 'private_link_create_new_subnets',
            actions: 'undo_save_step_data',
          },
        },
      },
      jump_cluster_networking_inputs: {
        meta: {
          title: 'Private Migration | Jump Cluster - Configuration',
          description: 'Enter configuration details for your jump cluster networking',
          schema: {
            type: 'object',
            properties: {
              vpc_id: {
                type: 'string',
                title: 'VPC ID',
                default: cluster?.aws_client_information?.cluster_networking?.vpc_id || 'failed to retrieve VPC ID from statefile.'
              },
              jump_cluster_instance_type: {
                type: 'string',
                title: 'Instance Type',
                default: instanceType.replace('kafka.', '') // Remove the `kafka.` prefix from MSK instance type to get its EC2 equivalent.
              },
              jump_cluster_broker_storage: {
                type: 'number',
                title: 'Broker Storage per Broker (GB)',
                default: cluster?.aws_client_information?.msk_cluster_config?.Provisioned?.BrokerNodeGroupInfo?.StorageInfo?.EbsStorageInfo?.VolumeSize || 500
              },
              jump_cluster_broker_subnet_cidr: {
                type: 'array',
                title: 'Broker Subnet CIDR Range',
                description: 'The number of subnets to create determines the number of jump cluster brokers that will be created.',
                items: {
                  type: 'string',
                },
                minItems: cluster?.aws_client_information?.nodes?.filter(node => node.NodeType === 'BROKER').length || 3,
                default: ['', '', ''],
              },
              jump_cluster_setup_host_subnet_cidr: {
                type: 'string',
                title: 'Jump Cluster Setup Host',
                description: 'The subnet CIDR range for EC2 instance that will provision the jump cluster instances.',
              }
            },
            required: ['vpc_id', 'jump_cluster_instance_type', 'jump_cluster_broker_storage', 'jump_cluster_broker_subnet_cidr', 'jump_cluster_setup_host_subnet_cidr'],
            },
          uiSchema: {
            vpc_id: {
              'ui:disabled': true,
            },
            jump_cluster_instance_type: {
              'ui:placeholder': 'e.g., m5.large',
            },
            jump_cluster_broker_storage: {
              'ui:placeholder': 'e.g., 500',
            },
            jump_cluster_broker_subnet_cidr: {
              'ui:placeholder': 'e.g., 10.0.1.0/24,10.0.2.0/24,10.0.3.0/24',
              'ui:options': {
                addable: true,
                orderable: false,
                removable: true,
              },
            },
            jump_cluster_setup_host_subnet_cidr: {
              'ui:placeholder': 'e.g., 10.0.4.0/24',
            },
          },
        },
        on: {
          NEXT: {
            target: 'msk_jump_cluster_authentication_question',
            actions: 'save_step_data',
          },
          BACK: {
            target: 'private_link_internet_gateway_question',
            actions: 'undo_save_step_data',
          },
        },
      },
      msk_jump_cluster_authentication_question: {
        meta: {
          title: 'Private Migration | Jump Cluster - Authentication',
          description: 'How will the jump cluster authenticate to the MSK cluster?',
          schema: {
            type: 'object',
            properties: {
              msk_jump_cluster_auth_type: {
                type: 'string',
                title: 'MSK Jump Cluster Authentication Type',
                enum: ['sasl_scram', 'iam'],
                enumNames: ['SASL/SCRAM', 'IAM'],
              },
            },
            required: ['msk_jump_cluster_auth_type'],
          },
          uiSchema: {
            msk_jump_cluster_auth_type: {
              'ui:widget': 'radio',
            }
          },
        },
        on: {
          NEXT: [
            {
              target: 'msk_jump_cluster_authentication_sasl_scram',
              guard: 'selected_msk_jump_cluster_authentication_sasl_scram',
              actions: 'save_step_data',
            },
            {
              target: 'msk_jump_cluster_authentication_iam',
              guard: 'selected_msk_jump_cluster_authentication_iam',
              actions: 'save_step_data',
            },
          ],
          BACK: {
<<<<<<< HEAD
            target: 'public_cluster_link_inputs',
=======
            target: 'jump_cluster_networking_inputs',
>>>>>>> e54bac81
            actions: 'undo_save_step_data',
          },
        },
      },
      msk_jump_cluster_authentication_sasl_scram: {
        meta: {
          title: 'Private Migration | Jump Cluster - Authentication (SASL/SCRAM)',
          description: 'How will the jump cluster authenticate to the MSK cluster?',
          schema: {
            type: 'object',
            properties: {
              msk_cluster_id: {
                type: 'string',
                title: 'MSK Cluster ID',
                default: cluster?.kafka_admin_client_information?.cluster_id || 'failed to retrieve MSK cluster ID from statefile.'
              },
              msk_sasl_scram_bootstrap_servers: {
                type: 'string',
                title: 'MSK Bootstrap Servers',
                default: cluster?.aws_client_information?.bootstrap_brokers?.BootstrapBrokerStringSaslScram || 'failed to retrieve MSK SASL/SCRAM bootstrap servers (private) from statefile.'
              },
              msk_region: {
                type: 'string',
                title: 'MSK Region',
                default: cluster?.region || 'failed to retrieve AWS region from statefile.'
              },
              target_cluster_id: {
                type: 'string',
                title: 'Confluent Cloud Cluster ID'
              },
              target_rest_endpoint: {
                type: 'string',
                title: 'Confluent Cloud Cluster REST Endpoint'
              },
              target_bootstrap_endpoint: {
                type: 'string',
                title: 'Confluent Cloud Cluster Bootstrap Endpoint'
              },
              cluster_link_name: {
                type: 'string',
                title: 'Confluent Cloud Cluster Link Name'
              },
            },
            required: ['msk_cluster_id', 'msk_sasl_scram_bootstrap_servers', 'msk_region', 'target_cluster_id', 'target_rest_endpoint', 'target_bootstrap_endpoint', 'cluster_link_name'],
          },
          uiSchema: {
            msk_cluster_id: {
              'ui:disabled': true,
            },
            msk_sasl_scram_bootstrap_servers: {
              'ui:disabled': true,
            },
            msk_region: {
              'ui:disabled': true,
            },
            target_cluster_id: {
              'ui:placeholder': 'e.g., lkc-xxxxxx',
            },
            target_rest_endpoint: {
              'ui:placeholder': 'e.g., https://xxx.xxx.aws.confluent.cloud:443',
            },
            target_bootstrap_endpoint: {
              'ui:placeholder': 'e.g., xxx.xxx.aws.confluent.cloud:9092',
            },
            cluster_link_name: {
              'ui:placeholder': 'e.g., msk-to-cc-migration-link',
            },
          },
        },
        on: {
          NEXT: {
            target: 'confirmation',
            actions: 'save_step_data',
          },
          BACK: {
            target: 'msk_jump_cluster_authentication_question',
            actions: 'undo_save_step_data',
          },
        },
      },
      msk_jump_cluster_authentication_iam: {
        meta: {
          title: 'Private Migration | Jump Cluster - Authentication (IAM)',
          description: 'How will the jump cluster authenticate to the MSK cluster?',
          schema: {
            type: 'object',
            properties: {
              msk_cluster_id: {
                type: 'string',
                title: 'MSK Cluster ID',
                default: cluster?.kafka_admin_client_information?.cluster_id || 'failed to retrieve MSK cluster ID from statefile.'
              },
              msk_sasl_iam_bootstrap_servers: {
                type: 'string',
                title: 'MSK Bootstrap Servers',
                default: cluster?.aws_client_information?.bootstrap_brokers?.BootstrapBrokerStringSaslIam || 'failed to retrieve MSK IAM bootstrap servers (private) from statefile.'
              },
              msk_region: {
                type: 'string',
                title: 'MSK Region',
                default: cluster?.region || 'failed to retrieve AWS region from statefile.'
              },
              target_cluster_id: {
                type: 'string',
                title: 'Confluent Cloud Cluster ID'
              },
              target_rest_endpoint: {
                type: 'string',
                title: 'Confluent Cloud Cluster REST Endpoint'
              },
              target_bootstrap_endpoint: {
                type: 'string',
                title: 'Confluent Cloud Cluster Bootstrap Endpoint'
              },
              cluster_link_name: {
                type: 'string',
                title: 'Confluent Cloud Cluster Link Name'
              },
              jump_cluster_iam_auth_role_name: {
                type: 'string',
                title: 'Instance Role Name',
                description: 'The name of the pre-configured IAM role that will be used to authenticate the cluster link between MSK and the jump cluster.'
              },
            },
            required: ['msk_cluster_id', 'msk_sasl_iam_bootstrap_servers', 'msk_region', 'target_cluster_id', 'target_rest_endpoint', 'target_bootstrap_endpoint', 'cluster_link_name', 'jump_cluster_iam_auth_role_name'],
          },
<<<<<<< HEAD
        },
        cluster_type_question: {
          meta: {
            title: 'Target Cluster Type',
            description: 'Select the type of your target Confluent Cloud cluster',
            schema: {
              type: 'object',
              properties: {
                target_cluster_type: {
                  type: 'string',
                  title: 'What type of target Confluent Cloud cluster are you migrating to?',
                  enum: ['dedicated'],
                  enumNames: ['Dedicated'],
                },
              },
              required: ['target_cluster_type'],
            },
            uiSchema: {
              target_cluster_type: {
                'ui:widget': 'radio',
              },
            },
          },
          on: {
            NEXT: [
              {
                target: 'dedicated_inputs',
                guard: 'is_dedicated',
                actions: 'save_step_data',
              },
            ],
            BACK: {
              target: 'authentication_method_question',
              actions: 'undo_save_step_data',
=======
          uiSchema: {
            msk_cluster_id: {
              'ui:disabled': true,
            },
            msk_sasl_iam_bootstrap_servers: {
              'ui:disabled': true,
            },
            msk_region: {
              'ui:disabled': true,
            },
            target_cluster_id: {
              'ui:placeholder': 'e.g., lkc-xxxxxx',
            },
            target_rest_endpoint: {
              'ui:placeholder': 'e.g., https://xxx.xxx.aws.confluent.cloud:443',
            },
            target_bootstrap_endpoint: {
              'ui:placeholder': 'e.g., xxx.xxx.aws.confluent.cloud:9092',
            },
            cluster_link_name: {
              'ui:placeholder': 'e.g., msk-to-cc-migration-link',
            },
            jump_cluster_iam_auth_role_name: {
              'uiwidget': 'input',
>>>>>>> e54bac81
            },
          },
        },
        dedicated_inputs: {
          meta: {
            title: 'Dedicated Cluster Configuration',
            description: 'Enter configuration details for your Dedicated cluster',
            schema: {
              type: 'object',
              properties: {
                target_environment_id: {
                  type: 'string',
                  title: 'Confluent Cloud Environment ID',
                },
                target_cluster_id: {
                  type: 'string',
                  title: 'Confluent Cloud Cluster ID',
                },
                target_rest_endpoint: {
                  type: 'string',
                  title: 'Confluent Cloud Cluster REST Endpoint',
                },
              },
              required: ['target_environment_id', 'target_cluster_id', 'target_rest_endpoint'],
            },
            uiSchema: {
              target_environment_id: {
                'ui:placeholder': 'e.g., env-xxxxx',
              },
              target_cluster_id: {
                'ui:placeholder': 'e.g., cluster-xxxxx',
              },
              target_rest_endpoint: {
                'ui:placeholder': 'e.g., https://api.confluent.cloud',
              },
            },
          },
<<<<<<< HEAD
          on: {
            NEXT: {
              target: 'statefile_inputs',
              actions: 'save_step_data',
            },
            BACK: {
              target: 'cluster_type_question',
              actions: 'undo_save_step_data',
            },
=======
          BACK: {
            target: 'msk_jump_cluster_authentication_question',
            actions: 'undo_save_step_data',
>>>>>>> e54bac81
          },
        },
        statefile_inputs: {
          meta: {
            title: 'Statefile Configuration',
            description:
              'Enter configuration details for your statefile - WIP these will be parsed from the statefile in future and this stage removed',
            schema: {
              type: 'object',
              properties: {
                msk_cluster_id: {
                  type: 'string',
                  title: 'MSK Cluster ID',
                },
                msk_sasl_scram_bootstrap_servers: {
                  type: 'string',
                  title: 'MSK Cluster Bootstrap Brokers',
                },
                msk_publicly_accessible: {
                  type: 'boolean',
                  title: 'Is your MSK cluster accessible from the internet?',
                  oneOf: [
                    { title: 'Yes', const: true },
                    { title: 'No', const: false },
                  ],
                  default: false,
                },
              },
              required: [
                'msk_cluster_id',
                'msk_sasl_scram_bootstrap_servers',
                'msk_publicly_accessible',
              ],
            },
            uiSchema: {
              msk_cluster_id: {
                'ui:placeholder': 'e.g., cluster-xxxxx',
              },
              msk_sasl_scram_bootstrap_servers: {
                'ui:placeholder':
                  'e.g., b-1.examplecluster.0abcde.c.us-west-2.msk.amazonaws.com:9098,b-2.examplecluster.0abcde.c.us-west-2.msk.amazonaws.com:9098',
              },
              msk_publicly_accessible: {
                'ui:widget': 'radio',
              },
            },
          },
          on: {
            NEXT: {
              target: 'confirmation',
              actions: 'save_step_data',
            },
            BACK: {
              target: 'dedicated_inputs',
              actions: 'undo_save_step_data',
            },
          },
        },
        confirmation: {
          meta: {
            title: 'Review Configuration',
            description: 'Review your configuration before generating Terraform files',
          },
<<<<<<< HEAD
          on: {
            CONFIRM: {
              target: 'complete',
            },
            BACK: {
              target: 'statefile_inputs',
              actions: 'undo_save_step_data',
            },
          },
=======
          BACK: [
            {
              target: 'public_cluster_link_inputs',
              guard: 'came_from_public_cluster_link_inputs',
              actions: 'undo_save_step_data',
            },
            {
              target: 'msk_jump_cluster_authentication_sasl_scram',
              guard: 'came_from_msk_jump_cluster_authentication_sasl_scram',
              actions: 'undo_save_step_data',
            },
            {
              target: 'msk_jump_cluster_authentication_iam',
              guard: 'came_from_msk_jump_cluster_authentication_iam',
              actions: 'undo_save_step_data',
            },
          ]
>>>>>>> e54bac81
        },
        complete: {
          type: 'final',
          meta: {
            title: 'Configuration Complete',
            message: 'Your migration infrastructure configuration is ready to be processed...',
          },
        },
      },
    },
    guards: {
<<<<<<< HEAD
      has_public_cc_endpoints: ({ event }) => {
        return event.data?.has_public_cc_endpoints === true
      },
      has_private_cc_endpoints: ({ event }) => {
        return event.data?.has_public_cc_endpoints === false
      },
      reuse_existing_subnets: ({ event }) => {
        return event.data?.reuse_existing_subnets === true
      },
      create_new_subnets: ({ event }) => {
        return event.data?.reuse_existing_subnets === false
      },
      is_dedicated: ({ event }) => {
        return event.data?.target_cluster_type === 'dedicated'
=======
      has_public_cc_endpoints: ({ event}) => {
        return event.data?.has_public_cc_endpoints === true
      },
      has_private_cc_endpoints: ({ event}) => {
        return event.data?.has_public_cc_endpoints === false
      },
      reuse_existing_subnets: ({ event }) => {
        return event.data?.reuse_existing_subnets === true
      },
      create_new_subnets: ({ event }) => {
        return event.data?.reuse_existing_subnets === false
      },
      came_from_public_cluster_link_inputs: ({ context }) => {
        return context.previousStep === 'public_cluster_link_inputs'
      },
      selected_msk_jump_cluster_authentication_sasl_scram: ({ event }) => {
        return event.data?.msk_jump_cluster_auth_type === 'sasl_scram'
      },
      selected_msk_jump_cluster_authentication_iam: ({ event }) => {
        return event.data?.msk_jump_cluster_auth_type === 'iam'
      },
      came_from_msk_jump_cluster_authentication_sasl_scram: ({ context }) => {
        return context.previousStep === 'msk_jump_cluster_authentication_sasl_scram'
      },
      came_from_msk_jump_cluster_authentication_iam: ({ context }) => {
        return context.previousStep === 'msk_jump_cluster_authentication_iam'
>>>>>>> e54bac81
      },
    },
    actions: {
      save_step_data: 'save_step_data',
      undo_save_step_data: 'undo_save_step_data',
    },
  }
}<|MERGE_RESOLUTION|>--- conflicted
+++ resolved
@@ -15,10 +15,9 @@
 
     states: {
       confluent_cloud_endpoints_question: {
-<<<<<<< HEAD
-        meta: {
-          title: 'Are your Confluent Cloud endpoints publicly accessible or private networked?',
-          description: 'PLACEHOLDER',
+        meta: {
+          title: 'MSK Migration - Public or Private Networking',
+          description: 'When migrating from MSK to Confluent Cloud, you can choose to use public or private networking. Public networking is the default and requires no additional configuration. Private networking is more complex involving private linking and jump clusters.',
           schema: {
             type: 'object',
             properties: {
@@ -56,123 +55,6 @@
       },
       public_cluster_link_inputs: {
         meta: {
-          title: 'Public-Public Cluster Link Configuration',
-          description: 'Enter configuration details for your MSK to Confluent Cloud public-public cluster link',
-          schema: {
-            type: 'object',
-            properties: {
-              target_cluster_id: {
-                type: 'string',
-                title: 'Confluent Cloud Cluster ID'
-              },
-              target_rest_endpoint: {
-                type: 'string',
-                title: 'Confluent Cloud Cluster REST Endpoint'
-              },
-              cluster_link_name: {
-                type: 'string',
-                title: 'Confluent Cloud Cluster Link Name'
-              },
-              msk_cluster_id: {
-                type: 'string',
-                title: 'MSK Cluster ID (retrieved from statefile)'
-              },
-              msk_sasl_scram_bootstrap_servers: {
-                type: 'string',
-                title: 'MSK Bootstrap Servers (retrieved from statefile)'
-              },
-            },
-            required: ['target_cluster_id', 'target_rest_endpoint', 'cluster_link_name', 'msk_cluster_id', 'msk_sasl_scram_bootstrap_servers'],
-          },
-          uiSchema: {
-            target_cluster_id: {
-              'ui:placeholder': 'e.g., lkc-xxxxxx',
-            },
-            target_rest_endpoint: {
-              'ui:placeholder': 'e.g., https://xxx.xxx.aws.confluent.cloud:443',
-            },
-            cluster_link_name: {
-              'ui:placeholder': 'e.g., msk-to-cc-migration-link',
-            },
-            msk_cluster_id: {
-              'ui:placeholder': 'e.g., 3Db5QLSqSZieL3rJBUUegA',
-            },
-            msk_sasl_scram_bootstrap_servers: {
-              'ui:placeholder': 'e.g., b-1.examplecluster.0abcde.c.us-west-2.msk.amazonaws.com:9198,b-2.examplecluster.0abcde.c.us-west-2.msk.amazonaws.com:9198',
-            },
-          },
-        },
-        on: {
-          NEXT: {
-            target: 'confirmation',
-            actions: 'save_step_data',
-          },
-          BACK: {
-            target: 'confluent_cloud_endpoints_question',
-            actions: 'undo_save_step_data',
-          },
-        },
-      },
-      private_link_subnets_question: {
-        meta: {
-          title: 'Reuse existing subnets or create new subnets for setting up a private link to Confluent Cloud',
-          description: 'PLACEHOLDER',
-          schema: {
-            type: 'object',
-            properties: {
-              reuse_existing_subnets: {
-                type: 'boolean',
-                title: 'Do you want to reuse existing subnets?',
-                oneOf: [
-                  { title: 'Yes', const: true },
-                  { title: 'No', const: false },
-                ],
-              },
-            },
-            required: ['reuse_existing_subnets'],
-          },
-          uiSchema: {
-=======
-        meta: {
-          title: 'MSK Migration - Public or Private Networking',
-          description: 'When migrating from MSK to Confluent Cloud, you can choose to use public or private networking. Public networking is the default and requires no additional configuration. Private networking is more complex involving private linking and jump clusters.',
-          schema: {
-            type: 'object',
-            properties: {
-              has_public_cc_endpoints: {
-                type: 'boolean',
-                title: 'Are your Confluent Cloud endpoints publicly accessible?',
-                oneOf: [
-                  { title: 'Yes', const: true },
-                  { title: 'No', const: false },
-                ],
-              },
-            },
-            required: ['has_public_cc_endpoints'],
-          },
-          uiSchema: {
-            has_public_cc_endpoints: {
-              'ui:widget': 'radio',
-            },
-          },
-        },
-        on: {
-          NEXT: [
-            {
-              target: 'public_cluster_link_inputs',
-              guard: 'has_public_cc_endpoints',
-              actions: 'save_step_data',
-            },
-            {
-              target: 'private_link_subnets_question',
-              guard: 'has_private_cc_endpoints',
-              actions: 'save_step_data',
-            },
-          ],
-        },
-      },
-      public_cluster_link_inputs: {
-        meta: {
           title: 'Public Migration | Cluster Link Configuration',
           description: 'Enter configuration details for your MSK to Confluent Cloud public-public cluster link',
           schema: {
@@ -251,7 +133,6 @@
             required: ['reuse_existing_subnets'],
           },
           uiSchema: {
->>>>>>> e54bac81
             reuse_existing_subnets: {
               'ui:widget': 'radio',
             },
@@ -274,40 +155,9 @@
             target: 'confluent_cloud_endpoints_question',
             actions: 'undo_save_step_data',
           },
-<<<<<<< HEAD
         },
       },
       private_link_reuse_existing_subnets: {
-        meta: {
-          title: 'Reuse existing subnets',
-          description: 'PLACEHOLDER',
-          schema: {
-            type: 'object',
-            properties: {
-              vpc_id: {
-                type: 'string',
-                title: 'VPC ID (retrieved from statefile)',
-              },
-              existing_subnets: {
-                type: 'array',
-                title: 'Existing subnet IDs',
-                items: {
-                  type: 'string',
-                },
-              },
-            },
-          },
-        },
-      },
-
-
-
-      cluster_type_question: {
-=======
-        },
-      },
-      private_link_reuse_existing_subnets: {
->>>>>>> e54bac81
         meta: {
           title: 'Private Migration | Private Link - Reuse Existing Subnets',
           description: 'Reuse the existing subnets from your MSK cluster for setting up the private link between Confluent Cloud and the AWS VPC.',
@@ -557,11 +407,7 @@
             },
           ],
           BACK: {
-<<<<<<< HEAD
-            target: 'public_cluster_link_inputs',
-=======
             target: 'jump_cluster_networking_inputs',
->>>>>>> e54bac81
             actions: 'undo_save_step_data',
           },
         },
@@ -688,42 +534,6 @@
             },
             required: ['msk_cluster_id', 'msk_sasl_iam_bootstrap_servers', 'msk_region', 'target_cluster_id', 'target_rest_endpoint', 'target_bootstrap_endpoint', 'cluster_link_name', 'jump_cluster_iam_auth_role_name'],
           },
-<<<<<<< HEAD
-        },
-        cluster_type_question: {
-          meta: {
-            title: 'Target Cluster Type',
-            description: 'Select the type of your target Confluent Cloud cluster',
-            schema: {
-              type: 'object',
-              properties: {
-                target_cluster_type: {
-                  type: 'string',
-                  title: 'What type of target Confluent Cloud cluster are you migrating to?',
-                  enum: ['dedicated'],
-                  enumNames: ['Dedicated'],
-                },
-              },
-              required: ['target_cluster_type'],
-            },
-            uiSchema: {
-              target_cluster_type: {
-                'ui:widget': 'radio',
-              },
-            },
-          },
-          on: {
-            NEXT: [
-              {
-                target: 'dedicated_inputs',
-                guard: 'is_dedicated',
-                actions: 'save_step_data',
-              },
-            ],
-            BACK: {
-              target: 'authentication_method_question',
-              actions: 'undo_save_step_data',
-=======
           uiSchema: {
             msk_cluster_id: {
               'ui:disabled': true,
@@ -748,133 +558,29 @@
             },
             jump_cluster_iam_auth_role_name: {
               'uiwidget': 'input',
->>>>>>> e54bac81
-            },
-          },
-        },
-        dedicated_inputs: {
-          meta: {
-            title: 'Dedicated Cluster Configuration',
-            description: 'Enter configuration details for your Dedicated cluster',
-            schema: {
-              type: 'object',
-              properties: {
-                target_environment_id: {
-                  type: 'string',
-                  title: 'Confluent Cloud Environment ID',
-                },
-                target_cluster_id: {
-                  type: 'string',
-                  title: 'Confluent Cloud Cluster ID',
-                },
-                target_rest_endpoint: {
-                  type: 'string',
-                  title: 'Confluent Cloud Cluster REST Endpoint',
-                },
-              },
-              required: ['target_environment_id', 'target_cluster_id', 'target_rest_endpoint'],
-            },
-            uiSchema: {
-              target_environment_id: {
-                'ui:placeholder': 'e.g., env-xxxxx',
-              },
-              target_cluster_id: {
-                'ui:placeholder': 'e.g., cluster-xxxxx',
-              },
-              target_rest_endpoint: {
-                'ui:placeholder': 'e.g., https://api.confluent.cloud',
-              },
-            },
-          },
-<<<<<<< HEAD
-          on: {
-            NEXT: {
-              target: 'statefile_inputs',
-              actions: 'save_step_data',
-            },
-            BACK: {
-              target: 'cluster_type_question',
-              actions: 'undo_save_step_data',
-            },
-=======
+            },
+          },
+        },
+        on: {
+          NEXT: {
+            target: 'confirmation',
+            actions: 'save_step_data',
+          },
           BACK: {
             target: 'msk_jump_cluster_authentication_question',
             actions: 'undo_save_step_data',
->>>>>>> e54bac81
-          },
-        },
-        statefile_inputs: {
-          meta: {
-            title: 'Statefile Configuration',
-            description:
-              'Enter configuration details for your statefile - WIP these will be parsed from the statefile in future and this stage removed',
-            schema: {
-              type: 'object',
-              properties: {
-                msk_cluster_id: {
-                  type: 'string',
-                  title: 'MSK Cluster ID',
-                },
-                msk_sasl_scram_bootstrap_servers: {
-                  type: 'string',
-                  title: 'MSK Cluster Bootstrap Brokers',
-                },
-                msk_publicly_accessible: {
-                  type: 'boolean',
-                  title: 'Is your MSK cluster accessible from the internet?',
-                  oneOf: [
-                    { title: 'Yes', const: true },
-                    { title: 'No', const: false },
-                  ],
-                  default: false,
-                },
-              },
-              required: [
-                'msk_cluster_id',
-                'msk_sasl_scram_bootstrap_servers',
-                'msk_publicly_accessible',
-              ],
-            },
-            uiSchema: {
-              msk_cluster_id: {
-                'ui:placeholder': 'e.g., cluster-xxxxx',
-              },
-              msk_sasl_scram_bootstrap_servers: {
-                'ui:placeholder':
-                  'e.g., b-1.examplecluster.0abcde.c.us-west-2.msk.amazonaws.com:9098,b-2.examplecluster.0abcde.c.us-west-2.msk.amazonaws.com:9098',
-              },
-              msk_publicly_accessible: {
-                'ui:widget': 'radio',
-              },
-            },
-          },
-          on: {
-            NEXT: {
-              target: 'confirmation',
-              actions: 'save_step_data',
-            },
-            BACK: {
-              target: 'dedicated_inputs',
-              actions: 'undo_save_step_data',
-            },
-          },
-        },
-        confirmation: {
-          meta: {
-            title: 'Review Configuration',
-            description: 'Review your configuration before generating Terraform files',
-          },
-<<<<<<< HEAD
-          on: {
-            CONFIRM: {
-              target: 'complete',
-            },
-            BACK: {
-              target: 'statefile_inputs',
-              actions: 'undo_save_step_data',
-            },
-          },
-=======
+          },
+        },
+      },
+      confirmation: {
+        meta: {
+          title: 'Review Configuration',
+          description: 'Review your configuration before generating Terraform files',
+        },
+        on: {
+          CONFIRM: {
+            target: 'complete',
+          },
           BACK: [
             {
               target: 'public_cluster_link_inputs',
@@ -892,23 +598,22 @@
               actions: 'undo_save_step_data',
             },
           ]
->>>>>>> e54bac81
-        },
-        complete: {
-          type: 'final',
-          meta: {
-            title: 'Configuration Complete',
-            message: 'Your migration infrastructure configuration is ready to be processed...',
-          },
+        },
+      },
+      complete: {
+        type: 'final',
+        meta: {
+          title: 'Configuration Complete',
+          message: 'Your migration infrastructure configuration is ready to be processed...',
         },
       },
     },
+
     guards: {
-<<<<<<< HEAD
-      has_public_cc_endpoints: ({ event }) => {
+      has_public_cc_endpoints: ({ event}) => {
         return event.data?.has_public_cc_endpoints === true
       },
-      has_private_cc_endpoints: ({ event }) => {
+      has_private_cc_endpoints: ({ event}) => {
         return event.data?.has_public_cc_endpoints === false
       },
       reuse_existing_subnets: ({ event }) => {
@@ -917,21 +622,6 @@
       create_new_subnets: ({ event }) => {
         return event.data?.reuse_existing_subnets === false
       },
-      is_dedicated: ({ event }) => {
-        return event.data?.target_cluster_type === 'dedicated'
-=======
-      has_public_cc_endpoints: ({ event}) => {
-        return event.data?.has_public_cc_endpoints === true
-      },
-      has_private_cc_endpoints: ({ event}) => {
-        return event.data?.has_public_cc_endpoints === false
-      },
-      reuse_existing_subnets: ({ event }) => {
-        return event.data?.reuse_existing_subnets === true
-      },
-      create_new_subnets: ({ event }) => {
-        return event.data?.reuse_existing_subnets === false
-      },
       came_from_public_cluster_link_inputs: ({ context }) => {
         return context.previousStep === 'public_cluster_link_inputs'
       },
@@ -946,7 +636,6 @@
       },
       came_from_msk_jump_cluster_authentication_iam: ({ context }) => {
         return context.previousStep === 'msk_jump_cluster_authentication_iam'
->>>>>>> e54bac81
       },
     },
     actions: {

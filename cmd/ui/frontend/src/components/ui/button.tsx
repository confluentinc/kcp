--- conflicted
+++ resolved
@@ -1,26 +1,14 @@
-import * as React from "react"
-import { Slot } from "@radix-ui/react-slot"
-import { cva, type VariantProps } from "class-variance-authority"
+import * as React from 'react'
+import { Slot } from '@radix-ui/react-slot'
+import { cva, type VariantProps } from 'class-variance-authority'
 
-import { cn } from "@/lib/utils"
+import { cn } from '@/lib/utils'
 
 const buttonVariants = cva(
   "inline-flex items-center justify-center gap-2 whitespace-nowrap rounded-md text-sm font-medium transition-all disabled:pointer-events-none disabled:opacity-50 [&_svg]:pointer-events-none [&_svg:not([class*='size-'])]:size-4 shrink-0 [&_svg]:shrink-0 outline-none focus-visible:border-ring focus-visible:ring-ring/50 focus-visible:ring-[3px] aria-invalid:ring-destructive/20 dark:aria-invalid:ring-destructive/40 aria-invalid:border-destructive",
   {
     variants: {
       variant: {
-<<<<<<< HEAD
-        default: "bg-primary text-primary-foreground hover:bg-primary/90",
-        destructive:
-          "bg-destructive text-white hover:bg-destructive/90 focus-visible:ring-destructive/20 dark:focus-visible:ring-destructive/40 dark:bg-destructive/60",
-        outline:
-          "border bg-background shadow-xs hover:bg-accent hover:text-accent-foreground dark:bg-input/30 dark:border-input dark:hover:bg-input/50",
-        secondary:
-          "bg-secondary text-secondary-foreground hover:bg-secondary/80",
-        ghost:
-          "hover:bg-accent hover:text-accent-foreground dark:hover:bg-accent/50",
-        link: "text-primary underline-offset-4 hover:underline",
-=======
         default: 'bg-primary text-primary-foreground hover:bg-primary/90',
         destructive:
           'bg-destructive text-white hover:bg-destructive/90 focus-visible:ring-destructive/20 dark:focus-visible:ring-destructive/40 dark:bg-destructive/60',
@@ -29,18 +17,17 @@
         secondary: 'bg-secondary text-secondary-foreground hover:bg-secondary/80',
         ghost: 'hover:bg-accent hover:text-accent-foreground dark:hover:bg-accent/50',
         link: 'text-primary underline-offset-4 hover:underline',
->>>>>>> 26637c9a
       },
       size: {
-        default: "h-9 px-4 py-2 has-[>svg]:px-3",
-        sm: "h-8 rounded-md gap-1.5 px-3 has-[>svg]:px-2.5",
-        lg: "h-10 rounded-md px-6 has-[>svg]:px-4",
-        icon: "size-9",
+        default: 'h-9 px-4 py-2 has-[>svg]:px-3',
+        sm: 'h-8 rounded-md gap-1.5 px-3 has-[>svg]:px-2.5',
+        lg: 'h-10 rounded-md px-6 has-[>svg]:px-4',
+        icon: 'size-9',
       },
     },
     defaultVariants: {
-      variant: "default",
-      size: "default",
+      variant: 'default',
+      size: 'default',
     },
   }
 )
@@ -51,11 +38,11 @@
   size,
   asChild = false,
   ...props
-}: React.ComponentProps<"button"> &
+}: React.ComponentProps<'button'> &
   VariantProps<typeof buttonVariants> & {
     asChild?: boolean
   }) {
-  const Comp = asChild ? Slot : "button"
+  const Comp = asChild ? Slot : 'button'
 
   return (
     <Comp
@@ -66,10 +53,6 @@
   )
 }
 
-<<<<<<< HEAD
-export { Button, buttonVariants }
-=======
 export { Button }
 // eslint-disable-next-line react-refresh/only-export-components
-export { buttonVariants }
->>>>>>> 26637c9a
+export { buttonVariants }
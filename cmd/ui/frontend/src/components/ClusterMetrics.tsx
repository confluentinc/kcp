import { useState, useEffect, useMemo } from 'react'
import { Calendar } from '@/components/ui/calendar'
import { Button } from '@/components/ui/button'
import { Popover, PopoverContent, PopoverTrigger } from '@/components/ui/popover'
import { Tabs, TabsContent, TabsList, TabsTrigger } from '@/components/ui/tabs'
import {
  Select,
  SelectContent,
  SelectItem,
  SelectTrigger,
  SelectValue,
} from '@/components/ui/select'
import {
  Table,
  TableBody,
  TableCell,
  TableHead,
  TableHeader,
  TableRow,
} from '@/components/ui/table'
import { CalendarIcon, X, Download } from 'lucide-react'
import { format } from 'date-fns'
import { cn, downloadCSV, downloadJSON, generateMetricsFilename } from '@/lib/utils'
import { useClusterDateFilters, useAppStore } from '@/stores/appStore'
<<<<<<< HEAD
=======
import { useChartZoom } from '@/lib/useChartZoom'
>>>>>>> 26637c9a
import {
  LineChart,
  Line,
  XAxis,
  YAxis,
  CartesianGrid,
  Tooltip,
  ResponsiveContainer,
<<<<<<< HEAD
=======
  ReferenceArea,
>>>>>>> 26637c9a
} from 'recharts'

interface ClusterMetricsProps {
  cluster: {
    name: string
    region?: string
  }
  isActive?: boolean
<<<<<<< HEAD
}

export default function ClusterMetrics({ cluster, isActive }: ClusterMetricsProps) {
=======
  inModal?: boolean
  modalPreselectedMetric?: string
  modalWorkloadAssumption?: string
}

export default function ClusterMetrics({
  cluster,
  isActive,
  inModal = false,
  modalPreselectedMetric,
  modalWorkloadAssumption,
}: ClusterMetricsProps) {
>>>>>>> 26637c9a
  const [isLoading, setIsLoading] = useState(false)
  const [metricsResponse, setMetricsResponse] = useState<any>(null)
  const [error, setError] = useState<string | null>(null)
  const [selectedMetric, setSelectedMetric] = useState<string>('')
  const [defaultsSet, setDefaultsSet] = useState(false)

<<<<<<< HEAD
=======
  // Get TCO store actions and preselected metric
  const { setTCOWorkloadValue, preselectedMetric } = useAppStore()
  const [hasUsedPreselectedMetric, setHasUsedPreselectedMetric] = useState(false)
  const [transferSuccess, setTransferSuccess] = useState<string | null>(null)

  // Reset preselected metric flag when cluster changes
  useEffect(() => {
    setHasUsedPreselectedMetric(false)
  }, [cluster.name, cluster.region])

  // Convert bytes/sec to MB/s
  const convertBytesToMB = (bytesPerSec: number): string => {
    const mbPerSec = bytesPerSec / (1024 * 1024)
    return mbPerSec.toFixed(5)
  }

  // Map metric names to workload assumption names
  const getWorkloadAssumptionName = (metricName: string): string => {
    switch (metricName) {
      case 'BytesInPerSec':
        return 'Ingress Throughput'
      case 'BytesOutPerSec':
        return 'Egress Throughput'
      case 'GlobalPartitionCount':
        return 'Partitions'
      default:
        return 'Metric'
    }
  }

  // Map modal workload assumption to TCO field
  const getTCOFieldFromWorkloadAssumption = (workloadAssumption: string): string => {
    switch (workloadAssumption) {
      case 'Avg Ingress Throughput (MB/s)':
        return 'avgIngressThroughput'
      case 'Peak Ingress Throughput (MB/s)':
        return 'peakIngressThroughput'
      case 'Avg Egress Throughput (MB/s)':
        return 'avgEgressThroughput'
      case 'Peak Egress Throughput (MB/s)':
        return 'peakEgressThroughput'
      case 'Partitions':
        return 'partitions'
      default:
        return 'avgIngressThroughput' // fallback
    }
  }

  // Handle transferring values to TCO inputs
  const handleTransferToTCO = (value: number, statType: 'min' | 'avg' | 'max') => {
    const clusterKey = `${cluster.region || 'unknown'}:${cluster.name}`

    // Determine the TCO field based on the modal workload assumption
    const tcoField = modalWorkloadAssumption
      ? getTCOFieldFromWorkloadAssumption(modalWorkloadAssumption)
      : 'avgIngressThroughput'

    // Convert bytes to MB for throughput metrics, but use raw value for partitions
    const convertedValue =
      tcoField === 'partitions' ? Math.round(value).toString() : convertBytesToMB(value)

    setTCOWorkloadValue(clusterKey, tcoField as any, convertedValue)

    // Show success feedback with stat type
    setTransferSuccess(`${tcoField}-${statType}`)
    setTimeout(() => setTransferSuccess(null), 500)
  }

>>>>>>> 26637c9a
  // Cluster-specific date state from Zustand
  const { startDate, endDate, setStartDate, setEndDate } = useClusterDateFilters(
    cluster.region || 'unknown',
    cluster.name
  )

  // Active tab state from Zustand
  const activeMetricsTab = useAppStore((state) => state.activeMetricsTab)
  const setActiveMetricsTab = useAppStore((state) => state.setActiveMetricsTab)

  // Set default dates from metadata when data is first loaded
  useEffect(() => {
    if (defaultsSet || !metricsResponse?.metadata) return

<<<<<<< HEAD
    const metaStartDate = metricsResponse.metadata.start_window_date
    const metaEndDate = metricsResponse.metadata.end_window_date
=======
    const metaStartDate = metricsResponse.metadata.start_date
    const metaEndDate = metricsResponse.metadata.end_date
>>>>>>> 26637c9a

    // Only set defaults if both dates are valid and no user selection has been made
    if (
      !startDate &&
      !endDate &&
      metaStartDate &&
      metaEndDate &&
      !isNaN(new Date(metaStartDate).getTime()) &&
      !isNaN(new Date(metaEndDate).getTime())
    ) {
      setStartDate(new Date(metaStartDate))
      setEndDate(new Date(metaEndDate))
      setDefaultsSet(true)
    }
  }, [metricsResponse, defaultsSet, startDate, endDate, setStartDate, setEndDate])

  // Custom reset functions that use metadata dates
  const resetToMetadataDates = () => {
    if (metricsResponse?.metadata) {
<<<<<<< HEAD
      const metaStartDate = metricsResponse.metadata.start_window_date
      const metaEndDate = metricsResponse.metadata.end_window_date
=======
      const metaStartDate = metricsResponse.metadata.start_date
      const metaEndDate = metricsResponse.metadata.end_date
>>>>>>> 26637c9a

      if (metaStartDate && metaEndDate) {
        setStartDate(new Date(metaStartDate))
        setEndDate(new Date(metaEndDate))
<<<<<<< HEAD
=======
        resetZoom() // Reset chart zoom when dates are reset
>>>>>>> 26637c9a
      }
    }
  }

  const resetStartDateToMetadata = () => {
<<<<<<< HEAD
    if (metricsResponse?.metadata?.start_window_date) {
      setStartDate(new Date(metricsResponse.metadata.start_window_date))
=======
    if (metricsResponse?.metadata?.start_date) {
      setStartDate(new Date(metricsResponse.metadata.start_date))
      resetZoom() // Reset chart zoom when start date is reset
>>>>>>> 26637c9a
    }
  }

  const resetEndDateToMetadata = () => {
<<<<<<< HEAD
    if (metricsResponse?.metadata?.end_window_date) {
      setEndDate(new Date(metricsResponse.metadata.end_window_date))
=======
    if (metricsResponse?.metadata?.end_date) {
      setEndDate(new Date(metricsResponse.metadata.end_date))
      resetZoom() // Reset chart zoom when end date is reset
>>>>>>> 26637c9a
    }
  }

  // Process metrics data for table and CSV formats
  const processedData = useMemo(() => {
    if (!metricsResponse?.results || !Array.isArray(metricsResponse.results)) {
      return { tableData: [], csvData: '', chartData: [], uniqueDates: [], metrics: [] }
    }

    const metrics = metricsResponse.results

    // Get all unique dates and sort them
    const allDates = new Set<string>()
    metrics.forEach((metric: any) => {
      if (metric && metric.start && typeof metric.start === 'string') {
        allDates.add(metric.start.split('T')[0]) // Get date part only
      }
    })
    const uniqueDates = Array.from(allDates).sort()

    // Group metrics by label
    const metricsByLabel: Record<string, Record<string, number | null>> = {}
    metrics.forEach((metric: any) => {
      if (!metric || !metric.label) return

      if (!metricsByLabel[metric.label]) {
        metricsByLabel[metric.label] = {}
      }
      const date =
        metric.start && typeof metric.start === 'string' ? metric.start.split('T')[0] : ''
      if (date) {
        metricsByLabel[metric.label][date] = typeof metric.value === 'number' ? metric.value : null
      }
    })

    // Create table data
    const tableData = Object.keys(metricsByLabel).map((label) => ({
      metric: label,
      values: uniqueDates.map((date) => metricsByLabel[label][date] ?? null),
    }))

    // Create CSV data
    const csvHeaders = ['Metric', ...uniqueDates]
    const csvRows = Object.keys(metricsByLabel).map((label) => [
      label || '',
      ...uniqueDates.map((date) => {
        const value = metricsByLabel[label][date]
        return value !== null && value !== undefined && typeof value === 'number'
          ? value.toString()
          : ''
      }),
    ])
    const csvData = [csvHeaders, ...csvRows]
      .map((row) => row.map((cell) => `"${cell || ''}"`).join(','))
      .join('\n')

    // Create chart data
    const chartData = uniqueDates.map((date) => {
<<<<<<< HEAD
      const dataPoint: any = {
        date: date,
        formattedDate: new Date(date).toLocaleDateString('en-US', {
          month: 'short',
          day: 'numeric',
        }),
=======
      const dateObj = new Date(date)
      const dataPoint: any = {
        date: date,
        formattedDate: dateObj.toLocaleDateString('en-US', {
          month: 'short',
          day: 'numeric',
        }),
        epochTime: dateObj.getTime(),
>>>>>>> 26637c9a
      }

      Object.keys(metricsByLabel).forEach((label) => {
        const cleanLabel = label.replace('Cluster Aggregate - ', '')
        const value = metricsByLabel[label][date]
        dataPoint[cleanLabel] = value !== null && value !== undefined ? value : null
      })

      return dataPoint
    })

    return {
      tableData,
      csvData,
      chartData,
      uniqueDates,
      metrics: Object.keys(metricsByLabel).map((label) =>
        label.replace('Cluster Aggregate - ', '')
      ),
    }
  }, [metricsResponse])
<<<<<<< HEAD

  const handleDownloadCSV = () => {
    const filename = generateMetricsFilename(cluster.name, cluster.region)
    downloadCSV(processedData.csvData, filename)
  }

  const handleDownloadJSON = () => {
    const filename = generateMetricsFilename(cluster.name, cluster.region)
    downloadJSON(metricsResponse, filename)
  }

  // Fetch metrics when tab becomes active
  useEffect(() => {
    if (!isActive || !cluster.name) {
      setIsLoading(false)
      return
    }

    const fetchMetrics = async () => {
      setIsLoading(true)
      setError(null)

      try {
        // Use cluster.region if available, otherwise fallback to 'unknown'
        const region = cluster.region || 'unknown'
        const clusterName = cluster.name

        console.log(`Fetching metrics for region: ${region}, cluster: ${clusterName}`)

        // Build URL with optional date parameters
        let url = `/metrics/${region}/${clusterName}`
        const params = new URLSearchParams()

        if (startDate) {
          params.append('startDate', startDate.toISOString())
        }
        if (endDate) {
          params.append('endDate', endDate.toISOString())
        }

        if (params.toString()) {
          url += `?${params.toString()}`
        }

        const response = await fetch(url)

        if (!response.ok) {
          throw new Error(`Failed to fetch metrics: ${response.status} ${response.statusText}`)
        }

        const data = await response.json()
        setMetricsResponse(data)
        console.log('Metrics response:', data)
      } catch (err) {
        console.error('Error fetching metrics:', err)
        setError(err instanceof Error ? err.message : 'Failed to fetch metrics')
      } finally {
        setIsLoading(false)
      }
    }

    fetchMetrics()
  }, [isActive, cluster.name, cluster.region, startDate, endDate])

  // Set default selected metric when data loads
  useEffect(() => {
    if (processedData.metrics.length > 0 && !selectedMetric) {
      setSelectedMetric(processedData.metrics[0])
    }
  }, [processedData.metrics, selectedMetric])

  if (isLoading) {
    return (
      <div className="space-y-6">
        <div className="bg-white dark:bg-gray-800 rounded-lg border border-gray-200 dark:border-gray-700 p-6 transition-colors">
          <div className="flex items-center justify-center h-64">
            <div className="flex flex-col items-center space-y-4">
              <div className="animate-spin rounded-full h-12 w-12 border-b-2 border-blue-500"></div>
              <p className="text-gray-500 dark:text-gray-400">Processing metrics data...</p>
            </div>
          </div>
        </div>
      </div>
    )
  }

=======

  // Initialize zoom functionality
  const {
    data: zoomData,
    left,
    right,
    refAreaLeft,
    refAreaRight,
    handleMouseDown,
    handleMouseMove,
    zoom,
    resetZoom,
    updateData,
  } = useChartZoom({
    initialData: processedData.chartData,
    dataKey: 'epochTime',
    isNumericAxis: true,
    onDateRangeChange: (startDate, endDate) => {
      setStartDate(startDate)
      setEndDate(endDate)
    },
  })

  // Update zoom data when processedData changes
  useEffect(() => {
    updateData(processedData.chartData)
  }, [processedData.chartData, updateData])

  const handleDownloadCSV = () => {
    const filename = generateMetricsFilename(cluster.name, cluster.region)
    downloadCSV(processedData.csvData, filename)
  }

  const handleDownloadJSON = () => {
    const filename = generateMetricsFilename(cluster.name, cluster.region)
    downloadJSON(metricsResponse, filename)
  }

  // Fetch metrics when tab becomes active
  useEffect(() => {
    if (!isActive || !cluster.name) {
      setIsLoading(false)
      return
    }

    const fetchMetrics = async () => {
      setIsLoading(true)
      setError(null)

      try {
        // Use cluster.region if available, otherwise fallback to 'unknown'
        const region = cluster.region || 'unknown'
        const clusterName = cluster.name

        console.log(`Fetching metrics for region: ${region}, cluster: ${clusterName}`)

        // Build URL with optional date parameters
        let url = `/metrics/${region}/${clusterName}`
        const params = new URLSearchParams()

        if (startDate) {
          params.append('startDate', startDate.toISOString())
        }
        if (endDate) {
          params.append('endDate', endDate.toISOString())
        }

        if (params.toString()) {
          url += `?${params.toString()}`
        }

        const response = await fetch(url)

        if (!response.ok) {
          throw new Error(`Failed to fetch metrics: ${response.status} ${response.statusText}`)
        }

        const data = await response.json()
        setMetricsResponse(data)
        console.log('Metrics response:', data)
      } catch (err) {
        console.error('Error fetching metrics:', err)
        setError(err instanceof Error ? err.message : 'Failed to fetch metrics')
      } finally {
        setIsLoading(false)
      }
    }

    fetchMetrics()
  }, [isActive, cluster.name, cluster.region, startDate, endDate])

  // Set default selected metric when data loads, prioritizing modal preselected metric
  useEffect(() => {
    if (processedData.metrics.length > 0) {
      // In modal mode, always use the modal preselected metric if provided
      if (
        inModal &&
        modalPreselectedMetric &&
        processedData.metrics.includes(modalPreselectedMetric)
      ) {
        setSelectedMetric(modalPreselectedMetric)
      } else if (
        !inModal &&
        preselectedMetric &&
        processedData.metrics.includes(preselectedMetric) &&
        !hasUsedPreselectedMetric
      ) {
        setSelectedMetric(preselectedMetric)
        setHasUsedPreselectedMetric(true)
      } else if (!selectedMetric) {
        setSelectedMetric(processedData.metrics[0])
      }
    }
  }, [
    processedData.metrics,
    selectedMetric,
    preselectedMetric,
    hasUsedPreselectedMetric,
    inModal,
    modalPreselectedMetric,
  ])

>>>>>>> 26637c9a
  // Show error state
  if (error) {
    return (
      <div className="bg-white dark:bg-gray-800 rounded-lg border border-gray-200 dark:border-gray-700 p-6 transition-colors">
        <h3 className="text-xl font-semibold text-gray-900 dark:text-gray-100 mb-4">
          Cluster Metrics
        </h3>
        <div className="text-red-500 dark:text-red-400">
          <p className="font-medium">Error loading metrics:</p>
          <p className="text-sm mt-1">{error}</p>
        </div>
      </div>
    )
  }

  // Main component render
  return (
    <div className="bg-white dark:bg-gray-800 rounded-lg border border-gray-200 dark:border-gray-700 p-6 transition-colors">
      {/* Date Picker Controls */}
      <div className="flex flex-col sm:flex-row gap-4 mb-6">
        <div className="flex flex-col space-y-2">
          <label className="text-sm font-medium text-gray-700 dark:text-gray-300">Start Date</label>
          <div className="relative">
            <Popover>
              <PopoverTrigger asChild>
                <Button
                  variant="outline"
                  className={cn(
                    'w-[240px] justify-start text-left font-normal pr-10',
                    !startDate && 'text-muted-foreground'
                  )}
                >
                  <CalendarIcon className="mr-2 h-4 w-4" />
                  {startDate ? format(startDate, 'PPP') : 'Pick a start date'}
                </Button>
              </PopoverTrigger>
              <PopoverContent
                className="w-auto p-0"
                align="start"
              >
                <Calendar
                  mode="single"
                  selected={startDate}
                  onSelect={setStartDate}
                />
              </PopoverContent>
            </Popover>
            {startDate && (
              <Button
                variant="ghost"
                size="sm"
                className="absolute right-2 top-1/2 -translate-y-1/2 h-7 w-7 p-0 z-10 bg-white dark:bg-gray-800 border border-gray-200 dark:border-gray-600 hover:bg-gray-100 dark:hover:bg-gray-700 shadow-sm"
                onClick={(e) => {
                  e.preventDefault()
                  e.stopPropagation()
                  resetStartDateToMetadata()
                }}
                title="Reset to default start date"
              >
                <X className="h-3 w-3 text-gray-500 hover:text-gray-700 dark:text-gray-400 dark:hover:text-gray-200" />
              </Button>
            )}
          </div>
        </div>

        <div className="flex flex-col space-y-2">
          <label className="text-sm font-medium text-gray-700 dark:text-gray-300">End Date</label>
          <div className="relative">
            <Popover>
              <PopoverTrigger asChild>
                <Button
                  variant="outline"
                  className={cn(
                    'w-[240px] justify-start text-left font-normal pr-10',
                    !endDate && 'text-muted-foreground'
                  )}
                >
                  <CalendarIcon className="mr-2 h-4 w-4" />
                  {endDate ? format(endDate, 'PPP') : 'Pick an end date'}
                </Button>
              </PopoverTrigger>
              <PopoverContent
                className="w-auto p-0"
                align="start"
              >
                <Calendar
                  mode="single"
                  selected={endDate}
                  onSelect={setEndDate}
                />
              </PopoverContent>
            </Popover>
            {endDate && (
              <Button
                variant="ghost"
                size="sm"
                className="absolute right-2 top-1/2 -translate-y-1/2 h-7 w-7 p-0 z-10 bg-white dark:bg-gray-800 border border-gray-200 dark:border-gray-600 hover:bg-gray-100 dark:hover:bg-gray-700 shadow-sm"
                onClick={(e) => {
                  e.preventDefault()
                  e.stopPropagation()
                  resetEndDateToMetadata()
                }}
                title="Reset to default end date"
              >
                <X className="h-4 w-4 text-gray-500 hover:text-gray-700 dark:text-gray-400 dark:hover:text-gray-200" />
              </Button>
            )}
          </div>
        </div>

        <div className="flex flex-col justify-end">
          <Button
            variant="outline"
            onClick={resetToMetadataDates}
            className="w-full sm:w-auto"
          >
<<<<<<< HEAD
            Reset All
=======
            Reset
>>>>>>> 26637c9a
          </Button>
        </div>
      </div>

      {/* Results Section */}
      {error && (
        <div className="mb-4 p-4 bg-red-50 dark:bg-red-900/20 border border-red-200 dark:border-red-800 rounded-lg">
          <div className="text-red-500 dark:text-red-400">
            <p className="font-medium">Error loading metrics:</p>
            <p className="text-sm mt-1">{error}</p>
          </div>
        </div>
      )}

      {metricsResponse && (
        <Tabs
          value={activeMetricsTab}
          onValueChange={setActiveMetricsTab}
          className="w-full max-w-full"
        >
          <div className="flex items-center justify-between mb-4">
            <TabsList className="grid w-auto grid-cols-4 gap-2 bg-gray-100 dark:bg-gray-700 p-1">
              <TabsTrigger
                value="chart"
                className="data-[state=active]:bg-white data-[state=active]:shadow-sm dark:data-[state=active]:bg-gray-800"
              >
                Chart
              </TabsTrigger>
              <TabsTrigger
                value="table"
                className="data-[state=active]:bg-white data-[state=active]:shadow-sm dark:data-[state=active]:bg-gray-800"
              >
                Table
              </TabsTrigger>
              <TabsTrigger
                value="json"
                className="data-[state=active]:bg-white data-[state=active]:shadow-sm dark:data-[state=active]:bg-gray-800"
              >
                JSON
              </TabsTrigger>
              <TabsTrigger
                value="csv"
                className="data-[state=active]:bg-white data-[state=active]:shadow-sm dark:data-[state=active]:bg-gray-800"
              >
                CSV
              </TabsTrigger>
            </TabsList>
            <div className="flex items-center gap-2">
              <Button
                variant="outline"
                size="sm"
                onClick={handleDownloadJSON}
                className="flex items-center gap-2"
              >
                <Download className="h-4 w-4" />
                JSON
              </Button>
              <Button
                variant="outline"
                size="sm"
                onClick={handleDownloadCSV}
                className="flex items-center gap-2"
              >
                <Download className="h-4 w-4" />
                CSV
              </Button>
            </div>
          </div>

          <TabsContent
            value="chart"
            className="space-y-4 min-w-0"
          >
            <div className="bg-white dark:bg-gray-800 rounded-lg border border-gray-200 dark:border-gray-700 min-w-0 max-w-full">
              <div className="p-6 rounded-lg">
                {processedData.chartData.length > 0 && processedData.metrics.length > 0 ? (
                  <div className="space-y-6">
                    {/* Metric Selector and Summary Stats */}
                    <div className="flex items-center justify-between">
<<<<<<< HEAD
                      {/* Left side: Metric Selector */}
                      <div className="flex items-center gap-4">
                        <label className="text-sm font-medium text-gray-700 dark:text-gray-300">
                          Select Metric:
                        </label>
                        <Select
                          value={selectedMetric}
                          onValueChange={setSelectedMetric}
                        >
                          <SelectTrigger className="w-[300px]">
                            <SelectValue placeholder="Choose a metric to visualize" />
                          </SelectTrigger>
                          <SelectContent>
                            {processedData.metrics.map((metric) => (
                              <SelectItem
                                key={metric}
                                value={metric}
                              >
                                {metric}
                              </SelectItem>
                            ))}
                          </SelectContent>
                        </Select>
                      </div>

                      {/* Right side: Aggregates Stats */}
                      {selectedMetric && metricsResponse?.aggregates && (
                        <div className="flex items-center gap-4">
                          <span className="text-sm font-medium text-gray-700 dark:text-gray-300">
                            Summary:
                          </span>
=======
                      {/* Left side: Metric Selector (hidden in modal mode) */}
                      {!inModal && (
                        <div className="flex items-center gap-4">
                          <label className="text-sm font-medium text-gray-700 dark:text-gray-300">
                            Select Metric:
                          </label>
                          <Select
                            value={selectedMetric}
                            onValueChange={setSelectedMetric}
                          >
                            <SelectTrigger className="w-[300px]">
                              <SelectValue placeholder="Choose a metric to visualize" />
                            </SelectTrigger>
                            <SelectContent>
                              {processedData.metrics.map((metric) => (
                                <SelectItem
                                  key={metric}
                                  value={metric}
                                >
                                  {metric}
                                </SelectItem>
                              ))}
                            </SelectContent>
                          </Select>
                        </div>
                      )}

                      {/* In modal mode, show the selected metric as a title */}
                      {inModal && selectedMetric && (
                        <div className="flex items-center gap-4">
                          <h3 className="text-lg font-semibold text-gray-900 dark:text-gray-100">
                            {selectedMetric} -{' '}
                            {modalWorkloadAssumption || getWorkloadAssumptionName(selectedMetric)}
                          </h3>
                        </div>
                      )}

                      {/* Right side: Aggregates Stats */}
                      {selectedMetric && metricsResponse?.aggregates && (
                        <div className="space-y-1">
>>>>>>> 26637c9a
                          {(() => {
                            // Find the metric in the aggregates data (now uses clean metric names)
                            const metricAggregate = metricsResponse.aggregates[selectedMetric]

                            if (!metricAggregate) {
                              return (
                                <span className="text-sm text-gray-500 dark:text-gray-400">
                                  No data available
                                </span>
                              )
                            }

                            return (
<<<<<<< HEAD
                              <div className="flex items-center gap-4">
                                <div className="flex items-center gap-2">
                                  <span className="text-xs text-gray-500 dark:text-gray-400">
                                    Min:
                                  </span>
                                  <span className="text-sm font-semibold text-blue-600 dark:text-blue-400">
                                    {metricAggregate.min?.toFixed(2) ?? 'N/A'}
                                  </span>
                                </div>
                                <div className="flex items-center gap-2">
                                  <span className="text-xs text-gray-500 dark:text-gray-400">
                                    Avg:
                                  </span>
                                  <span className="text-sm font-semibold text-green-600 dark:text-green-400">
                                    {metricAggregate.avg?.toFixed(2) ?? 'N/A'}
                                  </span>
                                </div>
                                <div className="flex items-center gap-2">
                                  <span className="text-xs text-gray-500 dark:text-gray-400">
                                    Max:
                                  </span>
                                  <span className="text-sm font-semibold text-red-600 dark:text-red-400">
                                    {metricAggregate.max?.toFixed(2) ?? 'N/A'}
                                  </span>
                                </div>
                              </div>
=======
                              <>
                                {/* MIN Row */}
                                <div className="flex items-center justify-between">
                                  <div className="flex items-center gap-3">
                                    <span className="text-xs font-medium text-gray-700 dark:text-gray-300 uppercase w-8">
                                      MIN
                                    </span>
                                    <span className="text-sm font-semibold text-blue-600 dark:text-blue-400">
                                      {metricAggregate.min?.toFixed(2) ?? 'N/A'}
                                    </span>
                                  </div>
                                  <div className="ml-4">
                                    {inModal &&
                                    metricAggregate.min !== null &&
                                    metricAggregate.min !== undefined ? (
                                      <Button
                                        onClick={() =>
                                          handleTransferToTCO(metricAggregate.min, 'min')
                                        }
                                        variant="outline"
                                        size="sm"
                                        className="h-6 w-36 text-xs"
                                      >
                                        <span className="flex items-center justify-center gap-1">
                                          {transferSuccess?.includes('-min') && (
                                            <span className="text-green-600">✓</span>
                                          )}
                                          Use as TCO Input
                                        </span>
                                      </Button>
                                    ) : (
                                      <div className="w-36"></div>
                                    )}
                                  </div>
                                </div>

                                {/* AVG Row */}
                                <div className="flex items-center justify-between">
                                  <div className="flex items-center gap-3">
                                    <span className="text-xs font-medium text-gray-700 dark:text-gray-300 uppercase w-8">
                                      AVG
                                    </span>
                                    <span className="text-sm font-semibold text-green-600 dark:text-green-400">
                                      {metricAggregate.avg?.toFixed(2) ?? 'N/A'}
                                    </span>
                                  </div>
                                  <div className="ml-4">
                                    {inModal &&
                                    metricAggregate.avg !== null &&
                                    metricAggregate.avg !== undefined ? (
                                      <Button
                                        onClick={() =>
                                          handleTransferToTCO(metricAggregate.avg, 'avg')
                                        }
                                        variant="outline"
                                        size="sm"
                                        className="h-6 w-36 text-xs"
                                      >
                                        <span className="flex items-center justify-center gap-1">
                                          {transferSuccess?.includes('-avg') && (
                                            <span className="text-green-600">✓</span>
                                          )}
                                          Use as TCO Input
                                        </span>
                                      </Button>
                                    ) : (
                                      <div className="w-36"></div>
                                    )}
                                  </div>
                                </div>

                                {/* MAX Row */}
                                <div className="flex items-center justify-between">
                                  <div className="flex items-center gap-3">
                                    <span className="text-xs font-medium text-gray-700 dark:text-gray-300 uppercase w-8">
                                      MAX
                                    </span>
                                    <span className="text-sm font-semibold text-red-600 dark:text-red-400">
                                      {metricAggregate.max?.toFixed(2) ?? 'N/A'}
                                    </span>
                                  </div>
                                  <div className="ml-4">
                                    {inModal &&
                                    metricAggregate.max !== null &&
                                    metricAggregate.max !== undefined ? (
                                      <Button
                                        onClick={() =>
                                          handleTransferToTCO(metricAggregate.max, 'max')
                                        }
                                        variant="outline"
                                        size="sm"
                                        className="h-6 w-36 text-xs"
                                      >
                                        <span className="flex items-center justify-center gap-1">
                                          {transferSuccess?.includes('-max') && (
                                            <span className="text-green-600">✓</span>
                                          )}
                                          Use as TCO Input
                                        </span>
                                      </Button>
                                    ) : (
                                      <div className="w-36"></div>
                                    )}
                                  </div>
                                </div>
                              </>
>>>>>>> 26637c9a
                            )
                          })()}
                        </div>
                      )}
                    </div>

                    {/* Single Chart */}
                    {selectedMetric && (
<<<<<<< HEAD
                      <div>
=======
                      <div style={{ userSelect: 'none' }}>
>>>>>>> 26637c9a
                        <ResponsiveContainer
                          width="100%"
                          height={400}
                        >
<<<<<<< HEAD
                          <LineChart data={processedData.chartData}>
=======
                          <LineChart
                            data={zoomData}
                            onMouseDown={handleMouseDown}
                            onMouseMove={handleMouseMove}
                            onMouseUp={zoom}
                          >
>>>>>>> 26637c9a
                            <CartesianGrid
                              strokeDasharray="3 3"
                              className="opacity-30"
                            />
                            <XAxis
<<<<<<< HEAD
                              dataKey="formattedDate"
=======
                              allowDataOverflow
                              dataKey="epochTime"
                              domain={[left, right]}
                              type="number"
                              scale="time"
                              tickFormatter={(value) =>
                                new Date(value).toLocaleDateString('en-US', {
                                  month: 'short',
                                  day: 'numeric',
                                })
                              }
>>>>>>> 26637c9a
                              tick={{ fontSize: 12, fill: 'currentColor' }}
                              className="text-gray-700 dark:text-gray-200"
                            />
                            <YAxis
                              tick={{ fontSize: 12, fill: 'currentColor' }}
                              className="text-gray-700 dark:text-gray-200"
                            />
                            <Tooltip
                              content={({ active, payload, label }) => {
                                if (active && payload && payload.length) {
                                  return (
                                    <div className="bg-white dark:bg-gray-800 border border-gray-200 dark:border-gray-600 rounded-lg p-3 shadow-lg">
                                      <p className="text-gray-700 dark:text-gray-200 text-sm font-medium mb-1">
<<<<<<< HEAD
                                        {label}
=======
                                        {label
                                          ? format(new Date(label), 'MMM dd, yyyy HH:mm')
                                          : 'Unknown Date'}
>>>>>>> 26637c9a
                                      </p>
                                      <p className="text-gray-900 dark:text-gray-100 text-sm">
                                        <span className="font-medium">{selectedMetric}:</span>{' '}
                                        {payload[0].value !== null ? payload[0].value : 'No data'}
                                      </p>
                                    </div>
                                  )
                                }
                                return null
                              }}
                            />
                            <Line
                              type="monotone"
                              dataKey={selectedMetric}
                              stroke="#3b82f6"
                              strokeWidth={3}
                              dot={{ r: 2, fill: '#3b82f6' }}
                              activeDot={{ r: 4, fill: '#1d4ed8' }}
                              connectNulls={false}
                              name={selectedMetric}
                            />
<<<<<<< HEAD
=======

                            {refAreaLeft && refAreaRight ? (
                              <ReferenceArea
                                x1={refAreaLeft}
                                x2={refAreaRight}
                                strokeOpacity={0.3}
                              />
                            ) : null}
>>>>>>> 26637c9a
                          </LineChart>
                        </ResponsiveContainer>
                      </div>
                    )}
                  </div>
                ) : (
                  <div className="text-center py-8">
                    <p className="text-gray-500 dark:text-gray-400">No chart data available</p>
                  </div>
                )}
              </div>
            </div>
          </TabsContent>

          <TabsContent
            value="table"
            className="space-y-4 min-w-0"
          >
            <div className="bg-white dark:bg-gray-800 rounded-lg border border-gray-200 dark:border-gray-700 min-w-0 max-w-full">
              <div className="w-full overflow-hidden rounded-lg">
                <div className="overflow-x-auto max-h-96 overflow-y-auto">
                  <Table className="min-w-full">
                    <TableHeader>
                      <TableRow>
                        <TableHead className="sticky left-0 bg-white dark:bg-gray-800 z-10 w-[200px] max-w-[200px] border-r border-gray-200 dark:border-gray-600">
                          Metric
                        </TableHead>
                        <TableHead className="text-center w-[100px] min-w-[100px] max-w-[100px] border-r border-gray-200 dark:border-gray-600">
                          <div className="text-blue-600 dark:text-blue-400 font-semibold">Min</div>
                        </TableHead>
                        <TableHead className="text-center w-[100px] min-w-[100px] max-w-[100px] border-r border-gray-200 dark:border-gray-600">
                          <div className="text-green-600 dark:text-green-400 font-semibold">
                            Avg
                          </div>
                        </TableHead>
                        <TableHead className="text-center w-[100px] min-w-[100px] max-w-[100px] border-r border-gray-200 dark:border-gray-600">
                          <div className="text-red-600 dark:text-red-400 font-semibold">Max</div>
                        </TableHead>
                        {processedData.uniqueDates.map((date, index) => (
                          <TableHead
                            key={index}
                            className="text-center w-[120px] min-w-[120px] max-w-[120px] border-r border-gray-200 dark:border-gray-600"
                          >
                            <div className="truncate">{date}</div>
                          </TableHead>
                        ))}
                      </TableRow>
                    </TableHeader>
                    <TableBody>
                      {processedData.tableData.map((row, rowIndex) => {
                        // Get aggregate data for this metric
                        const cleanMetricName = row.metric.replace('Cluster Aggregate - ', '')
                        const metricAggregate = metricsResponse?.aggregates?.[cleanMetricName]

                        return (
                          <TableRow
                            key={rowIndex}
                            className="hover:bg-gray-50 dark:hover:bg-gray-700"
                          >
                            <TableCell className="sticky left-0 bg-white dark:bg-gray-800 z-10 font-medium border-r border-gray-200 dark:border-gray-600 w-[200px] max-w-[200px]">
                              <div
                                className="truncate pr-2"
                                title={row.metric}
                              >
                                {cleanMetricName}
                              </div>
                            </TableCell>

                            {/* Min column */}
                            <TableCell className="text-center border-r border-gray-200 dark:border-gray-600 w-[100px] min-w-[100px] max-w-[100px]">
                              <div className="font-mono text-sm truncate text-blue-600 dark:text-blue-400 font-semibold">
                                {metricAggregate?.min?.toFixed(2) ?? '-'}
                              </div>
                            </TableCell>

                            {/* Avg column */}
                            <TableCell className="text-center border-r border-gray-200 dark:border-gray-600 w-[100px] min-w-[100px] max-w-[100px]">
                              <div className="font-mono text-sm truncate text-green-600 dark:text-green-400 font-semibold">
                                {metricAggregate?.avg?.toFixed(2) ?? '-'}
                              </div>
                            </TableCell>

                            {/* Max column */}
                            <TableCell className="text-center border-r border-gray-200 dark:border-gray-600 w-[100px] min-w-[100px] max-w-[100px]">
                              <div className="font-mono text-sm truncate text-red-600 dark:text-red-400 font-semibold">
                                {metricAggregate?.max?.toFixed(2) ?? '-'}
                              </div>
                            </TableCell>

                            {/* Existing date columns */}
                            {row.values.map((value, valueIndex) => (
                              <TableCell
                                key={valueIndex}
                                className="text-center border-r border-gray-200 dark:border-gray-600 w-[120px] min-w-[120px] max-w-[120px]"
                              >
                                <div className="font-mono text-sm truncate">
                                  {value !== null ? value.toFixed(2) : '-'}
                                </div>
                              </TableCell>
                            ))}
                          </TableRow>
                        )
                      })}
                    </TableBody>
                  </Table>
                </div>
              </div>
            </div>
          </TabsContent>

          <TabsContent
            value="json"
            className="space-y-4 min-w-0"
          >
            <div className="bg-gray-50 dark:bg-gray-700 rounded-lg p-4 min-w-0 max-w-full">
              <div className="flex items-center mb-2">
                <div className="flex-1" />
                <Button
                  variant="outline"
                  size="sm"
                  onClick={() =>
                    navigator.clipboard.writeText(JSON.stringify(metricsResponse, null, 2))
                  }
                  className="text-xs flex-shrink-0"
                >
                  Copy JSON
                </Button>
              </div>
              <div className="w-full overflow-hidden">
                <pre className="text-xs text-gray-800 dark:text-gray-200 overflow-auto max-h-96 bg-white dark:bg-gray-800 p-4 rounded border max-w-full">
                  {JSON.stringify(metricsResponse, null, 2)}
                </pre>
              </div>
            </div>
          </TabsContent>

          <TabsContent
            value="csv"
            className="space-y-4 min-w-0"
          >
            <div className="bg-gray-50 dark:bg-gray-700 rounded-lg p-4 min-w-0 max-w-full">
              <div className="flex items-center mb-2">
                <div className="flex-1" />
                <Button
                  variant="outline"
                  size="sm"
                  onClick={() => navigator.clipboard.writeText(processedData.csvData)}
                  className="text-xs flex-shrink-0"
                >
                  Copy CSV
                </Button>
              </div>
              <div className="w-full overflow-hidden">
                <pre className="text-xs text-gray-800 dark:text-gray-200 overflow-auto max-h-96 bg-white dark:bg-gray-800 p-4 rounded border font-mono max-w-full">
                  {processedData.csvData}
                </pre>
              </div>
            </div>
          </TabsContent>
        </Tabs>
      )}

      {!metricsResponse && !error && !isLoading && (
        <div className="text-center py-8">
          <p className="text-gray-500 dark:text-gray-400">
            Select dates and fetch metrics to view data for this cluster.
          </p>
        </div>
      )}
    </div>
  )
}<|MERGE_RESOLUTION|>--- conflicted
+++ resolved
@@ -22,10 +22,7 @@
 import { format } from 'date-fns'
 import { cn, downloadCSV, downloadJSON, generateMetricsFilename } from '@/lib/utils'
 import { useClusterDateFilters, useAppStore } from '@/stores/appStore'
-<<<<<<< HEAD
-=======
 import { useChartZoom } from '@/lib/useChartZoom'
->>>>>>> 26637c9a
 import {
   LineChart,
   Line,
@@ -34,10 +31,7 @@
   CartesianGrid,
   Tooltip,
   ResponsiveContainer,
-<<<<<<< HEAD
-=======
   ReferenceArea,
->>>>>>> 26637c9a
 } from 'recharts'
 
 interface ClusterMetricsProps {
@@ -46,11 +40,6 @@
     region?: string
   }
   isActive?: boolean
-<<<<<<< HEAD
-}
-
-export default function ClusterMetrics({ cluster, isActive }: ClusterMetricsProps) {
-=======
   inModal?: boolean
   modalPreselectedMetric?: string
   modalWorkloadAssumption?: string
@@ -63,15 +52,12 @@
   modalPreselectedMetric,
   modalWorkloadAssumption,
 }: ClusterMetricsProps) {
->>>>>>> 26637c9a
   const [isLoading, setIsLoading] = useState(false)
   const [metricsResponse, setMetricsResponse] = useState<any>(null)
   const [error, setError] = useState<string | null>(null)
   const [selectedMetric, setSelectedMetric] = useState<string>('')
   const [defaultsSet, setDefaultsSet] = useState(false)
 
-<<<<<<< HEAD
-=======
   // Get TCO store actions and preselected metric
   const { setTCOWorkloadValue, preselectedMetric } = useAppStore()
   const [hasUsedPreselectedMetric, setHasUsedPreselectedMetric] = useState(false)
@@ -140,7 +126,6 @@
     setTimeout(() => setTransferSuccess(null), 500)
   }
 
->>>>>>> 26637c9a
   // Cluster-specific date state from Zustand
   const { startDate, endDate, setStartDate, setEndDate } = useClusterDateFilters(
     cluster.region || 'unknown',
@@ -155,13 +140,8 @@
   useEffect(() => {
     if (defaultsSet || !metricsResponse?.metadata) return
 
-<<<<<<< HEAD
-    const metaStartDate = metricsResponse.metadata.start_window_date
-    const metaEndDate = metricsResponse.metadata.end_window_date
-=======
     const metaStartDate = metricsResponse.metadata.start_date
     const metaEndDate = metricsResponse.metadata.end_date
->>>>>>> 26637c9a
 
     // Only set defaults if both dates are valid and no user selection has been made
     if (
@@ -181,46 +161,28 @@
   // Custom reset functions that use metadata dates
   const resetToMetadataDates = () => {
     if (metricsResponse?.metadata) {
-<<<<<<< HEAD
-      const metaStartDate = metricsResponse.metadata.start_window_date
-      const metaEndDate = metricsResponse.metadata.end_window_date
-=======
       const metaStartDate = metricsResponse.metadata.start_date
       const metaEndDate = metricsResponse.metadata.end_date
->>>>>>> 26637c9a
 
       if (metaStartDate && metaEndDate) {
         setStartDate(new Date(metaStartDate))
         setEndDate(new Date(metaEndDate))
-<<<<<<< HEAD
-=======
         resetZoom() // Reset chart zoom when dates are reset
->>>>>>> 26637c9a
       }
     }
   }
 
   const resetStartDateToMetadata = () => {
-<<<<<<< HEAD
-    if (metricsResponse?.metadata?.start_window_date) {
-      setStartDate(new Date(metricsResponse.metadata.start_window_date))
-=======
     if (metricsResponse?.metadata?.start_date) {
       setStartDate(new Date(metricsResponse.metadata.start_date))
       resetZoom() // Reset chart zoom when start date is reset
->>>>>>> 26637c9a
     }
   }
 
   const resetEndDateToMetadata = () => {
-<<<<<<< HEAD
-    if (metricsResponse?.metadata?.end_window_date) {
-      setEndDate(new Date(metricsResponse.metadata.end_window_date))
-=======
     if (metricsResponse?.metadata?.end_date) {
       setEndDate(new Date(metricsResponse.metadata.end_date))
       resetZoom() // Reset chart zoom when end date is reset
->>>>>>> 26637c9a
     }
   }
 
@@ -279,14 +241,6 @@
 
     // Create chart data
     const chartData = uniqueDates.map((date) => {
-<<<<<<< HEAD
-      const dataPoint: any = {
-        date: date,
-        formattedDate: new Date(date).toLocaleDateString('en-US', {
-          month: 'short',
-          day: 'numeric',
-        }),
-=======
       const dateObj = new Date(date)
       const dataPoint: any = {
         date: date,
@@ -295,7 +249,6 @@
           day: 'numeric',
         }),
         epochTime: dateObj.getTime(),
->>>>>>> 26637c9a
       }
 
       Object.keys(metricsByLabel).forEach((label) => {
@@ -317,94 +270,6 @@
       ),
     }
   }, [metricsResponse])
-<<<<<<< HEAD
-
-  const handleDownloadCSV = () => {
-    const filename = generateMetricsFilename(cluster.name, cluster.region)
-    downloadCSV(processedData.csvData, filename)
-  }
-
-  const handleDownloadJSON = () => {
-    const filename = generateMetricsFilename(cluster.name, cluster.region)
-    downloadJSON(metricsResponse, filename)
-  }
-
-  // Fetch metrics when tab becomes active
-  useEffect(() => {
-    if (!isActive || !cluster.name) {
-      setIsLoading(false)
-      return
-    }
-
-    const fetchMetrics = async () => {
-      setIsLoading(true)
-      setError(null)
-
-      try {
-        // Use cluster.region if available, otherwise fallback to 'unknown'
-        const region = cluster.region || 'unknown'
-        const clusterName = cluster.name
-
-        console.log(`Fetching metrics for region: ${region}, cluster: ${clusterName}`)
-
-        // Build URL with optional date parameters
-        let url = `/metrics/${region}/${clusterName}`
-        const params = new URLSearchParams()
-
-        if (startDate) {
-          params.append('startDate', startDate.toISOString())
-        }
-        if (endDate) {
-          params.append('endDate', endDate.toISOString())
-        }
-
-        if (params.toString()) {
-          url += `?${params.toString()}`
-        }
-
-        const response = await fetch(url)
-
-        if (!response.ok) {
-          throw new Error(`Failed to fetch metrics: ${response.status} ${response.statusText}`)
-        }
-
-        const data = await response.json()
-        setMetricsResponse(data)
-        console.log('Metrics response:', data)
-      } catch (err) {
-        console.error('Error fetching metrics:', err)
-        setError(err instanceof Error ? err.message : 'Failed to fetch metrics')
-      } finally {
-        setIsLoading(false)
-      }
-    }
-
-    fetchMetrics()
-  }, [isActive, cluster.name, cluster.region, startDate, endDate])
-
-  // Set default selected metric when data loads
-  useEffect(() => {
-    if (processedData.metrics.length > 0 && !selectedMetric) {
-      setSelectedMetric(processedData.metrics[0])
-    }
-  }, [processedData.metrics, selectedMetric])
-
-  if (isLoading) {
-    return (
-      <div className="space-y-6">
-        <div className="bg-white dark:bg-gray-800 rounded-lg border border-gray-200 dark:border-gray-700 p-6 transition-colors">
-          <div className="flex items-center justify-center h-64">
-            <div className="flex flex-col items-center space-y-4">
-              <div className="animate-spin rounded-full h-12 w-12 border-b-2 border-blue-500"></div>
-              <p className="text-gray-500 dark:text-gray-400">Processing metrics data...</p>
-            </div>
-          </div>
-        </div>
-      </div>
-    )
-  }
-
-=======
 
   // Initialize zoom functionality
   const {
@@ -527,7 +392,6 @@
     modalPreselectedMetric,
   ])
 
->>>>>>> 26637c9a
   // Show error state
   if (error) {
     return (
@@ -644,11 +508,7 @@
             onClick={resetToMetadataDates}
             className="w-full sm:w-auto"
           >
-<<<<<<< HEAD
-            Reset All
-=======
             Reset
->>>>>>> 26637c9a
           </Button>
         </div>
       </div>
@@ -728,39 +588,6 @@
                   <div className="space-y-6">
                     {/* Metric Selector and Summary Stats */}
                     <div className="flex items-center justify-between">
-<<<<<<< HEAD
-                      {/* Left side: Metric Selector */}
-                      <div className="flex items-center gap-4">
-                        <label className="text-sm font-medium text-gray-700 dark:text-gray-300">
-                          Select Metric:
-                        </label>
-                        <Select
-                          value={selectedMetric}
-                          onValueChange={setSelectedMetric}
-                        >
-                          <SelectTrigger className="w-[300px]">
-                            <SelectValue placeholder="Choose a metric to visualize" />
-                          </SelectTrigger>
-                          <SelectContent>
-                            {processedData.metrics.map((metric) => (
-                              <SelectItem
-                                key={metric}
-                                value={metric}
-                              >
-                                {metric}
-                              </SelectItem>
-                            ))}
-                          </SelectContent>
-                        </Select>
-                      </div>
-
-                      {/* Right side: Aggregates Stats */}
-                      {selectedMetric && metricsResponse?.aggregates && (
-                        <div className="flex items-center gap-4">
-                          <span className="text-sm font-medium text-gray-700 dark:text-gray-300">
-                            Summary:
-                          </span>
-=======
                       {/* Left side: Metric Selector (hidden in modal mode) */}
                       {!inModal && (
                         <div className="flex items-center gap-4">
@@ -801,7 +628,6 @@
                       {/* Right side: Aggregates Stats */}
                       {selectedMetric && metricsResponse?.aggregates && (
                         <div className="space-y-1">
->>>>>>> 26637c9a
                           {(() => {
                             // Find the metric in the aggregates data (now uses clean metric names)
                             const metricAggregate = metricsResponse.aggregates[selectedMetric]
@@ -815,34 +641,6 @@
                             }
 
                             return (
-<<<<<<< HEAD
-                              <div className="flex items-center gap-4">
-                                <div className="flex items-center gap-2">
-                                  <span className="text-xs text-gray-500 dark:text-gray-400">
-                                    Min:
-                                  </span>
-                                  <span className="text-sm font-semibold text-blue-600 dark:text-blue-400">
-                                    {metricAggregate.min?.toFixed(2) ?? 'N/A'}
-                                  </span>
-                                </div>
-                                <div className="flex items-center gap-2">
-                                  <span className="text-xs text-gray-500 dark:text-gray-400">
-                                    Avg:
-                                  </span>
-                                  <span className="text-sm font-semibold text-green-600 dark:text-green-400">
-                                    {metricAggregate.avg?.toFixed(2) ?? 'N/A'}
-                                  </span>
-                                </div>
-                                <div className="flex items-center gap-2">
-                                  <span className="text-xs text-gray-500 dark:text-gray-400">
-                                    Max:
-                                  </span>
-                                  <span className="text-sm font-semibold text-red-600 dark:text-red-400">
-                                    {metricAggregate.max?.toFixed(2) ?? 'N/A'}
-                                  </span>
-                                </div>
-                              </div>
-=======
                               <>
                                 {/* MIN Row */}
                                 <div className="flex items-center justify-between">
@@ -949,7 +747,6 @@
                                   </div>
                                 </div>
                               </>
->>>>>>> 26637c9a
                             )
                           })()}
                         </div>
@@ -958,33 +755,22 @@
 
                     {/* Single Chart */}
                     {selectedMetric && (
-<<<<<<< HEAD
-                      <div>
-=======
                       <div style={{ userSelect: 'none' }}>
->>>>>>> 26637c9a
                         <ResponsiveContainer
                           width="100%"
                           height={400}
                         >
-<<<<<<< HEAD
-                          <LineChart data={processedData.chartData}>
-=======
                           <LineChart
                             data={zoomData}
                             onMouseDown={handleMouseDown}
                             onMouseMove={handleMouseMove}
                             onMouseUp={zoom}
                           >
->>>>>>> 26637c9a
                             <CartesianGrid
                               strokeDasharray="3 3"
                               className="opacity-30"
                             />
                             <XAxis
-<<<<<<< HEAD
-                              dataKey="formattedDate"
-=======
                               allowDataOverflow
                               dataKey="epochTime"
                               domain={[left, right]}
@@ -996,7 +782,6 @@
                                   day: 'numeric',
                                 })
                               }
->>>>>>> 26637c9a
                               tick={{ fontSize: 12, fill: 'currentColor' }}
                               className="text-gray-700 dark:text-gray-200"
                             />
@@ -1010,13 +795,9 @@
                                   return (
                                     <div className="bg-white dark:bg-gray-800 border border-gray-200 dark:border-gray-600 rounded-lg p-3 shadow-lg">
                                       <p className="text-gray-700 dark:text-gray-200 text-sm font-medium mb-1">
-<<<<<<< HEAD
-                                        {label}
-=======
                                         {label
                                           ? format(new Date(label), 'MMM dd, yyyy HH:mm')
                                           : 'Unknown Date'}
->>>>>>> 26637c9a
                                       </p>
                                       <p className="text-gray-900 dark:text-gray-100 text-sm">
                                         <span className="font-medium">{selectedMetric}:</span>{' '}
@@ -1038,8 +819,6 @@
                               connectNulls={false}
                               name={selectedMetric}
                             />
-<<<<<<< HEAD
-=======
 
                             {refAreaLeft && refAreaRight ? (
                               <ReferenceArea
@@ -1048,7 +827,6 @@
                                 strokeOpacity={0.3}
                               />
                             ) : null}
->>>>>>> 26637c9a
                           </LineChart>
                         </ResponsiveContainer>
                       </div>

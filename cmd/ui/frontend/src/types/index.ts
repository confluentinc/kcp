import type {
  MSKClusterConfig,
  MSKConnector,
  KafkaAdminInfo,
  MSKConfiguration,
} from './aws/msk'
import type { CostsApiResponse } from './api/costs'

// Shared types for the application
export interface Cluster {
  name: string
  metrics?: {
    metadata: {
      cluster_type: string
      follower_fetching: boolean
      tiered_storage: boolean
      instance_type: string
      broker_az_distribution: string
      kafka_version: string
      enhanced_monitoring: string
      start_date: string
      end_date: string
      period: number
    }
    results: Array<{
      start: string
      end: string
      label: string
      value: number | null
    }>
  }
  aws_client_information: {
<<<<<<< HEAD
    msk_cluster_config?: MSKClusterConfig
    connectors?: MSKConnector[]
    bootstrap_brokers?: {
      [key: string]: string | null
    }
=======
    msk_cluster_config?: any
    connectors?: any[]
    bootstrap_brokers?: any
  }
  kafka_admin_client_information: {
    acls?: any[]
    [key: string]: any
>>>>>>> 8f1f2965
  }
  kafka_admin_client_information: KafkaAdminInfo
  timestamp?: string
}

export interface Region {
  name: string
  configurations?: MSKConfiguration[]
  costs?: CostsApiResponse
  clusters?: Array<Cluster>
}

// Re-export AWS MSK types for convenience
export type {
  MSKClusterConfig,
  MSKProvisionedCluster,
  BrokerNodeGroupInfo,
  MSKConnector,
  KafkaACL,
  KafkaAdminInfo,
  Topic,
  TopicsInfo,
  SelfManagedConnector,
  MSKConfiguration,
  RegionData,
} from './aws/msk'

// Re-export constants types
export type {
  TabId,
  TopLevelTab,
  CostType,
  ClusterReportTab,
  ConnectorTab,
  WizardType,
} from './constants'<|MERGE_RESOLUTION|>--- conflicted
+++ resolved
@@ -1,9 +1,4 @@
-import type {
-  MSKClusterConfig,
-  MSKConnector,
-  KafkaAdminInfo,
-  MSKConfiguration,
-} from './aws/msk'
+import type { MSKClusterConfig, MSKConnector, KafkaAdminInfo, MSKConfiguration } from './aws/msk'
 import type { CostsApiResponse } from './api/costs'
 
 // Shared types for the application
@@ -30,21 +25,11 @@
     }>
   }
   aws_client_information: {
-<<<<<<< HEAD
     msk_cluster_config?: MSKClusterConfig
     connectors?: MSKConnector[]
     bootstrap_brokers?: {
       [key: string]: string | null
     }
-=======
-    msk_cluster_config?: any
-    connectors?: any[]
-    bootstrap_brokers?: any
-  }
-  kafka_admin_client_information: {
-    acls?: any[]
-    [key: string]: any
->>>>>>> 8f1f2965
   }
   kafka_admin_client_information: KafkaAdminInfo
   timestamp?: string

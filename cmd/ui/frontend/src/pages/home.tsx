--- conflicted
+++ resolved
@@ -4,12 +4,9 @@
 import RegionReport from '@/components/RegionReport'
 import Summary from '@/components/Summary'
 import TCOInputs from '@/components/TCOInputs'
-<<<<<<< HEAD
 import Explore from '@/components/Explore'
 import MigrationAssets from '@/components/MigrationAssets'
-=======
 import SchemaRegistries from '@/components/SchemaRegistries'
->>>>>>> 67a0d637
 import AppHeader from '@/components/AppHeader'
 import { Tabs, TabsContent, TabsList, TabsTrigger } from '@/components/ui/tabs'
 import { useAppStore } from '@/stores/appStore'
@@ -24,11 +21,8 @@
     selectedCluster,
     selectedRegion,
     selectedSummary,
-<<<<<<< HEAD
-=======
-    selectedTCOInputs,
+    // selectedTCOInputs,
     selectedSchemaRegistries,
->>>>>>> 67a0d637
     isProcessing,
     error,
     setRegions,
@@ -36,11 +30,8 @@
     setSelectedCluster,
     setSelectedRegion,
     setSelectedSummary,
-<<<<<<< HEAD
-=======
-    setSelectedTCOInputs,
+    // setSelectedTCOInputs,
     setSelectedSchemaRegistries,
->>>>>>> 67a0d637
     setIsProcessing,
     setError,
   } = useAppStore()
@@ -132,7 +123,14 @@
     setSelectedSummary()
   }
 
-<<<<<<< HEAD
+  // const handleTCOInputsSelect = () => {
+  //   setSelectedTCOInputs()
+  // }
+
+  const handleSchemaRegistriesSelect = () => {
+    setSelectedSchemaRegistries()
+  }
+
   return (
     <div className="min-h-svh flex flex-col w-full h-full bg-gray-50 dark:bg-gray-900 transition-colors">
       <AppHeader
@@ -179,13 +177,16 @@
                     selectedCluster={selectedCluster}
                     selectedRegion={selectedRegion}
                     selectedSummary={selectedSummary}
+                    selectedSchemaRegistries={selectedSchemaRegistries}
+                    onSchemaRegistriesSelect={handleSchemaRegistriesSelect}
                   />
                 </div>
                 <main className="flex flex-1 p-4 w-full min-w-0 max-w-full overflow-hidden">
                   <div className="mx-auto space-y-6 w-full min-w-0 max-w-full">
-                    {selectedSummary ? (
+                    {selectedSummary && (
                       <Summary />
-                    ) : selectedCluster ? (
+                    )}
+                    {selectedCluster && (
                       <ClusterReport
                         cluster={selectedCluster.cluster}
                         regionName={selectedCluster.regionName}
@@ -193,9 +194,15 @@
                           regions.find((r) => r.name === selectedCluster.regionName) as any
                         }
                       />
-                    ) : selectedRegion ? (
+                    )}
+                    {selectedRegion && (
                       <RegionReport region={selectedRegion} />
-                    ) : (
+                    )}
+                    {selectedSchemaRegistries && (
+                      <SchemaRegistries schemaRegistries={schemaRegistries} />
+                    )}
+                    {/*
+                    : (
                       <div className="flex items-center justify-center h-64">
                         <div className="text-center">
                           <h3 className="text-lg font-medium text-gray-900 dark:text-gray-100 mb-2">
@@ -208,6 +215,7 @@
                         </div>
                       </div>
                     )}
+                    */}
                   </div>
                 </main>
               </div>
@@ -251,63 +259,6 @@
                 </p>
               </div>
             </div>
-=======
-  const handleTCOInputsSelect = () => {
-    setSelectedTCOInputs()
-  }
-
-  const handleSchemaRegistriesSelect = () => {
-    setSelectedSchemaRegistries()
-  }
-
-  return (
-    <div className="min-h-svh flex flex-col w-full h-full bg-gray-50 dark:bg-gray-900 transition-colors">
-      <AppHeader />
-
-      <div className="flex flex-1">
-        <Sidebar
-          onFileUpload={triggerFileUpload}
-          regions={regions}
-          onClusterSelect={handleClusterSelect}
-          onRegionSelect={handleRegionSelect}
-          onSummarySelect={handleSummarySelect}
-          onTCOInputsSelect={handleTCOInputsSelect}
-          onSchemaRegistriesSelect={handleSchemaRegistriesSelect}
-          selectedCluster={selectedCluster}
-          selectedRegion={selectedRegion}
-          selectedSummary={selectedSummary}
-          selectedTCOInputs={selectedTCOInputs}
-          selectedSchemaRegistries={selectedSchemaRegistries}
-          isProcessing={isProcessing}
-          error={error}
-        />
-
-        <main className="flex flex-1 p-4 w-full min-w-0 max-w-full overflow-hidden">
-          <input
-            ref={fileInputRef}
-            type="file"
-            accept=".json"
-            onChange={handleFileUpload}
-            className="hidden"
-          />
-
-          <div className="mx-auto space-y-6 w-full min-w-0 max-w-full">
-            {selectedSummary ? (
-              <Summary />
-            ) : selectedTCOInputs ? (
-              <TCOInputs />
-            ) : selectedSchemaRegistries ? (
-              <SchemaRegistries schemaRegistries={schemaRegistries} />
-            ) : selectedCluster ? (
-              <ClusterReport
-                cluster={selectedCluster.cluster}
-                regionName={selectedCluster.regionName}
-                regionData={regions.find((r) => r.name === selectedCluster.regionName) as any}
-              />
-            ) : selectedRegion ? (
-              <RegionReport region={selectedRegion} />
-            ) : null}
->>>>>>> 67a0d637
           </div>
         )}
       </div>

--- conflicted
+++ resolved
@@ -4,10 +4,7 @@
 import ClusterReport from '@/components/ClusterReport'
 import RegionReport from '@/components/RegionReport'
 import Summary from '@/components/Summary'
-<<<<<<< HEAD
-=======
 import TCOInputs from '@/components/TCOInputs'
->>>>>>> 26637c9a
 import AppHeader from '@/components/AppHeader'
 import { useAppStore } from '@/stores/appStore'
 
@@ -20,20 +17,14 @@
     selectedCluster,
     selectedRegion,
     selectedSummary,
-<<<<<<< HEAD
-=======
     selectedTCOInputs,
->>>>>>> 26637c9a
     isProcessing,
     error,
     setRegions,
     setSelectedCluster,
     setSelectedRegion,
     setSelectedSummary,
-<<<<<<< HEAD
-=======
     setSelectedTCOInputs,
->>>>>>> 26637c9a
     setIsProcessing,
     setError,
   } = useAppStore()
@@ -116,13 +107,10 @@
 
   const handleSummarySelect = () => {
     setSelectedSummary()
-<<<<<<< HEAD
-=======
   }
 
   const handleTCOInputsSelect = () => {
     setSelectedTCOInputs()
->>>>>>> 26637c9a
   }
 
   return (
@@ -136,17 +124,11 @@
           onClusterSelect={handleClusterSelect}
           onRegionSelect={handleRegionSelect}
           onSummarySelect={handleSummarySelect}
-<<<<<<< HEAD
-          selectedCluster={selectedCluster}
-          selectedRegion={selectedRegion}
-          selectedSummary={selectedSummary}
-=======
           onTCOInputsSelect={handleTCOInputsSelect}
           selectedCluster={selectedCluster}
           selectedRegion={selectedRegion}
           selectedSummary={selectedSummary}
           selectedTCOInputs={selectedTCOInputs}
->>>>>>> 26637c9a
           isProcessing={isProcessing}
           error={error}
         />
@@ -163,11 +145,8 @@
           <div className="mx-auto space-y-6 w-full min-w-0 max-w-full">
             {selectedSummary ? (
               <Summary />
-<<<<<<< HEAD
-=======
             ) : selectedTCOInputs ? (
               <TCOInputs />
->>>>>>> 26637c9a
             ) : selectedCluster ? (
               <ClusterReport
                 cluster={selectedCluster.cluster}
